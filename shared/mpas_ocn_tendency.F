--- conflicted
+++ resolved
@@ -378,12 +378,8 @@
       type (mpas_pool_type), intent(in)    :: statePool       !< Input: State information
       type (mpas_pool_type), intent(inout) :: forcingPool     !< Input: Forcing information
       type (mpas_pool_type), intent(in)    :: diagnosticsPool !< Input: Diagnostic information
-<<<<<<< HEAD
-      type (mpas_pool_type), intent(inout)    :: meshPool        !< Input: Mesh information
-      type (mpas_pool_type), intent(in)    :: swForcingPool   !< INput: sw data input info
-=======
-      type (mpas_pool_type), intent(inout) :: meshPool        !< Input: Mesh information
->>>>>>> 62898872
+      type (mpas_pool_type), intent(inout)    :: meshPool     !< Input: Mesh information
+      type (mpas_pool_type), intent(in)    :: swForcingPool   !< Input: sw data input info
       type (mpas_pool_type), intent(in)    :: scratchPool     !< Input: Scratch information
       real (kind=RKIND), intent(in) :: dt                     !< Input: Time step
       integer, intent(in), optional :: timeLevelIn            !< Input/Optional: Time Level Indes
