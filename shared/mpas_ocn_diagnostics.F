! Copyright (c) 2013,  Los Alamos National Security, LLC (LANS)
! and the University Corporation for Atmospheric Research (UCAR).
!
! Unless noted otherwise source code is licensed under the BSD license.
! Additional copyright and license information can be found in the LICENSE file
! distributed with this code, or at http://mpas-dev.github.com/license.html
!
!|||||||||||||||||||||||||||||||||||||||||||||||||||||||||||||||||||||||
!
!  ocn_diagnostics
!
!> \brief MPAS ocean diagnostics driver
!> \author Mark Petersen
!> \date   23 September 2011
!> \details
!>  This module contains the routines for computing
!>  diagnostic variables, and other quantities such as vertAleTransportTop.
!
!-----------------------------------------------------------------------

module ocn_diagnostics

   use mpas_derived_types
   use mpas_pool_routines
   use mpas_constants
   use mpas_timer
   use mpas_threading
   use mpas_vector_reconstruction

   use ocn_constants
   use ocn_gm
   use ocn_equation_of_state
   use ocn_thick_ale
   use ocn_diagnostics_routines

   implicit none
   private
   save

   !--------------------------------------------------------------------
   !
   ! Public parameters
   !
   !--------------------------------------------------------------------

   !--------------------------------------------------------------------
   !
   ! Public member functions
   !
   !--------------------------------------------------------------------

   public :: ocn_diagnostic_solve, &
             ocn_vert_transport_velocity_top, &
             ocn_fuperp, &
             ocn_filter_btr_mode_vel, &
             ocn_filter_btr_mode_tend_vel, &
             ocn_reconstruct_gm_vectors, &
             ocn_diagnostics_init

   !--------------------------------------------------------------------
   !
   ! Private module variables
   !
   !--------------------------------------------------------------------

   integer :: ke_cell_flag, ke_vertex_flag
   real (kind=RKIND) ::  fCoef
   real (kind=RKIND), pointer ::  coef_3rd_order

!***********************************************************************

contains

!***********************************************************************
!
!  routine ocn_diagnostic_solve
!
!> \brief   Computes diagnostic variables
!> \author  Mark Petersen
!> \date    23 September 2011
!> \details
!>  This routine computes the diagnostic variables for the ocean
!
!-----------------------------------------------------------------------

   subroutine ocn_diagnostic_solve(dt, statePool, forcingPool, meshPool, diagnosticsPool, scratchPool, tracersPool, &!{{{
                                   timeLevelIn)

      real (kind=RKIND), intent(in) :: dt !< Input: Time step
      type (mpas_pool_type), intent(in) :: statePool !< Input: State information
      type (mpas_pool_type), intent(in) :: forcingPool !< Input: Forcing information
      type (mpas_pool_type), intent(in) :: meshPool !< Input: mesh information
      type (mpas_pool_type), intent(inout) :: diagnosticsPool  !< Input: diagnostic fields derived from State
      type (mpas_pool_type), intent(in) :: scratchPool !< Input: scratch variables
      type (mpas_pool_type), intent(in) :: tracersPool !< Input: tracer fields
      integer, intent(in), optional :: timeLevelIn !< Input: Time level in state

      integer :: iEdge, iCell, iVertex, k, cell1, cell2, vertex1, vertex2, eoe, i, j
      integer :: boundaryMask, velMask, err
      integer, pointer  :: nEdgesSolve, nCells, nEdges, nVertices, nVertLevels, vertexDegree

      integer, dimension(:), pointer :: nEdgesOnCell, nEdgesOnEdge, &
        maxLevelCell, maxLevelEdgeTop, maxLevelEdgeBot, &
        maxLevelVertexBot
      integer, dimension(:,:), pointer :: cellsOnEdge, cellsOnVertex, &
        verticesOnEdge, edgesOnEdge, edgesOnVertex,boundaryCell, kiteIndexOnCell, &
        verticesOnCell, edgeSignOnVertex, edgeSignOnCell, edgesOnCell

      real (kind=RKIND) :: d2fdx2_cell1, d2fdx2_cell2, coef_3rd_order, r_tmp, &
        invAreaCell1, invAreaCell2, invAreaTri1, invAreaTri2, invLength, layerThicknessVertex, coef, &
        shearMean, shearSquared, factor, delU2, sumSurfaceLayer, surfaceLayerDepth, rSurfaceLayer

      real (kind=RKIND), dimension(:), allocatable:: pTop, div_hu,div_huTransport,div_huGMBolus

      real (kind=RKIND), dimension(:), pointer :: &
        bottomDepth, fVertex, dvEdge, dcEdge, areaCell, areaTriangle, ssh, seaSurfacePressure, frazilSurfacePressure
      real (kind=RKIND), dimension(:,:), pointer :: &
        weightsOnEdge, kiteAreasOnVertex, layerThicknessEdge, layerThickness, normalVelocity, normalTransportVelocity, &
        normalGMBolusVelocity, tangentialVelocity, pressure, circulation, kineticEnergyCell, montgomeryPotential, &
        vertAleTransportTop, zMid, zTop, divergence, relativeVorticity, relativeVorticityCell, &
        normalizedPlanetaryVorticityEdge, normalizedPlanetaryVorticityVertex, normalizedRelativeVorticityEdge, &
        normalizedRelativeVorticityVertex, normalizedRelativeVorticityCell, density, displacedDensity, potentialDensity, &
        temperature, salinity, kineticEnergyVertex, kineticEnergyVertexOnCells, vertVelocityTop, vertTransportVelocityTop, &
        vertGMBolusVelocityTop, BruntVaisalaFreqTop, vorticityGradientNormalComponent, vorticityGradientTangentialComponent, &
        gradSSH, RiTopOfCell, inSituThermalExpansionCoeff, inSituSalineContractionCoeff

      real (kind=RKIND), dimension(:,:,:), pointer :: activeTracers, derivTwo
      character :: c1*6

      real (kind=RKIND), dimension(:,:), pointer :: tracersSurfaceValue
      real (kind=RKIND), dimension(:,:), pointer :: tracersSurfaceLayerValue
      real (kind=RKIND), dimension(:),   pointer :: normalVelocitySurfaceLayer
      real (kind=RKIND), dimension(:),   pointer :: indexSurfaceLayerDepth

      type (field2DReal), pointer :: kineticEnergyVertexField, kineticEnergyVertexOnCellsField
      type (field2DReal), pointer :: normalizedRelativeVorticityVertexField, normalizedPlanetaryVorticityVertexField
      type (field2DReal), pointer :: vorticityGradientNormalComponentField, vorticityGradientTangentialComponentField

      integer :: timeLevel
      integer, pointer :: indexTemperature, indexSalinity
      logical, pointer :: config_use_cvmix_kpp
      real (kind=RKIND), pointer :: config_apvm_scale_factor,  config_coef_3rd_order, config_cvmix_kpp_surface_layer_averaging
      character (len=StrKIND), pointer :: config_pressure_gradient_type

      real (kind=RKIND), pointer :: config_flux_attenuation_coefficient
      real (kind=RKIND), dimension(:), pointer :: surfaceFluxAttenuationCoefficient

      if (present(timeLevelIn)) then
         timeLevel = timeLevelIn
      else
         timeLevel = 1
      end if

      call mpas_pool_get_config(ocnConfigs, 'config_apvm_scale_factor', config_apvm_scale_factor)
      call mpas_pool_get_config(ocnConfigs, 'config_pressure_gradient_type', config_pressure_gradient_type)
      call mpas_pool_get_config(ocnConfigs, 'config_coef_3rd_order', config_coef_3rd_order)
      call mpas_pool_get_config(ocnConfigs, 'config_cvmix_kpp_surface_layer_averaging', config_cvmix_kpp_surface_layer_averaging)
      call mpas_pool_get_config(ocnConfigs, 'config_use_cvmix_kpp', config_use_cvmix_kpp)
      call mpas_pool_get_config(ocnConfigs, 'config_flux_attenuation_coefficient', config_flux_attenuation_coefficient)

      call mpas_pool_get_dimension(tracersPool, 'index_temperature', indexTemperature)
      call mpas_pool_get_dimension(tracersPool, 'index_salinity', indexSalinity)

      call mpas_pool_get_array(statePool, 'layerThickness', layerThickness, timeLevel)
      call mpas_pool_get_array(statePool, 'normalVelocity', normalVelocity, timeLevel)
      call mpas_pool_get_array(tracersPool, 'activeTracers', activeTracers, timeLevel)
      call mpas_pool_get_array(statePool, 'ssh', ssh, timeLevel)

      call mpas_pool_get_array(diagnosticsPool, 'zMid', zMid)
      call mpas_pool_get_array(diagnosticsPool, 'zTop', zTop)
      call mpas_pool_get_array(diagnosticsPool, 'divergence', divergence)
      call mpas_pool_get_array(diagnosticsPool, 'circulation', circulation)
      call mpas_pool_get_array(diagnosticsPool, 'relativeVorticity', relativeVorticity)
      call mpas_pool_get_array(diagnosticsPool, 'relativeVorticityCell', relativeVorticityCell)
      call mpas_pool_get_array(diagnosticsPool, 'normalizedPlanetaryVorticityEdge', normalizedPlanetaryVorticityEdge)
      call mpas_pool_get_array(diagnosticsPool, 'normalizedRelativeVorticityEdge', normalizedRelativeVorticityEdge)
      call mpas_pool_get_array(diagnosticsPool, 'normalizedRelativeVorticityCell', normalizedRelativeVorticityCell)
      call mpas_pool_get_array(diagnosticsPool, 'density', density)
      call mpas_pool_get_array(diagnosticsPool, 'displacedDensity', displacedDensity)
      call mpas_pool_get_array(diagnosticsPool, 'potentialDensity', potentialDensity)
      call mpas_pool_get_array(diagnosticsPool, 'montgomeryPotential', montgomeryPotential)
      call mpas_pool_get_array(diagnosticsPool, 'pressure', pressure)
      call mpas_pool_get_array(diagnosticsPool, 'BruntVaisalaFreqTop', BruntVaisalaFreqTop)
      call mpas_pool_get_array(diagnosticsPool, 'tangentialVelocity', tangentialVelocity)
      call mpas_pool_get_array(diagnosticsPool, 'layerThicknessEdge', layerThicknessEdge)
      call mpas_pool_get_array(diagnosticsPool, 'kineticEnergyCell', kineticEnergyCell)
      call mpas_pool_get_array(diagnosticsPool, 'vertVelocityTop', vertVelocityTop)
      call mpas_pool_get_array(diagnosticsPool, 'vertTransportVelocityTop', vertTransportVelocityTop)
      call mpas_pool_get_array(diagnosticsPool, 'vertGMBolusVelocityTop', vertGMBolusVelocityTop)
      call mpas_pool_get_array(diagnosticsPool, 'normalGMBolusVelocity', normalGMBolusVelocity)
      call mpas_pool_get_array(diagnosticsPool, 'normalTransportVelocity', normalTransportVelocity)
      call mpas_pool_get_array(diagnosticsPool, 'gradSSH', gradSSH)
      call mpas_pool_get_array(diagnosticsPool, 'RiTopOfCell', RiTopOfCell)

      call mpas_pool_get_array(meshPool, 'weightsOnEdge', weightsOnEdge)
      call mpas_pool_get_array(meshPool, 'kiteAreasOnVertex', kiteAreasOnVertex)
      call mpas_pool_get_array(meshPool, 'cellsOnEdge', cellsOnEdge)
      call mpas_pool_get_array(meshPool, 'cellsOnVertex', cellsOnVertex)
      call mpas_pool_get_array(meshPool, 'verticesOnEdge', verticesOnEdge)
      call mpas_pool_get_array(meshPool, 'nEdgesOnCell', nEdgesOnCell)
      call mpas_pool_get_array(meshPool, 'nEdgesOnEdge', nEdgesOnEdge)
      call mpas_pool_get_array(meshPool, 'edgesOnCell', edgesOnCell)
      call mpas_pool_get_array(meshPool, 'edgesOnEdge', edgesOnEdge)
      call mpas_pool_get_array(meshPool, 'edgesOnVertex', edgesOnVertex)
      call mpas_pool_get_array(meshPool, 'dcEdge', dcEdge)
      call mpas_pool_get_array(meshPool, 'dvEdge', dvEdge)
      call mpas_pool_get_array(meshPool, 'areaCell', areaCell)
      call mpas_pool_get_array(meshPool, 'areaTriangle', areaTriangle)
      call mpas_pool_get_array(meshPool, 'bottomDepth', bottomDepth)
      call mpas_pool_get_array(meshPool, 'fVertex', fVertex)
      call mpas_pool_get_array(meshPool, 'derivTwo', derivTwo)
      call mpas_pool_get_array(meshPool, 'maxLevelCell', maxLevelCell)
      call mpas_pool_get_array(meshPool, 'maxLevelEdgeTop', maxLevelEdgeTop)
      call mpas_pool_get_array(meshPool, 'maxLevelEdgeBot', maxLevelEdgeBot)
      call mpas_pool_get_array(meshPool, 'maxLevelVertexBot', maxLevelVertexBot)
      call mpas_pool_get_array(meshPool, 'kiteIndexOnCell', kiteIndexOnCell)
      call mpas_pool_get_array(meshPool, 'verticesOnCell', verticesOnCell)
      call mpas_pool_get_array(meshPool, 'boundaryCell', boundaryCell)
      call mpas_pool_get_array(meshPool, 'edgeSignOnVertex', edgeSignOnVertex)
      call mpas_pool_get_array(meshPool, 'edgeSignOnCell', edgeSignOnCell)

      call mpas_pool_get_array(forcingPool, 'seaSurfacePressure', seaSurfacePressure)
      call mpas_pool_get_array(forcingPool, 'frazilSurfacePressure', frazilSurfacePressure)

      call mpas_pool_get_dimension(meshPool, 'nCells', nCells)
      call mpas_pool_get_dimension(meshPool, 'nEdges', nEdges)
      call mpas_pool_get_dimension(meshPool, 'nEdgesSolve', nEdgesSolve)
      call mpas_pool_get_dimension(meshPool, 'nVertices', nVertices)
      call mpas_pool_get_dimension(meshPool, 'nVertLevels', nVertLevels)
      call mpas_pool_get_dimension(meshPool, 'vertexDegree', vertexDegree)

      call mpas_pool_get_array(diagnosticsPool, 'tracersSurfaceValue', tracersSurfaceValue)
      call mpas_pool_get_array(diagnosticsPool, 'tracersSurfaceLayerValue', tracersSurfaceLayerValue)
      call mpas_pool_get_array(diagnosticsPool, 'normalVelocitySurfaceLayer', normalVelocitySurfaceLayer)
      call mpas_pool_get_array(diagnosticsPool, 'indexSurfaceLayerDepth', indexSurfaceLayerDepth)

      call mpas_pool_get_array(diagnosticsPool, 'surfaceFluxAttenuationCoefficient', surfaceFluxAttenuationCoefficient)
      !
      ! Compute height on cell edges at velocity locations
      !   Namelist options control the order of accuracy of the reconstructed layerThicknessEdge value
      !

      ! initialize layerThicknessEdge to avoid divide by zero and NaN problems.
      !$omp workshare
      layerThicknessEdge = -1.0e34_RKIND
      !$omp end workshare
      coef_3rd_order = config_coef_3rd_order

      !$omp do schedule(runtime) private(cell1, cell2, k)
      do iEdge = 1, nEdges
         cell1 = cellsOnEdge(1,iEdge)
         cell2 = cellsOnEdge(2,iEdge)
         do k = 1, maxLevelEdgeTop(iEdge)
            layerThicknessEdge(k,iEdge) = 0.5_RKIND * (layerThickness(k,cell1) + layerThickness(k,cell2))
         end do
      end do
      !$omp end do

      !
      ! set the velocity and height at dummy address
      !    used -1e34 so error clearly occurs if these values are used.
      !

      !$omp workshare
      normalVelocity(:,nEdges+1) = -1e34
      layerThickness(:,nCells+1) = -1e34
      activeTracers(indexTemperature,:,nCells+1) = -1e34
      activeTracers(indexSalinity,:,nCells+1) = -1e34

      divergence(:,:) = 0.0_RKIND
      vertVelocityTop(:,:)=0.0_RKIND
      kineticEnergyCell(:,:) = 0.0_RKIND
      tangentialVelocity(:,:) = 0.0_RKIND
      !$omp end workshare

      call mpas_threading_barrier()

      call ocn_relativeVorticity_circulation(relativeVorticity, circulation, meshPool, normalVelocity, err)

      call mpas_threading_barrier()
      !$omp workshare
      relativeVorticityCell(:,:) = 0.0_RKIND
      !$omp end workshare

      !$omp do schedule(runtime) private(invAreaCell1, i, j, k, iVertex)
      do iCell = 1, nCells
        invAreaCell1 = 1.0_RKIND / areaCell(iCell)

        do i = 1, nEdgesOnCell(iCell)
          j = kiteIndexOnCell(i, iCell)
          iVertex = verticesOnCell(i, iCell)
          do k = 1, maxLevelCell(iCell)
            relativeVorticityCell(k, iCell) = relativeVorticityCell(k, iCell) + kiteAreasOnVertex(j, iVertex) &
                                            * relativeVorticity(k, iVertex) * invAreaCell1
          end do
        end do
      end do
      !$omp end do

      !
      ! Compute divergence, kinetic energy, and vertical velocity
      !
      allocate(div_hu(nVertLevels),div_huTransport(nVertLevels),div_huGMBolus(nVertLevels))

      !$omp do schedule(runtime) private(invAreaCell1, iEdge, r_tmp, i, k)
      do iCell = 1, nCells
         div_hu(:) = 0.0_RKIND
         div_huTransport(:) = 0.0_RKIND
         div_huGMBolus(:) = 0.0_RKIND
         invAreaCell1 = 1.0_RKIND / areaCell(iCell)
         do i = 1, nEdgesOnCell(iCell)
            iEdge = edgesOnCell(i, iCell)
            do k = 1, maxLevelCell(iCell)
               r_tmp = dvEdge(iEdge) * normalVelocity(k, iEdge) * invAreaCell1

               divergence(k, iCell) = divergence(k, iCell) - edgeSignOnCell(i, iCell) * r_tmp
               div_hu(k)    = div_hu(k) - layerThicknessEdge(k, iEdge) * edgeSignOnCell(i, iCell) * r_tmp
               kineticEnergyCell(k, iCell) = kineticEnergyCell(k, iCell) + 0.25 * r_tmp * dcEdge(iEdge) * normalVelocity(k,iEdge)

               ! Compute vertical velocity from the horizontal total transport
               div_huTransport(k) = div_huTransport(k) - layerThicknessEdge(k, iEdge) * edgeSignOnCell(i, iCell) &
                                  * dvEdge(iEdge) * normalTransportVelocity(k, iEdge) * invAreaCell1
               ! Compute vertical velocity from the horizontal GM Bolus velocity
               div_huGMBolus(k) = div_huGMBolus(k) - layerThicknessEdge(k, iEdge) * edgeSignOnCell(i, iCell) * dvEdge(iEdge) &
                                * normalGMBolusVelocity(k, iEdge) * invAreaCell1
            end do
         end do
         ! Vertical velocity at bottom (maxLevelCell(iCell)+1) is zero, initialized above.
         do k=maxLevelCell(iCell),1,-1
            vertVelocityTop(k,iCell) = vertVelocityTop(k+1,iCell) - div_hu(k)
            vertTransportVelocityTop(k,iCell) = vertTransportVelocityTop(k+1,iCell) - div_huTransport(k)
            vertGMBolusVelocityTop(k,iCell) = vertGMBolusVelocityTop(k+1,iCell) - div_huGMBolus(k)
         end do
      end do
      !$omp end do

      deallocate(div_hu,div_huTransport,div_huGMBolus)

      !$omp do schedule(runtime) private(eoe, i, k)
      do iEdge = 1, nEdges
         ! Compute v (tangential) velocities
         do i = 1, nEdgesOnEdge(iEdge)
            eoe = edgesOnEdge(i,iEdge)
            do k = 1, maxLevelEdgeTop(iEdge)
               tangentialVelocity(k,iEdge) = tangentialVelocity(k,iEdge) + weightsOnEdge(i,iEdge) * normalVelocity(k, eoe)
            end do
         end do
      end do
      !$omp end do

      !
      ! Compute kinetic energy
      !
      call mpas_pool_get_field(scratchPool, 'kineticEnergyVertex', kineticEnergyVertexField)
      call mpas_pool_get_field(scratchPool, 'kineticEnergyVertexOnCells', kineticEnergyVertexOnCellsField)
      call mpas_allocate_scratch_field(kineticEnergyVertexField, .true.)
      call mpas_allocate_scratch_field(kineticEnergyVertexOnCellsField, .true.)
      call mpas_threading_barrier()

      kineticEnergyVertex         => kineticEnergyVertexField % array
      kineticEnergyVertexOnCells  => kineticEnergyVertexOnCellsField % array

      !$omp workshare
      kineticEnergyVertex(:,:) = 0.0_RKIND;
      kineticEnergyVertexOnCells(:,:) = 0.0_RKIND
      !$omp end workshare
      !$omp do schedule(runtime) private(i, iEdge, r_tmp, k)
      do iVertex = 1, nVertices*ke_vertex_flag
        do i = 1, vertexDegree
          iEdge = edgesOnVertex(i, iVertex)
          r_tmp = dcEdge(iEdge) * dvEdge(iEdge) * 0.25_RKIND / areaTriangle(iVertex)
          do k = 1, nVertLevels
            kineticEnergyVertex(k, iVertex) = kineticEnergyVertex(k, iVertex) + r_tmp * normalVelocity(k, iEdge)**2
          end do
        end do
      end do
      !$omp end do

      !$omp do schedule(runtime) private(invAreaCell1, i, j, iVertex, k)
      do iCell = 1, nCells*ke_vertex_flag
        invAreaCell1 = 1.0_RKIND / areaCell(iCell)
        do i = 1, nEdgesOnCell(iCell)
          j = kiteIndexOnCell(i, iCell)
          iVertex = verticesOnCell(i, iCell)
          do k = 1, nVertLevels
            kineticEnergyVertexOnCells(k, iCell) = kineticEnergyVertexOnCells(k, iCell) + kiteAreasOnVertex(j, iVertex) &
                                                 * kineticEnergyVertex(k, iVertex) * invAreaCell1
          end do
        end do
      end do
      !$omp end do

      !
      ! Compute kinetic energy in each cell by blending kineticEnergyCell and kineticEnergyVertexOnCells
      !
      !$omp do schedule(runtime) private(k)
      do iCell = 1, nCells * ke_vertex_flag
         do k = 1, nVertLevels
            kineticEnergyCell(k,iCell) = 5.0_RKIND / 8.0_RKIND * kineticEnergyCell(k,iCell) + 3.0_RKIND / 8.0_RKIND &
                                       * kineticEnergyVertexOnCells(k,iCell)
         end do
      end do
      !$omp end do

      call mpas_threading_barrier()
      call mpas_deallocate_scratch_field(kineticEnergyVertexField, .true.)
      call mpas_deallocate_scratch_field(kineticEnergyVertexOnCellsField, .true.)

      !
      ! Compute normalized relative and planetary vorticity
      !
      call mpas_pool_get_field(scratchPool, 'normalizedRelativeVorticityVertex', normalizedRelativeVorticityVertexField)
      call mpas_pool_get_field(scratchPool, 'normalizedPlanetaryVorticityVertex', normalizedPlanetaryVorticityVertexField)
      call mpas_allocate_scratch_field(normalizedRelativeVorticityVertexField, .true.)
      call mpas_allocate_scratch_field(normalizedPlanetaryVorticityVertexField, .true.)
      call mpas_threading_barrier()

      normalizedPlanetaryVorticityVertex  => normalizedPlanetaryVorticityVertexField % array
      normalizedRelativeVorticityVertex  => normalizedRelativeVorticityVertexField % array

      !$omp do schedule(runtime) private(invAreaTri1, k, layerThicknessVertex, i)
      do iVertex = 1, nVertices
         invAreaTri1 = 1.0_RKIND / areaTriangle(iVertex)
         do k = 1, maxLevelVertexBot(iVertex)
            layerThicknessVertex = 0.0_RKIND
            do i = 1, vertexDegree
               layerThicknessVertex = layerThicknessVertex + layerThickness(k,cellsOnVertex(i,iVertex)) &
                                    * kiteAreasOnVertex(i,iVertex)
            end do
            layerThicknessVertex = layerThicknessVertex * invAreaTri1

            normalizedRelativeVorticityVertex(k,iVertex) = relativeVorticity(k,iVertex) / layerThicknessVertex
            normalizedPlanetaryVorticityVertex(k,iVertex) = fVertex(iVertex) / layerThicknessVertex
         end do
      end do
      !$omp end do

      !$omp workshare
      normalizedRelativeVorticityEdge(:,:) = 0.0_RKIND
      normalizedPlanetaryVorticityEdge(:,:) = 0.0_RKIND
      !$omp end workshare
      !$omp do schedule(runtime) private(vertex1, vertex2, k)
      do iEdge = 1, nEdges
        vertex1 = verticesOnEdge(1, iEdge)
        vertex2 = verticesOnEdge(2, iEdge)
        do k = 1, maxLevelEdgeBot(iEdge)
          normalizedRelativeVorticityEdge(k, iEdge) = 0.5_RKIND * (normalizedRelativeVorticityVertex(k, vertex1) &
                                                    + normalizedRelativeVorticityVertex(k, vertex2))
          normalizedPlanetaryVorticityEdge(k, iEdge) = 0.5_RKIND * (normalizedPlanetaryVorticityVertex(k, vertex1) &
                                                     + normalizedPlanetaryVorticityVertex(k, vertex2))
        end do
      end do
      !$omp end do

      !$omp workshare
      normalizedRelativeVorticityCell(:,:) = 0.0_RKIND
      !$omp end workshare
      !$omp do schedule(runtime) private(invAreaCell1, i, j, iVertex, k)
      do iCell = 1, nCells
        invAreaCell1 = 1.0_RKIND / areaCell(iCell)

        do i = 1, nEdgesOnCell(iCell)
          j = kiteIndexOnCell(i, iCell)
          iVertex = verticesOnCell(i, iCell)
          do k = 1, maxLevelCell(iCell)
            normalizedRelativeVorticityCell(k, iCell) = normalizedRelativeVorticityCell(k, iCell) &
              + kiteAreasOnVertex(j, iVertex) * normalizedRelativeVorticityVertex(k, iVertex) * invAreaCell1
          end do
        end do
      end do
      !$omp end do

      ! Diagnostics required for the Anticipated Potential Vorticity Method (apvm).
      if (config_apvm_scale_factor>1e-10) then

         call mpas_pool_get_field(scratchPool, 'vorticityGradientNormalComponent', vorticityGradientNormalComponentField)
         call mpas_pool_get_field(scratchPool, 'vorticityGradientTangentialComponent', vorticityGradientTangentialComponentField)
         call mpas_allocate_scratch_field(vorticityGradientNormalComponentField, .true.)
         call mpas_allocate_scratch_field(vorticityGradientTangentialComponentField, .true.)
         call mpas_threading_barrier()

         vorticityGradientNormalComponent => vorticityGradientNormalComponentField % array
         vorticityGradientTangentialComponent => vorticityGradientTangentialComponentField % array

         !$omp do schedule(runtime) private(cell1, cell2, vertex1, vertex2, invLength, k)
         do iEdge = 1,nEdges
            cell1 = cellsOnEdge(1, iEdge)
            cell2 = cellsOnEdge(2, iEdge)
            vertex1 = verticesOnedge(1, iEdge)
            vertex2 = verticesOnedge(2, iEdge)

            invLength = 1.0_RKIND / dcEdge(iEdge)
            ! Compute gradient of PV in normal direction
            !   ( this computes the gradient for all edges bounding real cells )
            do k=1,maxLevelEdgeTop(iEdge)
               vorticityGradientNormalComponent(k,iEdge) = &
                  (normalizedRelativeVorticityCell(k,cell2) - normalizedRelativeVorticityCell(k,cell1)) * invLength
            enddo

            invLength = 1.0_RKIND / dvEdge(iEdge)
            ! Compute gradient of PV in the tangent direction
            !   ( this computes the gradient at all edges bounding real cells and distance-1 ghost cells )
            do k = 1,maxLevelEdgeBot(iEdge)
              vorticityGradientTangentialComponent(k,iEdge) = &
                 (normalizedRelativeVorticityVertex(k,vertex2) - normalizedRelativeVorticityVertex(k,vertex1)) * invLength
            enddo

         enddo
         !$omp end do

         !
         ! Modify PV edge with upstream bias.
         !
         !$omp do schedule(runtime) private(k)
         do iEdge = 1,nEdges
            do k = 1,maxLevelEdgeBot(iEdge)
              normalizedRelativeVorticityEdge(k,iEdge) = normalizedRelativeVorticityEdge(k,iEdge) &
                - config_apvm_scale_factor * dt * &
                    (  normalVelocity(k,iEdge)     * vorticityGradientNormalComponent(k,iEdge)      &
                     + tangentialVelocity(k,iEdge) * vorticityGradientTangentialComponent(k,iEdge) )
            enddo
         enddo
         !$omp end do

         call mpas_threading_barrier()
         call mpas_deallocate_scratch_field(vorticityGradientNormalComponentField, .true.)
         call mpas_deallocate_scratch_field(vorticityGradientTangentialComponentField, .true.)

      endif

      call mpas_threading_barrier()
      call mpas_deallocate_scratch_field(normalizedRelativeVorticityVertexField, .true.)
      call mpas_deallocate_scratch_field(normalizedPlanetaryVorticityVertexField, .true.)

      !
      ! equation of state
      !
<<<<<<< HEAD
      call mpas_timer_start("equation of state", .false., diagEOSTimer)
      call mpas_threading_barrier()
=======
      call mpas_timer_start("equation of state")
>>>>>>> 35897010

      ! compute in-place density
      if (config_pressure_gradient_type.eq.'Jacobian_from_TS') then
         ! only compute EOS derivatives if needed.
         call mpas_pool_get_array(diagnosticsPool, 'inSituThermalExpansionCoeff',inSituThermalExpansionCoeff)
         call mpas_pool_get_array(diagnosticsPool, 'inSituSalineContractionCoeff', inSituSalineContractionCoeff)
         call ocn_equation_of_state_density(statePool, diagnosticsPool, meshPool, scratchPool, 0, 'relative', density, err, &
              inSituThermalExpansionCoeff, inSituSalineContractionCoeff, timeLevelIn=timeLevel)
      else
         call ocn_equation_of_state_density(statePool, diagnosticsPool, meshPool, scratchPool, 0, 'relative', density, err, &
              timeLevelIn=timeLevel)
      endif
      call mpas_threading_barrier()

      ! compute potentialDensity, the density displaced adiabatically to the mid-depth of top layer.
      call ocn_equation_of_state_density(statePool, diagnosticsPool, meshPool, scratchPool, 1, 'absolute', potentialDensity, &
                                         err, timeLevelIn=timeLevel)

      ! compute displacedDensity, density displaced adiabatically to the mid-depth one layer deeper.
      ! That is, layer k has been displaced to the depth of layer k+1.
      call ocn_equation_of_state_density(statePool, diagnosticsPool, meshPool, scratchPool, 1, 'relative', displacedDensity, &
                                         err, timeLevelIn=timeLevel)
      call mpas_threading_barrier()

<<<<<<< HEAD
      call mpas_timer_stop("equation of state", diagEOSTimer)
      call mpas_threading_barrier()
=======
      call mpas_timer_stop("equation of state")
>>>>>>> 35897010

      !
      ! Pressure
      ! This section must be placed in the code after computing the density.
      !
      if (config_pressure_gradient_type.eq.'MontgomeryPotential') then

        ! use Montgomery Potential when layers are isopycnal.
        ! However, one may use 'pressure_and_zmid' when layers are isopycnal as well.
        ! Compute pressure at top of each layer, and then Montgomery Potential.

        allocate(pTop(nVertLevels))

        !$omp do schedule(runtime) private(k)
        do iCell = 1, nCells

           ! assume atmospheric pressure at the surface is zero for now.
           pTop(1) = 0.0_RKIND
           ! At top layer it is g*SSH, where SSH may be off by a
           ! constant (ie, bottomDepth can be relative to top or bottom)
           montgomeryPotential(1,iCell) = gravity &
              * (bottomDepth(iCell) + sum(layerThickness(1:nVertLevels,iCell)))

           do k = 2, nVertLevels
              pTop(k) = pTop(k-1) + density(k-1,iCell)*gravity* layerThickness(k-1,iCell)

              ! from delta M = p delta / density
              montgomeryPotential(k,iCell) = montgomeryPotential(k-1,iCell) &
                 + pTop(k)*(1.0_RKIND/density(k,iCell) - 1.0_RKIND/density(k-1,iCell))
           end do

        end do
        !$omp end do

        deallocate(pTop)

      else

        !$omp do schedule(runtime) private(k)
        do iCell = 1, nCells
           ! Pressure for generalized coordinates.
           ! Pressure at top surface may be due to atmospheric pressure
           ! or an ice-shelf depression.
           pressure(1,iCell) = 0.0_RKIND
           if ( associated(frazilSurfacePressure) ) pressure(1,iCell) = pressure(1,iCell) + frazilSurfacePressure(iCell)
           pressure(1,iCell) = pressure(1,iCell) + seaSurfacePressure(iCell)
           pressure(1,iCell) = pressure(1,iCell) + density(1,iCell)*gravity*0.5_RKIND*layerThickness(1,iCell)

           do k = 2, maxLevelCell(iCell)
              pressure(k,iCell) = pressure(k-1,iCell)  &
                + 0.5_RKIND*gravity*(  density(k-1,iCell)*layerThickness(k-1,iCell) &
                               + density(k  ,iCell)*layerThickness(k  ,iCell))
           end do

           ! Compute zMid, the z-coordinate of the middle of the layer.
           ! Compute zTop, the z-coordinate of the top of the layer.
           ! Note the negative sign, since bottomDepth is positive
           ! and z-coordinates are negative below the surface.
           k = maxLevelCell(iCell)
           zMid(k:nVertLevels,iCell) = -bottomDepth(iCell) + 0.5_RKIND*layerThickness(k,iCell)
           zTop(k:nVertLevels,iCell) = -bottomDepth(iCell) +     layerThickness(k,iCell)

           do k = maxLevelCell(iCell)-1, 1, -1
              zMid(k,iCell) = zMid(k+1,iCell)  &
                + 0.5_RKIND*(  layerThickness(k+1,iCell) &
                       + layerThickness(k  ,iCell))
              zTop(k,iCell) = zTop(k+1,iCell)  &
                       + layerThickness(k  ,iCell)
           end do

           ! copy zTop(1,iCell) into sea-surface height array
           ssh(iCell) = zTop(1,iCell)

        end do
        !$omp end do

      endif

      !
      ! Brunt-Vaisala frequency (this has units of s^{-2})
      !
      coef = -gravity / rho_sw
      !$omp do schedule(runtime) private(k)
      do iCell = 1, nCells
         BruntVaisalaFreqTop(1,iCell) = 0.0_RKIND
         do k = 2, maxLevelCell(iCell)
            BruntVaisalaFreqTop(k,iCell) = coef * (displacedDensity(k-1,iCell) - density(k,iCell)) &
              / (zMid(k-1,iCell) - zMid(k,iCell))
          end do
      end do
      !$omp end do

      !
      ! Gradient Richardson number
      !
      RiTopOfCell = 100.0_RKIND
      !$omp do schedule(runtime) private(invAreaCell1, k, shearSquared, i, iEdge, factor, delU2, shearMean)
      do iCell=1,nCells
         invAreaCell1 = 1.0_RKIND / areaCell(iCell)
         do k=2,maxLevelCell(iCell)
           shearSquared = 0.0_RKIND
           do i = 1, nEdgesOnCell(iCell)
             iEdge = edgesOnCell(i, iCell)
             factor = 0.5_RKIND * dcEdge(iEdge) * dvEdge(iEdge) * invAreaCell1
             delU2 = (normalVelocity(k-1,iEdge) - normalVelocity(k,iEdge))**2
             shearSquared = shearSquared + factor * delU2
           enddo
           shearMean = sqrt(shearSquared)
           shearMean = shearMean / (zMid(k-1,iCell) - zMid(k,iCell))
           RiTopOfCell(k,iCell) = BruntVaisalaFreqTop(k,iCell) / (shearMean**2 + 1.0e-10_RKIND)
          end do
          RiTopOfCell(1,iCell) = RiTopOfCell(2,iCell)
      end do
      !$omp end do

      !
      ! extrapolate tracer values to ocean surface
      ! this eventually be a modelled process
      ! at present, just copy k=1 tracer values onto surface values
      ! field will be updated below is better approximations are available

      !$omp workshare
!TDR need to consider how to handel tracersSurfaceValues
      tracersSurfaceValue(:,:) = activeTracers(:,1,:)
      normalVelocitySurfaceLayer(:) = normalVelocity(1,:)
      !$omp end workshare

      !
      ! average tracer values over the ocean surface layer
      ! the ocean surface layer is generally assumed to be about 0.1 of the boundary layer depth
      if(config_use_cvmix_kpp) then

        !$omp workshare
        tracersSurfaceLayerValue(:,:) = 0.0_RKIND
        indexSurfaceLayerDepth(:) = -9.e30
        !$omp end workshare
        !$omp do schedule(runtime) private(surfaceLayerDepth, sumSurfaceLayer, k, rSurfaceLayer)
        do iCell=1,nCells
          surfaceLayerDepth = config_cvmix_kpp_surface_layer_averaging
          sumSurfaceLayer=0.0_RKIND
          do k=1,maxLevelCell(iCell)
           sumSurfaceLayer = sumSurfaceLayer + layerThickness(k,iCell)
           if(sumSurfaceLayer.gt.surfaceLayerDepth) then
             sumSurfaceLayer = sumSurfaceLayer - layerThickness(k,iCell)
             rSurfaceLayer = int(k-1) + (surfaceLayerDepth-sumSurfaceLayer)/layerThickness(k,iCell)
             indexSurfaceLayerDepth(iCell) = rSurfaceLayer
             exit
           endif
          end do
          do k=1,int(rSurfaceLayer)
            tracersSurfaceLayerValue(:,iCell) = tracersSurfaceLayerValue(:,iCell) + activeTracers(:,k,iCell) &
                                              * layerThickness(k,iCell)
          enddo
          k=int(rSurfaceLayer)+1
          tracersSurfaceLayerValue(:,iCell) = tracersSurfaceLayerValue(:,iCell) + fraction(rSurfaceLayer) &
                                            * activeTracers(:,k,iCell) * layerThickness(k,iCell)
          tracersSurfaceLayerValue(:,iCell) = tracersSurfaceLayerValue(:,iCell) / surfaceLayerDepth
        enddo
        !$omp end do

        !
        ! average normal velocity values over the ocean surface layer
        ! the ocean surface layer is generally assumed to be about 0.1 of the boundary layer depth
        !
        !$omp workshare
        normalVelocitySurfaceLayer(:) = 0.0_RKIND
        !$omp end workshare
        !$omp do schedule(runtime) private(cell1, cell2, surfaceLayerDepth, sumSurfaceLayer, k, rSurfaceLayer)
        do iEdge=1,nEdges
          cell1=cellsOnEdge(1,iEdge)
          cell2=cellsOnEdge(2,iEdge)
          surfaceLayerDepth = config_cvmix_kpp_surface_layer_averaging
          sumSurfaceLayer=0.0_RKIND
          rSurfaceLayer = min(1, maxLevelEdgeTop(iEdge))
          do k=1,maxLevelEdgeTop(iEdge)
           rSurfaceLayer = k
           sumSurfaceLayer = sumSurfaceLayer + layerThicknessEdge(k,iEdge)
           if(sumSurfaceLayer.gt.surfaceLayerDepth) then
             sumSurfaceLayer = sumSurfaceLayer - layerThicknessEdge(k,iEdge)
             rSurfaceLayer = int(k-1) + (surfaceLayerDepth-sumSurfaceLayer)/layerThicknessEdge(k,iEdge)
             exit
           endif
          end do
          do k=1,int(rSurfaceLayer)
            normalVelocitySurfaceLayer(iEdge) = normalVelocitySurfaceLayer(iEdge) + normalVelocity(k,iEdge) &
                                              * layerThicknessEdge(k,iEdge)
          enddo
          k=int(rSurfaceLayer)+1
          if(k.le.maxLevelEdgeTop(iEdge)) then
            normalVelocitySurfaceLayer(iEdge) = normalVelocitySurfaceLayer(iEdge) + fraction(rSurfaceLayer) &
                                              * normalVelocity(k,iEdge) * layerThicknessEdge(k,iEdge)
            normalVelocitySurfaceLayer(iEdge) = normalVelocitySurfaceLayer(iEdge) / surfaceLayerDepth
          end if
        enddo
        !$omp end do

        !
        !  compute fields used as intent(in) to CVMix/KPP
        call ocn_compute_KPP_input_fields(statePool, forcingPool, meshPool, diagnosticsPool, scratchPool, timeLevel)
      endif

      ! compute the attenuation coefficient for surface fluxes
      !$omp workshare
      surfaceFluxAttenuationCoefficient(:) = config_flux_attenuation_coefficient
      !$omp end workshare

      !
      !  compute fields needed to compute land-ice fluxes, either in the ocean model or in the coupler
      call mpas_timer_start("land_ice_diagnostic_fields", .false.)
      call ocn_compute_land_ice_flux_input_fields(meshPool, statePool, forcingPool, scratchPool, &
                                         diagnosticsPool, timeLevel)
      call mpas_timer_stop("land_ice_diagnostic_fields")

      !$omp do schedule(runtime) private(cell1, cell2)
      do iEdge = 1, nEdges
         cell1 = cellsOnEdge(1, iEdge)
         cell2 = cellsOnEdge(2, iEdge)

         gradSSH(1, iEdge) = (ssh(cell2) - ssh(cell1)) / dcEdge(iEdge)
      end do
      !$omp end do

     call mpas_threading_barrier()



   end subroutine ocn_diagnostic_solve!}}}

!***********************************************************************
!
!  routine ocn_vert_transport_velocity_top
!
!> \brief   Computes vertical transport
!> \author  Mark Petersen
!> \date    August 2013
!> \details
!>  This routine computes the vertical transport through the top of each
!>  cell.
!
!-----------------------------------------------------------------------
   subroutine ocn_vert_transport_velocity_top(meshPool, verticalMeshPool, scratchPool, oldLayerThickness, layerThicknessEdge, &
     normalVelocity, oldSSH, dt, vertAleTransportTop, err, newHighFreqThickness)!{{{

      !-----------------------------------------------------------------
      !
      ! input variables
      !
      !-----------------------------------------------------------------

      type (mpas_pool_type), intent(in) :: &
         meshPool           !< Input: horizonal mesh information

      type (mpas_pool_type), intent(in) :: &
         verticalMeshPool   !< Input: vertical mesh information

      type (mpas_pool_type), intent(in) :: scratchPool !< Input: scratch variables

      real (kind=RKIND), dimension(:,:), intent(in) :: &
         oldLayerThickness    !< Input: layer thickness at old time

      real (kind=RKIND), dimension(:,:), intent(in) :: &
         layerThicknessEdge     !< Input: layerThickness interpolated to an edge

      real (kind=RKIND), dimension(:,:), intent(in) :: &
         normalVelocity     !< Input: transport

      real (kind=RKIND), dimension(:), intent(in) :: &
         oldSSH     !< Input: sea surface height at old time

      real (kind=RKIND), dimension(:,:), intent(in), optional :: &
         newHighFreqThickness   !< Input: high frequency thickness.  Alters ALE thickness.

      real (kind=RKIND), intent(in) :: &
         dt     !< Input: time step

      !-----------------------------------------------------------------
      !
      ! output variables
      !
      !-----------------------------------------------------------------

      real (kind=RKIND), dimension(:,:), intent(out) :: &
         vertAleTransportTop     !< Output: vertical transport at top of cell

      integer, intent(out) :: err !< Output: error flag

      !-----------------------------------------------------------------
      !
      ! local variables
      !
      !-----------------------------------------------------------------

      integer :: iEdge, iCell, k, i
      integer, pointer :: nCells, nVertLevels
      integer, dimension(:), pointer :: nEdgesOnCell, nEdgesOnEdge, &
        maxLevelCell, maxLevelEdgeBot
      integer, dimension(:,:), pointer :: edgesOnCell, edgeSignOnCell

      real (kind=RKIND) :: flux, invAreaCell, div_hu_btr
      real (kind=RKIND), dimension(:), pointer :: dvEdge, areaCell
      real (kind=RKIND), dimension(:), pointer :: &
         projectedSSH       !> projected SSH at new time
      type (field1DReal), pointer :: projectedSSHField
      real (kind=RKIND), dimension(:,:), pointer :: &
         ALE_Thickness, & !> ALE thickness at new time
         div_hu           !> divergence of (thickness*velocity)
      type (field2DReal), pointer :: ALE_ThicknessField, div_huField

      character (len=StrKIND), pointer :: config_vert_coord_movement

      err = 0

      call mpas_pool_get_config(ocnConfigs, 'config_vert_coord_movement', config_vert_coord_movement)

      call mpas_pool_get_array(meshPool, 'nEdgesOnCell', nEdgesOnCell)
      call mpas_pool_get_array(meshPool, 'areaCell', areaCell)
      call mpas_pool_get_array(meshPool, 'edgesOnCell', edgesOnCell)
      call mpas_pool_get_array(meshPool, 'edgeSignOnCell', edgeSignOnCell)
      call mpas_pool_get_array(meshPool, 'maxLevelCell', maxLevelCell)
      call mpas_pool_get_array(meshPool, 'maxLevelEdgeBot', maxLevelEdgeBot)
      call mpas_pool_get_array(meshPool, 'dvEdge', dvEdge)

      call mpas_pool_get_dimension(meshPool, 'nCells', nCells)
      call mpas_pool_get_dimension(meshPool, 'nVertLevels', nVertLevels)

      if (config_vert_coord_movement.eq.'impermeable_interfaces') then
        vertAleTransportTop=0.0_RKIND
        return
      end if


      call mpas_pool_get_field(scratchPool, 'div_hu', div_huField)
      call mpas_pool_get_field(scratchPool, 'projectedSSH', projectedSSHField)
      call mpas_pool_get_field(scratchPool, 'ALE_Thickness', ALE_ThicknessField)
      call mpas_allocate_scratch_field(div_huField, .true.)
      call mpas_allocate_scratch_field(projectedSSHField, .true.)
      call mpas_allocate_scratch_field(ALE_ThicknessField, .true.)

      call mpas_threading_barrier()

      div_hu => div_huField % array
      projectedSSH => projectedSSHField % array
      ALE_Thickness => ALE_ThicknessField % array

      !
      ! thickness-weighted divergence and barotropic divergence
      !
      ! See Ringler et al. (2010) jcp paper, eqn 19, 21, and fig. 3.
      !$omp do schedule(runtime) private(invAreaCell, i, iEdge, k, flux, div_hu_btr)
      do iCell = 1, nCells
         div_hu(:,iCell) = 0.0_RKIND
         div_hu_btr = 0.0_RKIND
         invAreaCell = 1.0_RKIND / areaCell(iCell)
         do i = 1, nEdgesOnCell(iCell)
            iEdge = edgesOnCell(i, iCell)

            do k = 1, maxLevelEdgeBot(iEdge)
               flux = layerThicknessEdge(k, iEdge) * normalVelocity(k, iEdge) * dvEdge(iEdge) * edgeSignOnCell(i, iCell) &
                    * invAreaCell
               div_hu(k,iCell) = div_hu(k,iCell) - flux
               div_hu_btr = div_hu_btr - flux
            end do
         end do
         projectedSSH(iCell) = oldSSH(iCell) - dt*div_hu_btr
      end do
      !$omp end do

      !
      ! Compute desired thickness at new time
      !
      if (present(newHighFreqThickness)) then
        call ocn_ALE_thickness(meshPool, verticalMeshPool, projectedSSH, ALE_thickness, err, newHighFreqThickness)
      else
        call ocn_ALE_thickness(meshPool, verticalMeshPool, projectedSSH, ALE_thickness, err)
      endif

      call mpas_threading_barrier()

      !
      ! Vertical transport through layer interfaces
      !
      ! Vertical transport through layer interface at top and bottom is zero.
      ! Here we are using solving the continuity equation for vertAleTransportTop ($w^t$),
      ! and using ALE_Thickness for thickness at the new time.

      !$omp do schedule(runtime) private(k)
      do iCell = 1,nCells
         vertAleTransportTop(1,iCell) = 0.0_RKIND
         vertAleTransportTop(maxLevelCell(iCell)+1,iCell) = 0.0_RKIND
         do k = maxLevelCell(iCell),2,-1
            vertAleTransportTop(k,iCell) = vertAleTransportTop(k+1,iCell) - div_hu(k,iCell) &
              - (ALE_Thickness(k,iCell) - oldLayerThickness(k,iCell))/dt
         end do
      end do
      !$omp end do

      call mpas_threading_barrier()
      call mpas_deallocate_scratch_field(div_huField, .true.)
      call mpas_deallocate_scratch_field(projectedSSHField, .true.)
      call mpas_deallocate_scratch_field(ALE_ThicknessField, .true.)

   end subroutine ocn_vert_transport_velocity_top!}}}

!***********************************************************************
!
!  routine ocn_fuperp
!
!> \brief   Computes f u_perp
!> \author  Mark Petersen
!> \date    23 September 2011
!> \details
!>  This routine computes f u_perp for the ocean
!
!-----------------------------------------------------------------------

   subroutine ocn_fuperp(statePool, meshPool, timeLevelIn)!{{{

      type (mpas_pool_type), intent(inout) :: statePool !< Input/Output: State information
      type (mpas_pool_type), intent(in) :: meshPool !< Input: mesh information
      integer, intent(in), optional :: timeLevelIn !< Input: Input time level for state pool

      integer :: iEdge, cell1, cell2, eoe, i, j, k
      integer, pointer :: nEdgesSolve
      real (kind=RKIND), dimension(:), pointer :: fEdge
      real (kind=RKIND), dimension(:,:), pointer :: weightsOnEdge, normalVelocity, normalBaroclinicVelocity
      type (dm_info) :: dminfo

      integer, dimension(:), pointer :: maxLevelEdgeTop, nEdgesOnEdge
      integer, dimension(:,:), pointer :: cellsOnEdge, edgesOnEdge

      integer :: timeLevel

      if (present(timeLevelIn)) then
         timeLevel = timeLevelIn
      else
         timeLevel = 1
      end if

      call mpas_timer_start("ocn_fuperp")
      call mpas_threading_barrier()

      call mpas_pool_get_array(statePool, 'normalVelocity', normalVelocity, timeLevel)
      call mpas_pool_get_array(statePool, 'normalBaroclinicVelocity', normalBaroclinicVelocity, timeLevel)

      call mpas_pool_get_array(meshPool, 'weightsOnEdge', weightsOnEdge)
      call mpas_pool_get_array(meshPool, 'fEdge', fEdge)
      call mpas_pool_get_array(meshPool, 'maxLevelEdgeTop', maxLevelEdgeTop)
      call mpas_pool_get_array(meshPool, 'cellsOnEdge', cellsOnEdge)
      call mpas_pool_get_array(meshPool, 'nEdgesOnEdge', nEdgesOnEdge)
      call mpas_pool_get_array(meshPool, 'edgesOnEdge', edgesOnEdge)

      call mpas_pool_get_array(meshPool, 'fEdge', fEdge)

      call mpas_pool_get_dimension(meshPool, 'nEdgesSolve', nEdgesSolve)

      !DWJ: ADD OMP (Only needed for split explicit)

      !
      ! Put f*normalBaroclinicVelocity^{perp} in u as a work variable
      !
      !$omp do schedule(runtime) private(cell1, cell2, k, eoe)
      do iEdge = 1, nEdgesSolve
         cell1 = cellsOnEdge(1,iEdge)
         cell2 = cellsOnEdge(2,iEdge)

         do k = 1, maxLevelEdgeTop(iEdge)

            normalVelocity(k,iEdge) = 0.0_RKIND
            do j = 1,nEdgesOnEdge(iEdge)
               eoe = edgesOnEdge(j,iEdge)
               normalVelocity(k,iEdge) = normalVelocity(k,iEdge) + weightsOnEdge(j,iEdge) * normalBaroclinicVelocity(k,eoe) &
                                       * fEdge(eoe)
            end do
         end do
      end do
      !$omp end do

      call mpas_threading_barrier()
      call mpas_timer_stop("ocn_fuperp")

   end subroutine ocn_fuperp!}}}

!***********************************************************************
!
!  routine ocn_filter_btr_mode_vel
!
!> \brief   filters barotropic mode out of the velocity variable.
!> \author  Mark Petersen
!> \date    23 September 2011
!> \details
!>  This routine filters barotropic mode out of the velocity variable.
!
!-----------------------------------------------------------------------
   subroutine ocn_filter_btr_mode_vel(statePool, diagnosticsPool, meshPool, timeLevelIn)!{{{

      type (mpas_pool_type), intent(inout) :: statePool !< Input/Output: State information
      type (mpas_pool_type), intent(in) :: diagnosticsPool !< Input: Diagnostics information
      type (mpas_pool_type), intent(in) :: meshPool !< Input: Mesh information
      integer, intent(in), optional :: timeLevelIn !< Input: Time level for state pool

      integer :: iEdge, k
      integer, pointer :: nEdges
      real (kind=RKIND) :: vertSum, normalThicknessFluxSum, thicknessSum
      real (kind=RKIND), dimension(:,:), pointer :: layerThicknessEdge, normalVelocity
      integer, dimension(:), pointer :: maxLevelEdgeTop

      integer :: timeLevel

      call mpas_timer_start("ocn_filter_btr_mode_vel")

      if (present(timeLevelIn)) then
         timeLevel = timeLevelIn
      else
         timeLevel = 1
      end if

      call mpas_pool_get_array(statePool, 'normalVelocity', normalVelocity, timeLevel)

      call mpas_pool_get_array(diagnosticsPool, 'layerThicknessEdge', layerThicknessEdge)

      call mpas_pool_get_array(meshPool, 'maxLevelEdgeTop', maxLevelEdgeTop)

      call mpas_pool_get_dimension(meshPool, 'nEdges', nEdges)

      !$omp do schedule(runtime) private(normalThicknessFluxSum, thicknessSum, k, vertSum)
      do iEdge = 1, nEdges

        ! thicknessSum is initialized outside the loop because on land boundaries
        ! maxLevelEdgeTop=0, but I want to initialize thicknessSum with a
        ! nonzero value to avoid a NaN.
        normalThicknessFluxSum = layerThicknessEdge(1,iEdge) * normalVelocity(1,iEdge)
        thicknessSum  = layerThicknessEdge(1,iEdge)

        do k = 2, maxLevelEdgeTop(iEdge)
          normalThicknessFluxSum = normalThicknessFluxSum + layerThicknessEdge(k,iEdge) * normalVelocity(k,iEdge)
          thicknessSum  =  thicknessSum + layerThicknessEdge(k,iEdge)
        enddo

        vertSum = normalThicknessFluxSum/thicknessSum
        do k = 1, maxLevelEdgeTop(iEdge)
          normalVelocity(k,iEdge) = normalVelocity(k,iEdge) - vertSum
        enddo
      enddo ! iEdge
      !$omp end do

      call mpas_threading_barrier()

      call mpas_timer_stop("ocn_filter_btr_mode_vel")

   end subroutine ocn_filter_btr_mode_vel!}}}

!***********************************************************************
!
!  routine ocn_filter_btr_mode_tend_vel
!
!> \brief   ocn_filters barotropic mode out of the velocity tendency
!> \author  Mark Petersen
!> \date    23 September 2011
!> \details
!>  This routine filters barotropic mode out of the velocity tendency.
!
!-----------------------------------------------------------------------
   subroutine ocn_filter_btr_mode_tend_vel(tendPool, statePool, diagnosticsPool, meshPool, timeLevelIn)!{{{

      type (mpas_pool_type), intent(inout) :: tendPool !< Input/Output: Tendency information
      type (mpas_pool_type), intent(in) :: statePool !< Input: State information
      type (mpas_pool_type), intent(in) :: diagnosticsPool !< Input: Diagnostics information
      type (mpas_pool_type), intent(in) :: meshPool !< Input: Mesh information
      integer, intent(in), optional :: timeLevelIn !< Input: Time level for state pool

      integer :: iEdge, k
      integer, pointer :: nEdges
      real (kind=RKIND) :: vertSum, normalThicknessFluxSum, thicknessSum
      real (kind=RKIND), dimension(:,:), pointer :: layerThicknessEdge, tend_normalVelocity

      integer, dimension(:), pointer :: maxLevelEdgeTop

      integer :: timeLevel

      call mpas_timer_start("ocn_filter_btr_mode_tend_vel")

      if (present(timeLevelIn)) then
         timeLevel = timeLevelIn
      else
         timeLevel = 1
      end if

      call mpas_pool_get_array(tendPool, 'normalVelocity', tend_normalVelocity)

      call mpas_pool_get_array(diagnosticsPool, 'layerThicknessEdge', layerThicknessEdge)

      call mpas_pool_get_array(meshPool, 'maxLevelEdgeTop', maxLevelEdgeTop)

      call mpas_pool_get_dimension(meshPool, 'nEdges', nEdges)

      !$omp do schedule(runtime) private(normalThicknessFluxSum, thicknessSum, vertSum, k)
      do iEdge = 1, nEdges

        ! thicknessSum is initialized outside the loop because on land boundaries
        ! maxLevelEdgeTop=0, but I want to initialize thicknessSum with a
        ! nonzero value to avoid a NaN.
        normalThicknessFluxSum = layerThicknessEdge(1,iEdge) * tend_normalVelocity(1,iEdge)
        thicknessSum  = layerThicknessEdge(1,iEdge)

        do k = 2, maxLevelEdgeTop(iEdge)
          normalThicknessFluxSum = normalThicknessFluxSum + layerThicknessEdge(k,iEdge) * tend_normalVelocity(k,iEdge)
          thicknessSum  =  thicknessSum + layerThicknessEdge(k,iEdge)
        enddo

        vertSum = normalThicknessFluxSum / thicknessSum
        do k = 1, maxLevelEdgeTop(iEdge)
          tend_normalVelocity(k,iEdge) = tend_normalVelocity(k,iEdge) - vertSum
        enddo
      enddo ! iEdge
      !$omp end do

      call mpas_timer_stop("ocn_filter_btr_mode_tend_vel")

   end subroutine ocn_filter_btr_mode_tend_vel!}}}

!***********************************************************************
!
!  routine ocn_diagnostics_init
!
!> \brief   Initializes flags used within diagnostics routines.
!> \author  Mark Petersen
!> \date    4 November 2011
!> \details
!>  This routine initializes flags related to quantities computed within
!>  other diagnostics routines.
!
!-----------------------------------------------------------------------
   subroutine ocn_diagnostics_init(err)!{{{
      integer, intent(out) :: err !< Output: Error flag

      logical, pointer :: config_include_KE_vertex
      character (len=StrKIND), pointer :: config_time_integrator

      err = 0

      call mpas_pool_get_config(ocnConfigs, 'config_include_KE_vertex', config_include_KE_vertex)
      call mpas_pool_get_config(ocnConfigs, 'config_time_integrator', config_time_integrator)

      if(config_include_KE_vertex) then
         ke_vertex_flag = 1
         ke_cell_flag = 0
      else
         ke_vertex_flag = 0
         ke_cell_flag = 1
      endif

      if (trim(config_time_integrator) == 'RK4') then
         ! For RK4, PV includes f: PV = (eta+f)/h.
         fCoef = 1
      elseif (trim(config_time_integrator) == 'split_explicit' &
        .or.trim(config_time_integrator) == 'unsplit_explicit') then
          ! For split explicit, PV is eta/h because the Coriolis term
          ! is added separately to the momentum tendencies.
          fCoef = 0
      end if

    end subroutine ocn_diagnostics_init!}}}

!***********************************************************************
!
!  routine ocn_compute_KPP_input_fields
!
!> \brief
!>    Compute fields necessary to drive the CVMix KPP module
!> \author  Todd Ringler
!> \date    20 August 2013
!> \details
!>    CVMix/KPP requires the following fields as intent(in):
!>       surfaceBuoyancyForcing
!>       surfaceFrictionVelocity
!>       bulkRichardsonNumberBuoy
!>       bulkRichardsonNumberShear
!>
!
!-----------------------------------------------------------------------

    subroutine ocn_compute_KPP_input_fields(statePool, forcingPool, meshPool, diagnosticsPool, scratchPool, timeLevelIn)!{{{

      type (mpas_pool_type), intent(in) :: statePool !< Input/Output: State information
      type (mpas_pool_type), intent(in) :: forcingPool !< Input: Forcing information
      type (mpas_pool_type), intent(in) :: meshPool !< Input: Mesh information
      type (mpas_pool_type), intent(inout) :: diagnosticsPool !< Diagnostics information derived from State
      type (mpas_pool_type), intent(in) :: scratchPool !< Input: scratch variables
      integer, intent(in), optional :: timeLevelIn

      ! pool pointers
      type (mpas_pool_type), pointer :: tracersSurfaceFluxPool

      ! scalars
      integer, pointer :: nCells, nVertLevels

      ! integer pointers
      integer, dimension(:), pointer :: maxLevelCell, nEdgesOnCell
      integer, dimension(:,:), pointer :: edgesOnCell

      ! real pointers
      real (kind=RKIND), dimension(:), pointer :: dcEdge, dvEdge, areaCell
      real (kind=RKIND), dimension(:), pointer :: penetrativeTemperatureFlux, surfaceThicknessFlux, &
           surfaceBuoyancyForcing, surfaceFrictionVelocity, penetrativeTemperatureFluxOBL, &
           normalVelocitySurfaceLayer
      real (kind=RKIND), dimension(:), pointer :: surfaceStress, surfaceStressMagnitude
      real (kind=RKIND), dimension(:,:), pointer ::  &
           layerThickness, zMid, zTop, densitySurfaceDisplaced, density, &
           normalVelocity, activeTracersSurfaceFlux, thermalExpansionCoeff, salineContractionCoeff

      real (kind=RKIND), dimension(:), pointer :: &
           indexSurfaceLayerDepth

      real (kind=RKIND), dimension(:,:), pointer ::  &
           bulkRichardsonNumberBuoy, bulkRichardsonNumberShear

      ! local
      integer :: iCell, iEdge, i, k, err, timeLevel
      integer, pointer :: indexTempFlux, indexSaltFlux
      real (kind=RKIND) :: numerator, denominator, turbulentVelocitySquared
      real (kind=RKIND) :: buoyContribution, shearContribution, factor, deltaVelocitySquared, delU2, invAreaCell

      type (field2DReal), pointer :: densitySurfaceDisplacedField, thermalExpansionCoeffField, salineContractionCoeffField

      if (present(timeLevelIn)) then
         timeLevel = timeLevelIn
      else
         timeLevel = 1
      end if

      call mpas_pool_get_subpool(forcingPool, 'tracersSurfaceFlux', tracersSurfaceFluxPool)

      ! set the parameter turbulentVelocitySquared
      turbulentVelocitySquared = 0.001_RKIND

      ! set scalar values
      call mpas_pool_get_dimension(meshPool, 'nCells', nCells)
      call mpas_pool_get_dimension(meshPool, 'nVertLevels', nVertLevels)
      call mpas_pool_get_dimension(tracersSurfaceFluxPool, 'index_temperatureSurfaceFlux', indexTempFlux)
      call mpas_pool_get_dimension(tracersSurfaceFluxPool, 'index_salinitySurfaceFlux', indexSaltFlux)

      ! set pointers into state, mesh, diagnostics and scratch
      call mpas_pool_get_array(statePool, 'normalVelocity', normalVelocity, timeLevel)
      call mpas_pool_get_array(statePool, 'layerThickness', layerThickness, timeLevel)

      call mpas_pool_get_array(meshPool, 'maxLevelCell', maxLevelCell)
      call mpas_pool_get_array(meshPool, 'nEdgesOnCell', nEdgesOnCell)
      call mpas_pool_get_array(meshPool, 'edgesOnCell', edgesOnCell)
      call mpas_pool_get_array(meshPool, 'areaCell', areaCell)
      call mpas_pool_get_array(meshPool, 'dcEdge', dcEdge)
      call mpas_pool_get_array(meshPool, 'dvEdge', dvEdge)

      call mpas_pool_get_array(diagnosticsPool, 'zMid', zMid)
      call mpas_pool_get_array(diagnosticsPool, 'zTop', zTop)
      call mpas_pool_get_array(diagnosticsPool, 'density', density)
      call mpas_pool_get_array(diagnosticsPool, 'surfaceFrictionVelocity', surfaceFrictionVelocity)
      call mpas_pool_get_array(diagnosticsPool, 'penetrativeTemperatureFluxOBL', penetrativeTemperatureFluxOBL)
      call mpas_pool_get_array(diagnosticsPool, 'bulkRichardsonNumberBuoy', bulkRichardsonNumberBuoy)
      call mpas_pool_get_array(diagnosticsPool, 'bulkRichardsonNumberShear', bulkRichardsonNumberShear)
      call mpas_pool_get_array(diagnosticsPool, 'indexSurfaceLayerDepth', indexSurfaceLayerDepth)
      call mpas_pool_get_array(diagnosticsPool, 'surfaceBuoyancyForcing', surfaceBuoyancyForcing)
      call mpas_pool_get_array(diagnosticsPool, 'normalVelocitySurfaceLayer', normalVelocitySurfaceLayer)

      call mpas_pool_get_array(forcingPool, 'surfaceThicknessFlux', surfaceThicknessFlux)
      call mpas_pool_get_array(forcingPool, 'penetrativeTemperatureFlux', penetrativeTemperatureFlux)
      call mpas_pool_get_array(forcingPool, 'surfaceStress', surfaceStress)
      call mpas_pool_get_array(forcingPool, 'surfaceStressMagnitude', surfaceStressMagnitude)

      call mpas_pool_get_array(tracersSurfaceFluxPool, 'activeTracersSurfaceFlux', activeTracersSurfaceFlux)

      ! allocate scratch space displaced density computation
      call mpas_pool_get_field(scratchPool, 'densitySurfaceDisplaced', densitySurfaceDisplacedField)
      call mpas_pool_get_field(scratchPool, 'thermalExpansionCoeff', thermalExpansionCoeffField)
      call mpas_pool_get_field(scratchPool, 'salineContractionCoeff', salineContractionCoeffField)
      call mpas_allocate_scratch_field(densitySurfaceDisplacedField, .true.)
      call mpas_allocate_scratch_field(thermalExpansionCoeffField, .true.)
      call mpas_allocate_scratch_field(salineContractionCoeffField, .true.)
      call mpas_threading_barrier()

      densitySurfaceDisplaced => densitySurfaceDisplacedField % array
      thermalExpansionCoeff => thermalExpansionCoeffField % array
      salineContractionCoeff => salineContractionCoeffField % array

      ! compute EOS by displacing SST/SSS to every vertical layer in column
      call ocn_equation_of_state_density(statePool, diagnosticsPool, meshPool, scratchPool, 0, 'surfaceDisplaced', &
                                         densitySurfaceDisplaced, err, thermalExpansionCoeff, salineContractionCoeff, &
                                         timeLevel)

      !$omp do schedule(runtime) private(invAreaCell, deltaVelocitySquared, i, iEdge, factor, delU2, k, buoyContribution, &
      !$omp                              shearContribution)
      do iCell = 1, nCells
       invAreaCell = 1.0_RKIND / areaCell(iCell)

       ! compute surface buoyancy forcing based on surface fluxes of mass, temperature, salinity and frazil
       !                                (frazil to be added later)
       ! since this computation is confusing, variables, units and sign convention is repeated here
       ! everything below should be consistent with that specified in Registry
       ! everything below should be consistent with the CVMix/KPP documentation:
       !           https://www.dropbox.com/s/6hqgc0rsoa828nf/cvmix_20aug2013.pdf
       !
       !    surfaceThicknessFlux: surface mass flux, m/s, positive into ocean
       !    activeTracersSurfaceFlux(indexTempFlux): non-penetrative temperature flux, C m/s, positive into ocean
       !    penetrativeTemperatureFlux: penetrative surface temperature flux at ocean surface, positive into ocean
       !    activeTracersSurfaceFlux(indexSaltFlux): salinity flux, PSU m/s, positive into ocean
       !    penetrativeTemperatureFluxOBL: penetrative temperature flux computed at z=OBL, positive down
       !
       ! note: the following fields used the CVMix/KPP computation of buoyancy forcing are not included here
       !    1. Tm: temperature associated with surfaceThicknessFlux, C  (here we assume Tm == temperatureSurfaceValue)
       !    2. Sm: salinity associated with surfaceThicknessFlux, PSU (here we assume Sm == salinitySurfaceValue and account for
       !           salinity flux in activeTracersSurfaceFlux array)
       !
         surfaceBuoyancyForcing(iCell) =  thermalExpansionCoeff (1,iCell) &
              * ( activeTracersSurfaceFlux(indexTempFlux,iCell) + penetrativeTemperatureFlux(iCell) &
              - penetrativeTemperatureFluxOBL(iCell) ) - salineContractionCoeff(1,iCell) &
              * activeTracersSurfaceFlux(indexSaltFlux,iCell)

       ! at this point, surfaceBuoyancyForcing has units of m/s
       ! change into units of m^2/s^3 (which can be thought of as the flux of buoyancy, units of buoyancy * velocity )
         surfaceBuoyancyForcing(iCell) = surfaceBuoyancyForcing(iCell) * gravity

       ! compute magnitude of surface stress
        deltaVelocitySquared = 0.0_RKIND
        do i = 1, nEdgesOnCell(iCell)
          iEdge = edgesOnCell(i, iCell)
          factor = 0.5_RKIND * dcEdge(iEdge) * dvEdge(iEdge) * invAreaCell
          delU2 =  (surfaceStress(iEdge))**2
          deltaVelocitySquared = deltaVelocitySquared + factor * delU2
        enddo
        surfaceStressMagnitude(iCell) = sqrt(deltaVelocitySquared)

       ! compute surface friction velocity
         surfaceFrictionVelocity(iCell) = sqrt(surfaceStressMagnitude(iCell) / rho_sw)


      enddo
      !$omp end do

      call mpas_threading_barrier()

      ! deallocate scratch space
      call mpas_deallocate_scratch_field(densitySurfaceDisplacedField, .true.)
      call mpas_deallocate_scratch_field(thermalExpansionCoeffField, .true.)
      call mpas_deallocate_scratch_field(salineContractionCoeffField, .true.)

    end subroutine ocn_compute_KPP_input_fields!}}}


!***********************************************************************
!
!  routine ocn_compute_land_ice_flux_input_fields
!
!> \brief Builds the forcing array for land-ice forcing
!> \author Xylar Asay-Davis
!> \date   09/14/2015
!> \details
!>  This routine builds surface flux arrays related to land-ice forcing.
!
!-----------------------------------------------------------------------

   subroutine ocn_compute_land_ice_flux_input_fields(meshPool, statePool, &
      forcingPool, scratchPool, diagnosticsPool, timeLevel)!{{{

      type (mpas_pool_type), intent(in) :: meshPool !< Input: Mesh information
      type (mpas_pool_type), intent(in) :: statePool !< Input: State information
      type (mpas_pool_type), intent(in) :: forcingPool !< Input: Forcing information
      type (mpas_pool_type), intent(in) :: scratchPool !< Input/Output: scratch variables
      type (mpas_pool_type), intent(inout) :: diagnosticsPool !< Input/Output: Diagnostics information

      integer, intent(in) :: timeLevel

      !-----------------------------------------------------------------
      !
      ! local variables
      !
      !-----------------------------------------------------------------

      type (mpas_pool_type), pointer :: tracersPool

      integer :: iCell, iEdge, cell1, cell2, iLevel, i
      integer, pointer :: nCells, nEdges

      integer, dimension(:,:), pointer :: cellsOnCell, cellsOnEdge, cellMask

      integer, dimension(:), pointer :: maxLevelCell, nEdgesOnCell

      integer, pointer :: indexT, indexS, indexBLT, indexBLS, indexHeatTrans, indexSaltTrans

      character (len=StrKIND), pointer :: config_land_ice_flux_formulation, config_land_ice_flux_mode

      real (kind=RKIND), pointer :: config_land_ice_flux_boundaryLayerThickness, &
                                    config_land_ice_flux_boundaryLayerNeighborWeight, &
                                    config_land_ice_flux_topDragCoeff, &
                                    config_land_ice_flux_rms_tidal_velocity, &
                                    config_land_ice_flux_jenkins_heat_transfer_coefficient, &
                                    config_land_ice_flux_jenkins_salt_transfer_coefficient, &
                                    config_land_ice_flux_attenuation_coefficient

      real (kind=RKIND) :: blThickness, dz, weightSum, h_nu, Gamma_turb, landIceEdgeFraction, velocityMagnitude

      real (kind=RKIND), dimension(:), pointer :: landIceFraction, &
                                                  landIceFrictionVelocity, &
                                                  topDrag, &
                                                  topDragMagnitude, &
                                                  fCell, &
                                                  blTempScratch, blSaltScratch, &
                                                  surfaceFluxAttenuationCoefficient

      real (kind=RKIND), dimension(:,:), pointer :: kineticEnergyCell, layerThickness, normalVelocity, &
                                                    landIceBoundaryLayerTracers, landIceTracerTransferVelocities
      real (kind=RKIND), dimension(:,:,:), pointer :: activeTracers
      type (field1DReal), pointer :: boundaryLayerTemperatureField, boundaryLayerSalinityField

      logical :: jenkinsOn, hollandJenkinsOn

      ! constants for Holland and Jenkins 1999 parameterization of the boundary layer
      real (kind=RKIND), parameter :: &
         Pr = 13.8_RKIND, &             ! the Prandtl number
         Sc = 2432.0_RKIND, &           ! the Schmidt number
         nuSaltWater = 1.95e-6_RKIND, & ! molecular viscosity of sea water (m^2/s)
         kVonKarman = 0.4_RKIND, &      ! the von Karman constant
         xiN = 0.052_RKIND              ! dimensionless planetary boundary layer constant


      call mpas_pool_get_config(ocnConfigs, 'config_land_ice_flux_mode', config_land_ice_flux_mode)
      if ( trim(config_land_ice_flux_mode) == 'off') then
         return
      end if


      jenkinsOn = .false.
      hollandJenkinsOn = .false.
      call mpas_pool_get_config(ocnConfigs, 'config_land_ice_flux_formulation', config_land_ice_flux_formulation)
      if ( trim(config_land_ice_flux_formulation) == 'Jenkins' ) then
         jenkinsOn = .true.
      else if ( trim(config_land_ice_flux_formulation) == 'HollandJenkins' ) then
         hollandJenkinsOn = .true.
      end if

      call mpas_pool_get_config(ocnConfigs, 'config_land_ice_flux_topDragCoeff', config_land_ice_flux_topDragCoeff)
      call mpas_pool_get_config(ocnConfigs, 'config_land_ice_flux_boundaryLayerThickness', &
                                config_land_ice_flux_boundaryLayerThickness)
      call mpas_pool_get_config(ocnConfigs, 'config_land_ice_flux_boundaryLayerNeighborWeight', &
                                config_land_ice_flux_boundaryLayerNeighborWeight)
      call mpas_pool_get_config(ocnConfigs, 'config_land_ice_flux_rms_tidal_velocity', config_land_ice_flux_rms_tidal_velocity)
      call mpas_pool_get_config(ocnConfigs, 'config_land_ice_flux_attenuation_coefficient', &
                                config_land_ice_flux_attenuation_coefficient)

      if(jenkinsOn) then
         call mpas_pool_get_config(ocnConfigs, 'config_land_ice_flux_jenkins_heat_transfer_coefficient', &
                                   config_land_ice_flux_jenkins_heat_transfer_coefficient)
         call mpas_pool_get_config(ocnConfigs, 'config_land_ice_flux_jenkins_salt_transfer_coefficient', &
                                   config_land_ice_flux_jenkins_salt_transfer_coefficient)
      end if

      call mpas_pool_get_dimension(meshPool, 'nCells', nCells)
      call mpas_pool_get_dimension(meshPool, 'nEdges', nEdges)

      call mpas_pool_get_array(meshPool, 'cellsOnCell', cellsOnCell)
      call mpas_pool_get_array(meshPool, 'cellsOnEdge', cellsOnEdge)
      call mpas_pool_get_array(meshPool, 'maxLevelCell', maxLevelCell)
      call mpas_pool_get_array(meshPool, 'nEdgesOnCell', nEdgesOnCell)
      call mpas_pool_get_array(meshPool, 'cellMask', cellMask)

      call mpas_pool_get_array(statePool, 'normalVelocity', normalVelocity, timeLevel)
      call mpas_pool_get_array(statePool, 'layerThickness', layerThickness, timeLevel)
      call mpas_pool_get_subpool(statePool, 'tracers', tracersPool)
      call mpas_pool_get_array(tracersPool, 'activeTracers', activeTracers, timeLevel)
      call mpas_pool_get_dimension(tracersPool, 'index_temperature', indexT)
      call mpas_pool_get_dimension(tracersPool, 'index_salinity', indexS)

      call mpas_pool_get_array(forcingPool, 'landIceFraction', landIceFraction)

      call mpas_pool_get_array(diagnosticsPool, 'kineticEnergyCell', kineticEnergyCell)

      call mpas_pool_get_array(diagnosticsPool, 'landIceFrictionVelocity', landIceFrictionVelocity)
      call mpas_pool_get_array(diagnosticsPool, 'topDrag', topDrag)
      call mpas_pool_get_array(diagnosticsPool, 'topDragMagnitude', topDragMagnitude)

      call mpas_pool_get_array(diagnosticsPool, 'landIceBoundaryLayerTracers', landIceBoundaryLayerTracers)
      call mpas_pool_get_dimension(diagnosticsPool, 'index_landIceBoundaryLayerTemperature', indexBLT)
      call mpas_pool_get_dimension(diagnosticsPool, 'index_landIceBoundaryLayerSalinity', indexBLS)

      if(jenkinsOn .or. hollandJenkinsOn) then
        call mpas_pool_get_array(diagnosticsPool, 'landIceTracerTransferVelocities', landIceTracerTransferVelocities)
        call mpas_pool_get_dimension(diagnosticsPool, 'index_landIceHeatTransferVelocity', indexHeatTrans)
        call mpas_pool_get_dimension(diagnosticsPool, 'index_landIceSaltTransferVelocity', indexSaltTrans)
      end if
      call mpas_pool_get_array(diagnosticsPool, 'surfaceFluxAttenuationCoefficient', surfaceFluxAttenuationCoefficient)

      call mpas_pool_get_field(scratchPool, 'boundaryLayerTemperatureScratch', boundaryLayerTemperatureField)
      call mpas_pool_get_field(scratchPool, 'boundaryLayerSalinityScratch', boundaryLayerSalinityField)
      call mpas_allocate_scratch_field(boundaryLayerTemperatureField, .true.)
      call mpas_allocate_scratch_field(boundaryLayerSalinityField, .true.)
      call mpas_threading_barrier()
      blTempScratch => boundaryLayerTemperatureField % array
      blSaltScratch => boundaryLayerSalinityField % array

      if(hollandJenkinsOn) then
         call mpas_pool_get_array(meshPool, 'fCell', fCell)
      end if

      ! Compute top drag
      !$omp do schedule(runtime) private(cell1, cell2, velocityMagnitude, landIceEdgeFraction)
      do iEdge = 1, nEdges
         cell1 = cellsOnEdge(1, iEdge)
         cell2 = cellsOnEdge(2, iEdge)

         ! top drag tau = - CD*|u|*u, where |u| = sqrt(2*KE) = sqrt(KE1 + KE2) from the neighboring cells
         velocityMagnitude = sqrt(kineticEnergyCell(1,cell1) + kineticEnergyCell(1,cell2))
         landIceEdgeFraction = 0.5_RKIND*(landIceFraction(cell1)+landIceFraction(cell2))

         topDrag(iEdge) = - rho_sw * landIceEdgeFraction * config_land_ice_flux_topDragCoeff &
                          * velocityMagnitude * normalVelocity(1,iEdge)

      end do
      !$omp end do

      ! compute top drag magnitude and friction velocity at cell centers
      !$omp do schedule(runtime)
      do iCell = 1, nCells
         ! the magnitude of the top drag is CD*u**2 = CD*(2*KE)
         topDragMagnitude(iCell) = rho_sw * landIceFraction(iCell) &
                                   * 2.0_RKIND * config_land_ice_flux_topDragCoeff *  kineticEnergyCell(1,iCell)

         ! the friction velocity is the square root of the top drag + variance of tidal velocity
         ! (computed regardless of land-ice coverage)
         landIceFrictionVelocity(iCell) = sqrt(config_land_ice_flux_topDragCoeff * (2.0_RKIND * kineticEnergyCell(1,iCell) &
                                   + config_land_ice_flux_rms_tidal_velocity))
      end do
      !$omp end do



      ! average temperature and salinity over horizontal neighbors and the sub-ice-shelf boundary layer
      !$omp do schedule(runtime) private(blThickness, iLevel, dz)
      do iCell = 1, nCells
         blThickness = 0.0_RKIND
         blTempScratch(iCell) = 0.0_RKIND
         blSaltScratch(iCell) = 0.0_RKIND
         do iLevel = 1, maxLevelCell(iCell)
            dz = min(layerThickness(iLevel,iCell),config_land_ice_flux_boundaryLayerThickness-blThickness)
            if(dz <= 0.0_RKIND) exit
            blTempScratch(iCell) = blTempScratch(iCell) + activeTracers(indexT, iLevel, iCell)*dz
            blSaltScratch(iCell) = blSaltScratch(iCell) + activeTracers(indexS, iLevel, iCell)*dz
            blThickness = blThickness + dz
         end do
         if(blThickness > 0.0_RKIND) then
           blTempScratch(iCell) = blTempScratch(iCell)/blThickness
           blSaltScratch(iCell) = blSaltScratch(iCell)/blThickness
         end if
      end do
      !$omp end do

      !$omp do schedule(runtime) private(weightSum, i, cell2)
      do iCell = 1, nCells
         landIceBoundaryLayerTracers(indexBLT, iCell) = blTempScratch(iCell)
         landIceBoundaryLayerTracers(indexBLS, iCell) = blSaltScratch(iCell)
         if(config_land_ice_flux_boundaryLayerNeighborWeight > 0.0_RKIND) then
            weightSum = 1.0_RKIND
            do i = 1, nEdgesOnCell(iCell)
               cell2 = cellsOnCell(i,iCell)

               landIceBoundaryLayerTracers(indexBLT, iCell) = landIceBoundaryLayerTracers(indexBLT, iCell) &
                 + cellMask(1,cell2)*config_land_ice_flux_boundaryLayerNeighborWeight*blTempScratch(cell2)
               landIceBoundaryLayerTracers(indexBLS, iCell) = landIceBoundaryLayerTracers(indexBLS, iCell) &
                 + cellMask(1,cell2)*config_land_ice_flux_boundaryLayerNeighborWeight*blSaltScratch(cell2)
               weightSum = weightSum + cellMask(1,cell2)*config_land_ice_flux_boundaryLayerNeighborWeight
            end do
            landIceBoundaryLayerTracers(:, iCell) = landIceBoundaryLayerTracers(:, iCell)/weightSum
         end if
      end do
      !$omp end do

      if(jenkinsOn) then
         !$omp do schedule(runtime)
         do iCell = 1, nCells
            ! transfer coefficients from namelist
            landIceTracerTransferVelocities(indexHeatTrans, iCell) = landIceFrictionVelocity(iCell) &
                                             * config_land_ice_flux_jenkins_heat_transfer_coefficient
            landIceTracerTransferVelocities(indexSaltTrans, iCell) = landIceFrictionVelocity(iCell) &
                                             * config_land_ice_flux_jenkins_salt_transfer_coefficient
         end do
         !$omp end do
      else if(hollandJenkinsOn) then
         !$omp do schedule(runtime) private(h_nu, Gamma_turb)
         do iCell = 1, nCells
            ! friction-velocity dependent non-dimensional transfer coefficients from
            ! Holland and Jenkins 1999, (14)-(16) with eta_* = 1
            h_nu = 5.0_RKIND*nuSaltWater/landIceFrictionVelocity(iCell) ! uStar should never be zero because of tidal term

            Gamma_turb = 1.0_RKIND/(2.0_RKIND*xiN) - 1.0_RKIND/kVonKarman
            if(abs(fCell(iCell)) > 0.0_RKIND) then
              Gamma_turb = Gamma_turb + 1.0_RKIND/kVonKarman*log(landIceFrictionVelocity(iCell) &
                *xiN/(abs(fCell(iCell))*h_nu))
            end if

            landIceTracerTransferVelocities(indexHeatTrans, iCell) = 1.0_RKIND/(Gamma_turb + 12.5_RKIND &
                                                                   * Pr**(2.0_RKIND/3.0_RKIND) - 6.0_RKIND)
            landIceTracerTransferVelocities(indexSaltTrans, iCell) = 1.0_RKIND/(Gamma_turb + 12.5_RKIND &
                                                                   * Sc**(2.0_RKIND/3.0_RKIND) - 6.0_RKIND)
         end do
         !$omp end do
      end if

      call mpas_threading_barrier()
      call mpas_deallocate_scratch_field(boundaryLayerTemperatureField, .true.)
      call mpas_deallocate_scratch_field(boundaryLayerSalinityField, .true.)

      ! recompute the spatially-varying attenuation coefficient based on landIceFraction
      !$omp do schedule(runtime)
      do iCell = 1, nCells
         surfaceFluxAttenuationCoefficient(iCell) = landIceFraction(iCell)*config_land_ice_flux_attenuation_coefficient &
           + (1.0_RKIND - landIceFraction(iCell))*surfaceFluxAttenuationCoefficient(iCell)
      end do
      !$omp end do

   !--------------------------------------------------------------------

   end subroutine ocn_compute_land_ice_flux_input_fields!}}}

!***********************************************************************
!
!  routine ocn_reconstruct_gm_vectors
!
!> \brief   Computes cell-centered vector diagnostics
!> \author  Mark Petersen
!> \date    May 2014
!> \details
!>  This routine computes cell-centered vector diagnostics
!
!-----------------------------------------------------------------------

   subroutine ocn_reconstruct_gm_vectors(diagnosticsPool, meshPool) !{{{

      type (mpas_pool_type), intent(in) :: meshPool !< Input: mesh information
      type (mpas_pool_type), intent(in) :: diagnosticsPool !< Input: Diagnostic information

      real (kind=RKIND), dimension(:,:), pointer :: &
         normalTransportVelocity, transportVelocityX, transportVelocityY, transportVelocityZ, transportVelocityZonal, &
         transportVelocityMeridional, normalGMBolusVelocity, GMBolusVelocityX, GMBolusVelocityY, GMBolusVelocityZ, &
         GMBolusVelocityZonal, GMBolusVelocityMeridional, relativeSlopeTopOfEdge, relativeSlopeTopOfCellX, &
         relativeSlopeTopOfCellY, relativeSlopeTopOfCellZ, relativeSlopeTopOfCellZonal, relativeSlopeTopOfCellMeridional, &
         gmStreamFuncTopOfEdge, GMStreamFuncX, GMStreamFuncY, GMStreamFuncZ, GMStreamFuncZonal, GMStreamFuncMeridional

         call mpas_pool_get_array(diagnosticsPool, 'normalTransportVelocity', normalTransportVelocity)
         call mpas_pool_get_array(diagnosticsPool, 'transportVelocityX', transportVelocityX)
         call mpas_pool_get_array(diagnosticsPool, 'transportVelocityY', transportVelocityY)
         call mpas_pool_get_array(diagnosticsPool, 'transportVelocityZ', transportVelocityZ)
         call mpas_pool_get_array(diagnosticsPool, 'transportVelocityZonal', transportVelocityZonal)
         call mpas_pool_get_array(diagnosticsPool, 'transportVelocityMeridional', transportVelocityMeridional)

         call mpas_pool_get_array(diagnosticsPool, 'normalGMBolusVelocity', normalGMBolusVelocity)
         call mpas_pool_get_array(diagnosticsPool, 'GMBolusVelocityX', GMBolusVelocityX)
         call mpas_pool_get_array(diagnosticsPool, 'GMBolusVelocityY', GMBolusVelocityY)
         call mpas_pool_get_array(diagnosticsPool, 'GMBolusVelocityZ', GMBolusVelocityZ)
         call mpas_pool_get_array(diagnosticsPool, 'GMBolusVelocityZonal', GMBolusVelocityZonal)
         call mpas_pool_get_array(diagnosticsPool, 'GMBolusVelocityMeridional', GMBolusVelocityMeridional)

         call mpas_pool_get_array(diagnosticsPool, 'relativeSlopeTopOfEdge', relativeSlopeTopOfEdge)
         call mpas_pool_get_array(diagnosticsPool, 'relativeSlopeTopOfCellX', relativeSlopeTopOfCellX)
         call mpas_pool_get_array(diagnosticsPool, 'relativeSlopeTopOfCellY', relativeSlopeTopOfCellY)
         call mpas_pool_get_array(diagnosticsPool, 'relativeSlopeTopOfCellZ', relativeSlopeTopOfCellZ)
         call mpas_pool_get_array(diagnosticsPool, 'relativeSlopeTopOfCellZonal', relativeSlopeTopOfCellZonal)
         call mpas_pool_get_array(diagnosticsPool, 'relativeSlopeTopOfCellMeridional', relativeSlopeTopOfCellMeridional)

         call mpas_pool_get_array(diagnosticsPool, 'gmStreamFuncTopOfEdge', gmStreamFuncTopOfEdge)
         call mpas_pool_get_array(diagnosticsPool, 'GMStreamFuncX', GMStreamFuncX)
         call mpas_pool_get_array(diagnosticsPool, 'GMStreamFuncY', GMStreamFuncY)
         call mpas_pool_get_array(diagnosticsPool, 'GMStreamFuncZ', GMStreamFuncZ)
         call mpas_pool_get_array(diagnosticsPool, 'GMStreamFuncZonal', GMStreamFuncZonal)
         call mpas_pool_get_array(diagnosticsPool, 'GMStreamFuncMeridional', GMStreamFuncMeridional)

         !$omp sections
         !$omp section
         call mpas_reconstruct(meshPool, normalTransportVelocity,          &
                          transportVelocityX,            &
                          transportVelocityY,            &
                          transportVelocityZ,            &
                          transportVelocityZonal,        &
                          transportVelocityMeridional    &
                         )

         !$omp section
         call mpas_reconstruct(meshPool, normalGMBolusVelocity,          &
                          GMBolusVelocityX,            &
                          GMBolusVelocityY,            &
                          GMBolusVelocityZ,            &
                          GMBolusVelocityZonal,        &
                          GMBolusVelocityMeridional    &
                         )

         !$omp section
         call mpas_reconstruct(meshPool, relativeSlopeTopOfEdge,          &
                         relativeSlopeTopOfCellX,            &
                         relativeSlopeTopOfCellY,            &
                         relativeSlopeTopOfCellZ,            &
                         relativeSlopeTopOfCellZonal,        &
                         relativeSlopeTopOfCellMeridional    &
                        )

         !$omp section
         call mpas_reconstruct(meshPool, gmStreamFuncTopOfEdge,          &
                         GMStreamFuncX,            &
                         GMStreamFuncY,            &
                         GMStreamFuncZ,            &
                         GMStreamFuncZonal,        &
                         GMStreamFuncMeridional    &
                        )
         !$omp end sections

   end subroutine ocn_reconstruct_gm_vectors!}}}

!***********************************************************************

end module ocn_diagnostics

!|||||||||||||||||||||||||||||||||||||||||||||||||||||||||||||||||||||||
! vim: foldmethod=marker<|MERGE_RESOLUTION|>--- conflicted
+++ resolved
@@ -535,12 +535,7 @@
       !
       ! equation of state
       !
-<<<<<<< HEAD
-      call mpas_timer_start("equation of state", .false., diagEOSTimer)
-      call mpas_threading_barrier()
-=======
       call mpas_timer_start("equation of state")
->>>>>>> 35897010
 
       ! compute in-place density
       if (config_pressure_gradient_type.eq.'Jacobian_from_TS') then
@@ -565,12 +560,7 @@
                                          err, timeLevelIn=timeLevel)
       call mpas_threading_barrier()
 
-<<<<<<< HEAD
-      call mpas_timer_stop("equation of state", diagEOSTimer)
-      call mpas_threading_barrier()
-=======
       call mpas_timer_stop("equation of state")
->>>>>>> 35897010
 
       !
       ! Pressure
