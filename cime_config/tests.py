# Here are the tests belonging to e3sm suites. Format is
# <test>.<grid>.<compset>[.<testmod>]
#
# suite_name : {
#     "inherit" : (suite1, suite2, ...), # Optional. Suites to inherit tests from. Default is None. Tuple, list, or str.
#     "time"    : "HH:MM:SS",            # Optional. Recommended upper-limit on test time.
#     "share"   : True|False,            # Optional. If True, all tests in this suite share a build. Default is False.
#     "tests"   : (test1, test2, ...)    # Optional. The list of tests for this suite. See above for format. Tuple, list, or str.
# }

_TESTS = {

    "e3sm_mosart_developer" : {
        "share" : True,
        "time"  : "0:45:00",
        "inherit" : ("e3sm_mosart_sediment"),
        "tests" : (
            "ERS.r05_r05.RMOSGPCC.mosart-gpcc_1972",
            "ERS.MOS_USRDAT.RMOSGPCC.mosart-mos_usrdat",
            "SMS.MOS_USRDAT.RMOSGPCC.mosart-unstructure",
            "ERS.r05_r05.RMOSGPCC.mosart-heat",
            )
        },

    "e3sm_mosart_exenoshare": {
        "time"  : "0:45:00",
        "tests" : (
            "ERS.ne30pg2_r05_IcoswISC30E3r5.GPMPAS-JRA.mosart-rof_ocn_2way",
            )
        },

    "e3sm_mosart_sediment" : {
        "time"  : "0:45:00",
        "tests" : (
            "ERS.MOS_USRDAT.RMOSNLDAS.mosart-sediment",
            )
        },

    "e3sm_land_exeshare" : {
        "share" : True,
        "time"  : "0:45:00",
        "tests" : (
            "ERS.f09_g16.IELMBC",
            "ERS.f19_g16.I1850CNECACNTBC.elm-eca",
            "ERS.f19_g16.I1850CNECACTCBC.elm-eca",
            "ERS.f19_g16.I1850CNRDCTCBC.elm-rd",
            "ERS.f09_g16.I1850GSWCNPRDCTCBC.elm-vstrd",
            "ERS.f19_g16.I1850GSWCNPECACNTBC.elm-eca_f19_g16_I1850GSWCNPECACNTBC",
            "ERS.f19_g16.I20TRGSWCNPECACNTBC.elm-eca_f19_g16_I20TRGSWCNPECACNTBC",
            "ERS.f19_g16.I20TRGSWCNPRDCTCBC.elm-ctc_f19_g16_I20TRGSWCNPRDCTCBC",
            )
        },

    "e3sm_land_exenoshare" : {
        "time"  : "0:45:00",
        "tests" : (
            "ERS_Ld20.f45_f45.IELMFATES.elm-fates",
            "ERS.hcru_hcru.I20TRGSWCNPRDCTCBC.elm-erosion",
            "ERS.f09_g16.IELMBC.elm-simple_decomp",
            )
        },

    "e3sm_land_debug" : {
        "time"  : "0:45:00",
        "tests" : (
            "ERS_D.f19_f19.IELM.elm-ic_f19_f19_ielm",
            "ERS_D.f09_g16.I1850ELMCN",
            "ERS_D.ne4pg2_oQU480.I20TRELM.elm-disableDynpftCheck",
            "SMS_Ly2_P1x1_D.1x1_smallvilleIA.IELMCNCROP.elm-lulcc_sville",
            "ERS_D.f19_g16.I1850GSWCNPRDCTCBC.elm-ctc_f19_g16_I1850GSWCNPRDCTCBC",
            "ERS_D.f09_f09.IELM.elm-solar_rad",
            "ERS_D.f09_f09.IELM.elm-koch_snowflake",
            )
        },


    "e3sm_land_developer" : {
        "share" : True,
        "time"  : "0:45:00",
        "inherit" : ("e3sm_mosart_developer", "e3sm_mosart_exenoshare", "e3sm_land_exeshare", "e3sm_land_exenoshare", "e3sm_land_debug", "fates_elm_developer"),
        "tests" : (
            "ERS.f19_f19.I1850ELMCN",
            "ERS.f19_f19.I20TRELMCN",
            "SMS_Ld1.hcru_hcru.I1850CRUELMCN",
            "SMS_Ly2_P1x1.1x1_smallvilleIA.IELMCNCROP.elm-force_netcdf_pio",
            "ERS.f19_g16.I1850ELM.elm-betr",
            "ERS.f19_g16.I1850ELM.elm-vst",
            "ERS.f09_g16.I1850ELMCN.elm-bgcinterface",
            "SMS.r05_r05.I1850ELMCN.elm-qian_1948",
            "SMS_Ly2_P1x1.1x1_smallvilleIA.IELMCNCROP.elm-per_crop",
            "SMS_Ly2_P1x1.1x1_smallvilleIA.IELMCNCROP.elm-fan",
            "SMS.r05_r05.IELM.elm-topounit",
            "ERS.ELM_USRDAT.I1850ELM.elm-usrdat",
            "ERS.f09_f09.IELM.elm-lnd_rof_2way",
            "ERS.r05_r05.IELM.elm-V2_ELM_MOSART_features",
            "ERS.ELM_USRDAT.IELM.elm-surface_water_dynamics"
            )
        },

    "e3sm_atm_developer" : {
        "inherit" : ("eam_theta_pg2"),
        "tests"   : (
            "ERP_Ld3.ne4pg2_oQU480.F2010",
            "SMS_Ln9.ne4pg2_oQU480.F2010.eam-outfrq9s",
            "SMS.ne4pg2_oQU480.F2010.eam-cosplite",
            "SMS_R_Ld5.ne4_ne4.FSCM-ARM97.eam-scm",
            "SMS_D_Ln5.ne4pg2_oQU480.F2010",
            "SMS_Ln5.ne4pg2_oQU480.F2010",
            "ERS_D.ne4pg2_oQU480.F2010.eam-hommexx",
            "SMS_Ln9_P24x1.ne4_ne4.FDPSCREAM-ARM97",
            )
        },

    "e3sm_ice_developer" : {
        "tests"   : (
            "SMS_D_Ld1.TL319_IcoswISC30E3r5.DTESTM-JRA1p5.mpassi-jra_1958",
            "ERS_Ld5.T62_oQU240.DTESTM",
            "PEM_Ln5.T62_oQU240wLI.DTESTM",
            "PET_Ln5.T62_oQU240.DTESTM",
            )
        },

    "eam_condidiag" : {
        "tests"   : (
            "SMS_D_Ln5.ne4pg2_oQU480.F2010",
            "SMS_D_Ln5.ne4pg2_oQU480.F2010.eam-condidiag_dcape",
            "ERP_Ld3.ne4pg2_oQU480.F2010.eam-condidiag_dcape",
            "ERP_Ld3.ne4pg2_oQU480.F2010.eam-condidiag_rhi",
            )
        },

    "e3sm_zm_developer" : {
        "tests"   : (
            "ERP.ne4pg2_oQU480.F2010.eam-zm_enhancements",
            "REP_Ln5.ne4pg2_oQU480.F2010.eam-zm_enhancements",
            "PET.ne4pg2_oQU480.F2010.eam-zm_enhancements",
            "PEM_Ln18.ne4pg2_oQU480.F2010.eam-zm_enhancements",
            "SMS_Ln5.ne30pg2_EC30to60E2r2.F2010.eam-zm_enhancements",
            "SMS_D_Ln5.ne4_oQU240.F2010.eam-zm_enhancements",
            "SMS_Ln5.ne4pg2_oQU480.F2010.eam-zm_enhancements",
            "ERS.ne4pg2_oQU480.F2010.eam-zm_enhancements"
            )
        },

    "e3sm_atm_stealth" : {
        "tests"   : (
            "ERP_Ln18.ne4_oQU240.F2010.eam-cflx_cpl_2",
            "SMS_D_Ln5.ne4_oQU240.F2010.eam-cflx_cpl_2",
            "ERS.ne4pg2_oQU480.F2010.eam-p3",
            "SMS_D_Ln5.ne4pg2_oQU480.F2010.eam-p3",
            )
        },

        "e3sm_p3_developer" : {
        "tests"   : (
            "ERP.ne4pg2_oQU480.F2010.eam-p3",
            "REP_Ln5.ne4pg2_oQU480.F2010.eam-p3",
            "PET.ne4pg2_oQU480.F2010.eam-p3",
            "PEM_Ln18.ne4pg2_oQU480.F2010.eam-p3",
            "SMS_Ln5.ne30pg2_EC30to60E2r2.F2010.eam-p3",
            "SMS_D_Ln5.ne4pg2_oQU480.F2010.eam-p3",
            "SMS_Ln5.ne4pg2_oQU480.F2010.eam-p3",
            "ERS.ne4pg2_oQU480.F2010.eam-p3"
            )
        },

    "e3sm_atm_integration" : {
        "inherit" : ("eam_preqx", "eam_theta"),
        "tests" : (
            "ERP_Ln9.ne4pg2_ne4pg2.FAQP",
            "SMS_Ld1.ne4pg2_ne4pg2.FAQP.eam-clubb_only",
            "ERP_Ln9.ne4pg2_ne4pg2.FRCE",
            "PET_Ln5.ne4pg2_oQU480.F2010.allactive-mach-pet",
            "PEM_Ln5.ne4pg2_oQU480.F2010",
            "SMS_D_Ln5.ne4pg2_oQU480.F2010.eam-cosplite_nhtfrq5",
            "SMS_Ln1.ne4pg2_oQU480.F2010.eam-chem_pp",
            "SMS_Ln5.ne30pg2_r05_IcoswISC30E3r5.BGCEXP_LNDATM_CNPRDCTC_20TR",
            "SMS_Ln5.ne30pg2_r05_IcoswISC30E3r5.BGCEXP_LNDATM_CNPRDCTC_1850",
            "SMS_D_Ln5.ne4pg2_oQU480.F2010.eam-clubb_sp",
            "ERS_Ld5.ne4pg2_oQU480.F2010.eam-rrtmgp",
            "ERS_Ld5.ne4pg2_oQU480.F2010.eam-rrtmgpxx",
            "REP_Ln5.ne4pg2_oQU480.F2010",
            "SMS_Ld3.ne4pg2_oQU480.F2010.eam-thetahy_sl_pg2_mass",
            "ERP_Ld3.ne4pg2_ne4pg2.FIDEAL.allactive-pioroot1",
            )
        },

    #atmopheric tests for extra coverage
    "e3sm_atm_extra_coverage" : {
        "tests" : (
            "SMS_Lm1.ne4pg2_oQU480.F2010",
            "ERS_Ld31.ne4pg2_oQU480.F2010",
            "ERP_Lm3.ne4pg2_oQU480.F2010",
            "SMS_D_Ln5.ne30pg2_r05_IcoswISC30E3r5.F2010",
            "ERP_Ld3.ne30pg2_r05_IcoswISC30E3r5.F2010.allactive-pioroot1",
            "SMS_Ly1.ne4pg2_oQU480.F2010",
	    "SMS_D_Ln5.ne45pg2_ne45pg2.FAQP",
            "SMS_D_Ln5.ne4pg2_oQU480.F2010.eam-implicit_stress",
            "ERS_Ld5.ne30pg2_r05_IcoswISC30E3r5.F2010.eam-implicit_stress",
            "ERP_Ld3.ne4pg2_oQU480.F2010.eam-condidiag_dcape",
            "ERP_Ld3.ne4pg2_oQU480.F2010.eam-condidiag_rhi",
            )
        },

    #atmopheric tests for hi-res
    "e3sm_atm_hi_res" : {
        "time" : "01:30:00",
        "tests" : "SMS.ne120pg2_r0125_oRRS18to6v3.F2010"
        },

    #atmopheric tests to mimic low res production runs
    "e3sm_atm_prod" : {
        "tests" : (
            "SMS_Ln5.ne30pg2_r05_IcoswISC30E3r5.F2010.eam-wcprod_F2010",
            "SMS.ne30pg2_r05_IcoswISC30E3r5.F20TR.eam-wcprod_F20TR",
            )
        },

    #atmopheric nbfb tests
    "e3sm_atm_nbfb" : {
        "tests" : (
            "PGN_P1x1.ne4_oQU240.F2010",
            "TSC_PS.ne4_oQU240.F2010",
            "MVK_PS.ne4_oQU240.F2010",
            )
        },

    "e3sm_ocnice_stealth_features" : {
        "tests" : (
            "SMS_D_Ld1.T62_oQU240wLI.GMPAS-IAF-PISMF.mpaso-impl_top_drag",
            "SMS_D_Ld1.T62_oQU240.GMPAS-IAF.mpaso-harmonic_mean_drag",
            "SMS_D_Ld1.T62_oQU240.GMPAS-IAF.mpaso-upwind_advection",
            )
        },

    "e3sm_ocnice_extra_coverage" : {
        "inherit" : ("e3sm_ocnice_stealth_features"),
        "tests" : (
            "ERS_P480_Ld5.TL319_IcoswISC30E3r5.GMPAS-JRA1p5-DIB-PISMF.mpaso-jra_1958",
            "PEM_P480_Ld5.TL319_IcoswISC30E3r5.GMPAS-JRA1p5-DIB-PISMF.mpaso-jra_1958",
            "SMS.ne30_oECv3_gis.IGELM_MLI.elm-extrasnowlayers",
            )
        },

    "e3sm_atm_dustemis" : {
        "time"  : "1:45:00",
        "tests"   : (
            "ERP.ne4pg2_oQU480.F2010.eam-v3atm_dustemis",
            "REP.ne4pg2_oQU480.F2010.eam-v3atm_dustemis",
            "SMS.ne30pg2_IcoswISC30E3r5.F2010.eam-v3atm_dustemis",
            "SMS_D_Ln5.ne4pg2_oQU480.F2010.eam-v3atm_dustemis",
            "PET_Ln5.ne4pg2_oQU480.F2010.eam-v3atm_dustemis",
            "PEM_Ln5.ne4pg2_oQU480.F2010.eam-v3atm_dustemis",
            "ERS_D.ne4pg2_oQU480.F2010.eam-v3atm_dustemis"
            )
        },

    "e3sm_developer" : {
        "inherit" : ("e3sm_land_developer", "e3sm_atm_developer", "e3sm_ice_developer"),
        "time"    : "0:45:00",
        "tests"   : (
            "ERS.f19_g16_rx1.A",
            "ERS.ne30_g16_rx1.A",
            "SEQ.f19_g16.X",
            "ERIO.ne30_g16_rx1.A",
            "NCK.f19_g16_rx1.A",
            "SMS.ne30_f19_g16_rx1.A",
            "ERS_Ld5.T62_oQU120.CMPASO-NYF",
            "SMS_Ld1.T62_oQU240wLI.GMPAS-IAF-DISMF",
            "ERS.f09_g16_g.MALISIA",
            "SMS.T62_oQU120_ais20.MPAS_LISIO_TEST",
            "SMS.f09_g16_a.IGELM_MLI",
            "SMS_P12x2.ne4pg2_oQU480.WCYCL1850NS.allactive-mach_mods",
            "ERS_Ln9.ne4pg2_ne4pg2.F2010-MMF1.eam-mmf_crmout",
            )
        },

    "homme_integration" : {
        "time"    : "0:120:00",
        "tests"   : (
            "HOMME_P24.f19_g16_rx1.A",
            "HOMMEBFB_P24.f19_g16_rx1.A",
            )
        },

    "e3sm_integration" : {
        "inherit" : ("e3sm_developer", "e3sm_atm_integration", "e3sm_mmf_integration", "e3sm_rrm"),
        "time"    : "03:00:00",
        "tests"   : (
            "ERS.ne4pg2_oQU480.WCYCL1850NS",
            "SMS_D_Ld1.ne30pg2_r05_IcoswISC30E3r5.WCYCL1850.allactive-wcprod",
            "SMS_D_Ld1.ne30pg2_r05_IcoswISC30E3r5.WCYCLSSP370.allactive-wcprodssp",
            "ERS_Ld3.ne4pg2_oQU480.F2010",
            #"ERT_Ld31.ne16_g37.B1850C5",#add this line back in with the new correct compset
            "NCK.ne4pg2_oQU480.WCYCL1850NS",
            "PET.f19_g16.X.allactive-mach-pet",
            "PET.f45_g37_rx1.A.allactive-mach-pet",
            "PET_Ln9_PS.ne30pg2_r05_IcoswISC30E3r5.WCYCL1850.allactive-mach-pet",
            "PEM_Ln9.ne30pg2_r05_IcoswISC30E3r5.WCYCL1850",
            "ERP_Ld3.ne30pg2_r05_IcoswISC30E3r5.WCYCL1850.allactive-pioroot1",
            "SMS_Ld2.ne30pg2_r05_IcoswISC30E3r5.BGCEXP_CNTL_CNPECACNT_1850.elm-bgcexp",
            "SMS_Ld2.ne30pg2_r05_IcoswISC30E3r5.BGCEXP_CNTL_CNPRDCTC_1850.elm-bgcexp",
            "SMS_D_Ld3.T62_oQU120.CMPASO-IAF",
            "SMS_D_Ld1.ne30pg2_r05_IcoswISC30E3r5.WCYCL1850",
            "SMS_Ln5.ne30pg2_ne30pg2.F2010-SCREAM-LR-DYAMOND2",
<<<<<<< HEAD
            "ERS_Ld3.ne30pg2_r05_EC30to60E2r2.WCYCL1850.allactive-nlmaps",
            "SMS_D_Ld1.ne30pg2_r05_IcoswISC30E3r5.CRYO1850-DISMF",
=======
            "ERS_Ld3.ne30pg2_r05_IcoswISC30E3r5.WCYCL1850.allactive-nlmaps",
>>>>>>> a550212e
            )
        },

    #e3sm tests for extra coverage
    "e3sm_extra_coverage" : {
        "inherit" : ("e3sm_atm_extra_coverage", "e3sm_ocnice_extra_coverage"),
        "tests"   : (
            "SMS_D_Ln3.TL319_EC30to60E2r2_wQU225EC30to60E2r2.GMPAS-JRA1p5-WW3.ww3-jra_1958",
            )
        },

    #e3sm tests for hi-res
    "e3sm_hi_res" : {
        "inherit" : "e3sm_atm_hi_res",
        "tests"   : (
            "SMS.ne120pg2_r0125_oRRS18to6v3.WCYCL1950.eam-cosplite",
            "SMS.T62_SOwISC12to60E2r4.GMPAS-IAF",
            )
        },

    #e3sm tests for RRM grids
    "e3sm_rrm" : {
        "tests" : (
            "SMS_D_Ln5.conusx4v1pg2_r05_IcoswISC30E3r5.F2010",
            )
        },

    #e3sm MMF tests for development
    "e3sm_mmf_integration" : {
        "tests" : (
            "ERP_Ln9.ne4pg2_oQU480.WCYCL20TRNS-MMF1.allactive-mmf_fixed_subcycle",
            "ERS_Ln9.ne4pg2_ne4pg2.FRCE-MMF1.eam-cosp_nhtfrq9",
            "SMS_Ln5.ne4_ne4.FSCM-ARM97-MMF1",
            "SMS_Ln3.ne4pg2_ne4pg2.F2010-MMF2",
            )
        },

    #e3sm tests to mimic production runs
    "e3sm_prod" : {
        "inherit" : "e3sm_atm_prod",
        "tests"   : (
            "SMS_Ld1.ne30pg2_r05_IcoswISC30E3r5.WCYCL1850.allactive-wcprod_1850_r05",
            "SMS_Ld1.ne30pg2_r05_IcoswISC30E3r5.WCYCL1850-1pctCO2.allactive-wcprod_1850_1pctCO2",
            "SMS_Ld1.ne30pg2_r05_IcoswISC30E3r5.WCYCL1850-4xCO2.allactive-wcprod_1850_4xCO2",
            "SMS_Ld1.ne30pg2_r05_IcoswISC30E3r5.WCYCL1850.allactive-wcprod_1850",
            "SMS_Ld1.ne30pg2_r05_IcoswISC30E3r5.WCYCLSSP370.allactive-wcprodssp",
            "SMS_Ld1.ne30pg2_r05_IcoswISC30E3r5.WCYCLSSP585.allactive-wcprodssp",
            "SMS_PS.northamericax4v1pg2_WC14to60E2r3.WCYCL1850.allactive-wcprodrrm_1850",
            "SMS_D_Ld1.ne30pg2_r05_IcoswISC30E3r5.CRYO1850",
            )
        },

    #e3sm tests to mimic BGC production runs
    "e3sm_bgcprod" : {
        "tests"   :  (
               "SMS_Ld2.ne30_oECv3.BGCEXP_CNTL_CNPRDCTC_1850.allactive-v1bgc_1850",
               "SMS_Ld2.ne30_oECv3.BGCEXP_BCRD_CNPRDCTC_20TR.allactive-v1bgc",
               "SMS_Ld2.ne30_oECv3.BGCEXP_CNTL_CNPECACNT_1850S.allactive-v1bgceca_1850",
               "SMS_Ld2.ne30_oECv3.BGCEXP_BDRD_CNPECACNT_20TRS.allactive-v1bgceca",
               )
        },

    #e3sm performance-benching of production-like runs
    "e3sm_prod_bench" : {
        "tests"   : (
            "PFS.ne30pg2_r05_oECv3.F2010.bench-noio",
            "PFS.ne30pg2_r05_oECv3.F20TR.bench-noio",
            "PFS.ne30pg2_r05_EC30to60E2r2.WCYCL1850.bench-noio",
            "PFS.ne30pg2_EC30to60E2r2.WCYCL1850.bench-noio",
            "PFS_PS.northamericax4v1pg2_WC14to60E2r3.WCYCL1850.bench-noio",
            )
        },

    #fates debug tests included in e3sm land developer test runs
    "fates_elm_debug" : {
        "tests" : (
            "SMS_D_Ld20.f45_f45.IELMFATES.elm-fates_rd",
            "ERS_D_Ld15.f45_g37.IELMFATES.elm-fates_cold_treedamage",
            )
        },

    #fates non-debug tests included in e3sm land developer test runs
    "fates_elm_developer" : {
        "inherit" : ("fates_elm_debug"),
        "tests" : (
            "ERP_Ld15.ne4pg2_ne4pg2.IELMFATES.elm-fates_cold_allvars",
            "ERS_Ld30.f45_f45.IELMFATES.elm-fates_satphen",
            "ERS_Ld30.f45_g37.IELMFATES.elm-fates_cold_sizeagemort",
            "SMS_Ld20.f45_f45.IELMFATES.elm-fates_eca",
            "SMS_Ld5_PS.f19_g16.IELMFATES.elm-fates_cold",
            )
        },

    #fates long duration tests runs
    "fates_long_tests" : {
        "time"    : "00:40:00",
        "tests"   : (
            "SMS_D_Lm6.f45_g37.IELMFATES.elm-fates_cold",
            "ERS_D_Lm13.ne4pg2_ne4pg2.IELMFATES.elm-fates_long",
            "ERS_Lm25.ne4pg2_ne4pg2.IELMFATES.elm-fates_cold_nocomp",
            )
        },

    #fates testmod coverage
    "fates" : {
        "inherit" : ("fates_long_tests", "fates_elm_developer"),
        "tests" : (
            "ERP_Ld3.f09_g16.IELMFATES.elm-fates_cold",
            "ERP_D_Ld3.f19_g16.IELMFATES.elm-fates_cold",
            "ERS_D_Ld3_PS.f09_g16.IELMFATES.elm-fates_cold",
            "ERS_D_Ld5.f45_g37.IELMFATES.elm-fates_cold",
            "ERS_Ld30.f45_g37.IELMFATES.elm-fates_satphen",
            "ERS_Ld30.f45_g37.IELMFATES.elm-fates_cold_fixedbiogeo",
            "ERS_Ld30.f45_g37.IELMFATES.elm-fates_cold_nocomp",
            "ERS_Ld30.f45_g37.IELMFATES.elm-fates_cold_nocomp_fixedbiogeo",
            "ERS_Ld60.f45_g37.IELMFATES.elm-fates",
            "ERS_Ld60.f45_g37.IELMFATES.elm-fates_cold_logging",
            "ERS_Ld60.f45_g37.IELMFATES.elm-fates_cold_nofire",
            "ERS_Ld60.f45_g37.IELMFATES.elm-fates_cold_st3",
            "ERS_Ld60.f45_g37.IELMFATES.elm-fates_cold_pphys",
            )
        },

    #e3sm v3atm related tests for development
    "e3sm_v3atm_integration" : {
        "tests" : (
            "ERP_Ld3.ne4pg2_oQU480.F2010",
            "ERS_Ld3.ne4pg2_oQU480.F20TR",
            "SMS_Ld1.ne30pg2_EC30to60E2r2.WCYCL1850.allactive-wcprod",
            )
        },

    #atmopheric tests for ftypes with 2 builds only
    #ftype2 is a default and tested in other suites for preqx
    # preqx ftype0
    # preqx ftype1
    # preqx ftype4
    # theta-l hy ftype0
    # theta-l hy ftype1
    # theta-l hy ftype2
    # theta-l hy ftype4
    # theta-l nh ftype0
    # theta-l nh ftype1
    # theta-l nh ftype2
    # theta-l nh ftype4
    # theta-l hy SL
    "eam_preqx" : {
        "share"    : True,
        "time"     : "01:00:00",
        "tests"    : (
                 "SMS.ne4pg2_oQU480.F2010.eam-preqx_ftype0",
                 "SMS.ne4pg2_oQU480.F2010.eam-preqx_ftype1",
                 "SMS.ne4pg2_oQU480.F2010.eam-preqx_ftype4",
                 )
    },
    "eam_theta" : {
        "share"    : True,
        "time"     : "02:00:00",
        "tests"    : (
                 "SMS.ne4pg2_oQU480.F2010.eam-thetahy_ftype0",
                 "SMS.ne4pg2_oQU480.F2010.eam-thetahy_ftype1",
                 "SMS.ne4pg2_oQU480.F2010.eam-thetahy_ftype2",
                 "SMS.ne4pg2_oQU480.F2010.eam-thetahy_ftype2_energy",
                 "SMS.ne4pg2_oQU480.F2010.eam-thetahy_ftype4",
                 "SMS.ne4pg2_oQU480.F2010.eam-thetanh_ftype0",
                 "SMS.ne4pg2_oQU480.F2010.eam-thetanh_ftype1",
                 "SMS.ne4pg2_oQU480.F2010.eam-thetanh_ftype2",
                 "SMS.ne4pg2_oQU480.F2010.eam-thetanh_ftype4",
                 "SMS.ne4pg2_oQU480.F2010.eam-thetahy_sl",
                 "ERS.ne4pg2_oQU480.F2010.eam-thetahy_ftype2",
                 "ERS.ne4pg2_oQU480.F2010.eam-thetanh_ftype2",
                 )
    },
    "eam_theta_pg2" : {
        "share"    : True,
        "time"     : "02:00:00",
        "tests"    : (
                 "SMS_Ln5.ne4pg2_oQU480.F2010.eam-thetahy_pg2",
                 "SMS_Ln5.ne4pg2_oQU480.F2010.eam-thetahy_sl_pg2",
                 "ERS_Ld3.ne4pg2_oQU480.F2010.eam-thetahy_sl_pg2",
                 "SMS_Ln5.ne4pg2_oQU480.F2010.eam-thetahy_sl_pg2_ftype0",
                 "ERS_Ld3.ne4pg2_oQU480.F2010.eam-thetahy_sl_pg2_ftype0",
                 )
    },
    "e3sm_bench_hires_g" : {
        "share"    : True,
        "time"     : "03:00:00",
        "tests"    : (
                 "PFS_P2560.T62_oRRS18to6v3.GMPAS-IAF.bench-gmpas_noio",
                 "PFS_P2792.T62_oRRS18to6v3.GMPAS-IAF.bench-gmpas_noio",
                 "PFS_P3072.T62_oRRS18to6v3.GMPAS-IAF.bench-gmpas_noio",
                 "PFS_P3200.T62_oRRS18to6v3.GMPAS-IAF.bench-gmpas_noio",
                 "PFS_P4096.T62_oRRS18to6v3.GMPAS-IAF.bench-gmpas_noio",
                 "PFS_P4800.T62_oRRS18to6v3.GMPAS-IAF.bench-gmpas_noio",
                 "PFS_P5120.T62_oRRS18to6v3.GMPAS-IAF.bench-gmpas_noio",
                 "PFS_P5200.T62_oRRS18to6v3.GMPAS-IAF.bench-gmpas_noio",
                 "PFS_P5584.T62_oRRS18to6v3.GMPAS-IAF.bench-gmpas_noio",
                 "PFS_P6400.T62_oRRS18to6v3.GMPAS-IAF.bench-gmpas_noio",
                 "PFS_P7200.T62_oRRS18to6v3.GMPAS-IAF.bench-gmpas_noio",
                 "PFS_P8192.T62_oRRS18to6v3.GMPAS-IAF.bench-gmpas_noio",
                 "PFS_P9600.T62_oRRS18to6v3.GMPAS-IAF.bench-gmpas_noio",
                 "PFS_P11168.T62_oRRS18to6v3.GMPAS-IAF.bench-gmpas_noio",
                 "PFS_P12000.T62_oRRS18to6v3.GMPAS-IAF.bench-gmpas_noio",
                 "PFS_P12800.T62_oRRS18to6v3.GMPAS-IAF.bench-gmpas_noio",
                 "PFS_P16000.T62_oRRS18to6v3.GMPAS-IAF.bench-gmpas_noio",
                 "PFS_P16384.T62_oRRS18to6v3.GMPAS-IAF.bench-gmpas_noio",
                 "PFS_P19200.T62_oRRS18to6v3.GMPAS-IAF.bench-gmpas_noio",
                 "PFS_P21600.T62_oRRS18to6v3.GMPAS-IAF.bench-gmpas_noio",
                 "PFS_P22400.T62_oRRS18to6v3.GMPAS-IAF.bench-gmpas_noio",
                 "PFS_P24000.T62_oRRS18to6v3.GMPAS-IAF.bench-gmpas_noio",
                 "PFS_P25600.T62_oRRS18to6v3.GMPAS-IAF.bench-gmpas_noio",
                 "PFS_P26000.T62_oRRS18to6v3.GMPAS-IAF.bench-gmpas_noio",
                 "PFS_P28000.T62_oRRS18to6v3.GMPAS-IAF.bench-gmpas_noio",
                 "PFS_P28800.T62_oRRS18to6v3.GMPAS-IAF.bench-gmpas_noio",
                 "PFS_P30000.T62_oRRS18to6v3.GMPAS-IAF.bench-gmpas_noio",
                 "PFS_P32000.T62_oRRS18to6v3.GMPAS-IAF.bench-gmpas_noio",
                 "PFS_P36000.T62_oRRS18to6v3.GMPAS-IAF.bench-gmpas_noio",
                 "PFS_P48000.T62_oRRS18to6v3.GMPAS-IAF.bench-gmpas_noio",
                 "PFS_P64000.T62_oRRS18to6v3.GMPAS-IAF.bench-gmpas_noio",
                 "PFS_P96000.T62_oRRS18to6v3.GMPAS-IAF.bench-gmpas_noio",
                 )
    },
    "e3sm_bench_hires_f" : {
        "share"    : True,
        "time"     : "03:00:00",
        "tests"    : (
                 "PFS_P7200.ne120pg2_r05_EC30to60E2r2.F2010.eam-bench-noio",
                 "PFS_P8640.ne120pg2_r05_EC30to60E2r2.F2010.eam-bench-noio",
                 "PFS_P10800.ne120pg2_r05_EC30to60E2r2.F2010.eam-bench-noio",
                 "PFS_P14400.ne120pg2_r05_EC30to60E2r2.F2010.eam-bench-noio",
                 "PFS_P21600.ne120pg2_r05_EC30to60E2r2.F2010.eam-bench-noio",
                 "PFS_P43200.ne120pg2_r05_EC30to60E2r2.F2010.eam-bench-noio",
                 "PFS_P86400.ne120pg2_r05_EC30to60E2r2.F2010.eam-bench-noio",
                 )
    },
    "e3sm_bench_hires" : {
        "share"    : True,
        "inherit" : ("e3sm_bench_hires_g", "e3sm_bench_hires_f"),
        "time"    : "03:00:00",
        "tests"   : (
                 "PFS_PS.ne120pg2_r0125_oRRS18to6v3.WCYCL1950.bench-wcycl-hires",
                 "PFS_PM.ne120pg2_r0125_oRRS18to6v3.WCYCL1950.bench-wcycl-hires",
                 "PFS_PL.ne120pg2_r0125_oRRS18to6v3.WCYCL1950.bench-wcycl-hires",
                 )
    },
    "e3sm_bench_lores_g" : {
        "share"    : True,
        "time"     : "03:00:00",
        "tests"    : (
                 "PFS_P320.T62_EC30to60E2r2.GMPAS-IAF.bench-gmpas_noio",
                 "PFS_P480.T62_EC30to60E2r2.GMPAS-IAF.bench-gmpas_noio",
                 "PFS_P640.T62_EC30to60E2r2.GMPAS-IAF.bench-gmpas_noio",
                 "PFS_P960.T62_EC30to60E2r2.GMPAS-IAF.bench-gmpas_noio",
                 "PFS_P1280.T62_EC30to60E2r2.GMPAS-IAF.bench-gmpas_noio",
                 )
    },
    "e3sm_bench_lores_f" : {
        "share"    : True,
        "time"     : "03:00:00",
        "tests"    : (
                 "PFS_P1350.ne30pg2_EC30to60E2r2.F2010.eam-bench-noio",
                 "PFS_P2700.ne30pg2_EC30to60E2r2.F2010.eam-bench-noio",
                 "PFS_P5400.ne30pg2_EC30to60E2r2.F2010.eam-bench-noio",
                 )
    },
    "e3sm_bench_lores" : {
        "share"    : True,
        "inherit" : ("e3sm_bench_lores_g", "e3sm_bench_lores_f"),
        "time"    : "03:00:00",
        "tests"   : (
                 "PFS_PS.ne30pg2_EC30to60E2r2.WCYCL1850.bench-wcycl-lores",
                 "PFS_PM.ne30pg2_EC30to60E2r2.WCYCL1850.bench-wcycl-lores",
                 "PFS_PL.ne30pg2_EC30to60E2r2.WCYCL1850.bench-wcycl-lores",
                 )
    },
    "e3sm_bench_all" : {
        "inherit" : ("e3sm_bench_hires", "e3sm_bench_lores"),
        "time"    : "03:00:00",
    },

    "e3sm_scream" : {
        "time"    : "03:00:00",
        "inherit" : ("e3sm_scream_v0"),
    },

    "e3sm_scream_v0" : {
        "time"    : "03:00:00",
        "inherit" : ("e3sm_scream_v0_lowres"),
    },

    "e3sm_scream_v0_lowres" : {
        "time"  : "03:00:00",
        "tests" : (
            "SMS_D.ne4pg2_ne4pg2.F2010-SCREAM-HR",
            "SMS_D.ne4pg2_ne4pg2.F2010-SCREAM-LR",
            "ERP.ne4pg2_ne4pg2.F2010-SCREAM-HR.eam-double_memleak_tol",
            "ERP.ne4pg2_ne4pg2.F2010-SCREAM-LR.eam-double_memleak_tol",
            "ERS_R_Ln10.ne4_ne4.FDPSCREAM-ARM97",
            )
    },

    "e3sm_scream_v1" : {
        "time"    : "03:00:00",
        "inherit" : ("e3sm_scream_v1_lowres", "e3sm_scream_v1_medres", "e3sm_scream_v1_mpassi"),
    },


    "e3sm_scream_v1_lowres" : {
        "time"  : "01:00:00",
        "tests" : (
            "ERP_D_Lh4.ne4_ne4.F2010-SCREAMv1",
            "ERS_Ln9.ne4_ne4.F2000-SCREAMv1-AQP1",
            "SMS_D_Ln9.ne4_ne4.F2010-SCREAMv1-noAero",
            "ERP_Ln22.ne4pg2_ne4pg2.F2010-SCREAMv1",
            "ERS_D_Ln22.ne4pg2_ne4pg2.F2010-SCREAMv1.scream-rad_frequency_2",
            )
    },

    # Tests run on exclusively on mappy for scream AT testing. These tests
    # should be fast, so we limit it to low res and add some thread tests
    # specifically for mappy.
    "e3sm_scream_v1_at" : {
        "inherit" : ("e3sm_scream_v1_lowres"),
        "tests"   : ("PET_Ln9_P32x2.ne4pg2_ne4pg2.F2010-SCREAMv1")
    },

    "e3sm_scream_v1_medres" : {
        "time"  : "02:00:00",
        "tests" : (
            #  "SMS_D_Ln2.ne30_ne30.F2000-SCREAMv1-AQP1", # Uncomment once IC file for ne30 is ready
            "ERS_Ln22.ne30_ne30.F2010-SCREAMv1.scream-internal_diagnostics_level",
            "PEM_Ln90.ne30pg2_ne30pg2.F2010-SCREAMv1",
            "ERS_Ln90.ne30pg2_ne30pg2.F2010-SCREAMv1.scream-small_kernels",
            "ERP_Ln22.conusx4v1pg2_r05_oECv3.F2010-SCREAMv1-noAero.scream-bfbhash",
            )
    },

    "e3sm_scream_v1_hires" : {
        "time"  : "03:00:00",
        "tests" : (
            "SMS_D_Ln12.ne120_r0125_oRRS18to6v3.F2010-SCREAMv1",
            "SMS_Ln12.ne120_ne120.F2010-SCREAMv1",
#            "SMS_Ln12.ne120_r0125_oRRS18to6v3.F2000-SCREAMv1-AQP1", add when aquap 120 inputs available
            )
    },

    "e3sm_scream_v1_mpassi" : {
        "time"  : "01:00:00",
        "tests" : (
         #  "ERP_D_Ln9.ne4_oQU240.F2010-SCREAMv1-MPASSI.atmlndactive-rtm_off",
         #  "SMS_D_Ln9.ne4_oQU240.F2010-SCREAMv1-MPASSI-noAero",
         # Disable the two 111422-commented tests b/c they fail on pm-gpu and
         # we're not using MPASSI right now.
         #111422 "ERP_Ln22.ne4pg2_oQU480.F2010-SCREAMv1-MPASSI.atmlndactive-rtm_off",
         "ERS_D_Ln22.ne4pg2_oQU480.F2010-SCREAMv1-MPASSI.atmlndactive-rtm_off",
         #  "ERS_Ln22.ne30_oECv3.F2010-SCREAMv1-MPASSI.atmlndactive-rtm_off",
         #111422 "PEM_Ln90.ne30pg2_EC30to60E2r2.F2010-SCREAMv1-MPASSI",
         #  "ERS_Ln22.ne30pg2_EC30to60E2r2.F2010-SCREAMv1-MPASSI.atmlndactive-rtm_off",
            )
    },

    "e3sm_scream_v1_long" : {
        "time"  : "01:00:00",
        "tests" : (
            "ERP_D_Lh182.ne4pg2_ne4pg2.F2010-SCREAMv1",
            "ERS_Ln362.ne30pg2_ne30pg2.F2010-SCREAMv1"
            )
    },

    "e3sm_scream_v1_long_crusher" : {
        # _D builds take a long longer on crusher than ascent or pm-gpu, so
        # don't run the long _D test.
        "time"  : "01:00:00",
        "tests" : (
            "ERS_Ln362.ne30pg2_ne30pg2.F2010-SCREAMv1"
            )
    },

    "e3sm_gpuacc" : {
        "tests"    : (
                 "SMS_Ld1.T62_oEC60to30v3.CMPASO-NYF",
                 "SMS_Ld1.T62_oEC60to30v3.DTESTM",
                 )
    },

    "e3sm_gpuomp" : {
        "tests"    : (
                 "SMS_Ld1.T62_oEC60to30v3.DTESTM",
                 )
    },

    "e3sm_gpucxx" : {
        "tests"    : (
                 "SMS_Ln9.ne4pg2_ne4pg2.F2010-MMF1",
                 )
    },

    "e3sm_gpuall" : {
        "inherit" : ("e3sm_gpuacc", "e3sm_gpuomp", "e3sm_gpucxx"),
    },

    "eam_nl" : {
        "tests"    : (
            "SBN.ne4_oQU240.F2010.eam-thetadycore",
            "SBN.ne11_ne11.F2010-CICE.eam-thetadycore",
            "SBN.ne16_ne16.F2010-CICE.eam-thetadycore",
            "SBN.ne30_ne30.F2010-CICE.eam-thetadycore",
            "SBN.ne45pg2_r05_oECv3.F2010-CICE.allactive-thetadycore",
            "SBN.ne120_ne120.F2010-CICE.eam-thetadycore",
            "SBN.ne240_ne240.F2010-CICE.eam-thetadycore",
            "SBN.ne512np4_360x720cru_ne512np4.F2010-CICE.allactive-thetadycore",
            "SBN.ne1024np4_360x720cru_ne1024np4.F2010-CICE.allactive-thetadycore",
            "SBN.conusx4v1_conusx4v1.F2010-CICE.eam-thetadycore",
            "SBN.enax4v1_enax4v1.F2010-CICE.eam-thetadycore",
            "SBN.northamericax4v1_r0125_northamericax4v1.F2010-CICE.eam-thetadycore",
            "SBN.antarcticax4v1_r0125_antarcticax4v1.F2010-CICE.allactive-thetadycore",
            "SBN.antarcticax4v1pg2_r0125_antarcticax4v1pg2.F2010-CICE.allactive-thetadycore",
            "SBN.ne4_oQU240.F2010.eam-preqxdycore",
            "SBN.ne11_ne11.F2010-CICE.eam-preqxdycore",
            "SBN.ne16_ne16.F2010-CICE.eam-preqxdycore",
            "SBN.ne30_ne30.F2010-CICE.eam-preqxdycore",
            "SBN.ne45pg2_r05_oECv3.F2010-CICE.allactive-preqxdycore",
            "SBN.ne120_ne120.F2010-CICE.eam-preqxdycore",
            "SBN.ne240_ne240.F2010-CICE.eam-preqxdycore",
            "SBN.ne512np4_360x720cru_ne512np4.F2010-CICE.allactive-preqxdycore",
            "SBN.ne1024np4_360x720cru_ne1024np4.F2010-CICE.allactive-preqxdycore",
            "SBN.conusx4v1_conusx4v1.F2010-CICE.eam-preqxdycore",
            "SBN.enax4v1_enax4v1.F2010-CICE.eam-preqxdycore",
            "SBN.northamericax4v1_r0125_northamericax4v1.F2010-CICE.eam-preqxdycore",
            "SBN.antarcticax4v1_r0125_antarcticax4v1.F2010-CICE.allactive-preqxdycore",
            "SBN.antarcticax4v1pg2_r0125_antarcticax4v1pg2.F2010-CICE.allactive-preqxdycore",
            )
    },

    "e3sm_wav_developer" : {
        "time"    : "0:45:00",
        "tests"   : (
            "ERS.T62_oEC60to30v3_wQU225EC60to30.GMPAS-IAF-WW3",
            )
    },

    # super-BFB OCN
    "e3sm_superbfb_ocn_opt" : { # opt + pureMPI
        #"share"   : True,
        "time"    : "00:30:00",
        "tests"   : (
            "ERS_Ld3.T62_EC30to60E2r2.CMPASO-NYF.pemod-omp1",
            "PEM_Lh3.T62_EC30to60E2r2.CMPASO-NYF.pemod-omp1",
        )
    },

    "e3sm_superbfb_ocn_dbg" : { # dbg + pureMPI
        #"share"   : True,
        "time"    : "01:00:00",
        "tests"   : (
            "ERS_Ld3_D.T62_EC30to60E2r2.CMPASO-NYF.pemod-omp1",
            "PEM_Lh3_D.T62_EC30to60E2r2.CMPASO-NYF.pemod-omp1",
        )
    },

    "e3sm_superbfb_ocn_opt_thrd" : { # opt + threads
        #"share"   : True,
        "time"    : "00:30:00",
        "tests"   : (
            "ERS_Ld3.T62_EC30to60E2r2.CMPASO-NYF.pemod-omp2",
            "PET_Lh3.T62_EC30to60E2r2.CMPASO-NYF.pemod-ompfull",
        )
    },

    "e3sm_superbfb_ocn_dbg_thrd" : { # dbg + threads
        #"share"   : True,
        "time"    : "01:00:00",
        "tests"   : (
            "ERS_Ld3_D.T62_EC30to60E2r2.CMPASO-NYF.pemod-omp2",
            "PET_Lh3_D.T62_EC30to60E2r2.CMPASO-NYF.pemod-ompfull",
        )
    },

    "e3sm_superbfb_ocn" : {
        "inherit" : ("e3sm_superbfb_ocn_dbg", "e3sm_superbfb_ocn_opt",
                     "e3sm_superbfb_ocn_dbg_thrd", "e3sm_superbfb_ocn_opt_thrd"),
    },

    # super-BFB ICE
    "e3sm_superbfb_ice_opt" : { # opt + pureMPI
        #"share"   : True,
        "time"    : "00:30:00",
        "tests"   : (
            "ERS_Lh3.T62_EC30to60E2r2.DTESTM.pemod-omp1",
            "PEM_Lh3.T62_EC30to60E2r2.DTESTM.pemod-omp1",
        )
    },

    "e3sm_superbfb_ice_dbg" : { # dbg + pureMPI
        #"share"   : True,
        "time"    : "01:00:00",
        "tests"   : (
            "ERS_Lh3_D.T62_EC30to60E2r2.DTESTM.pemod-omp1",
            "PEM_Lh3_D.T62_EC30to60E2r2.DTESTM.pemod-omp1",
        )
    },

    "e3sm_superbfb_ice_opt_thrd" : { # opt + threads
        #"share"   : True,
        "time"    : "00:30:00",
        "tests"   : (
            "ERS_Lh3.T62_EC30to60E2r2.DTESTM.pemod-ompfull",
            "PET_Lh3.T62_EC30to60E2r2.DTESTM.pemod-omp2",
        )
    },

    "e3sm_superbfb_ice_dbg_thrd" : { # dbg + threads
        #"share"   : True,
        "time"    : "01:00:00",
        "tests"   : (
            "ERS_Lh3_D.T62_EC30to60E2r2.DTESTM.pemod-ompfull",
            "PET_Lh3_D.T62_EC30to60E2r2.DTESTM.pemod-omp2",
        )
    },

    "e3sm_superbfb_ice" : {
        "inherit" : ("e3sm_superbfb_ice_dbg", "e3sm_superbfb_ice_opt",
                     "e3sm_superbfb_ice_dbg_thrd", "e3sm_superbfb_ice_opt_thrd"),
    },

    # super-BFB LND
    "e3sm_superbfb_lnd_opt" : { # opt + pureMPI
        #"share"   : True,
        "time"    : "00:30:00",
        "tests"   : (
            "ERS_Lh3.ne30pg2_ne30pg2.IELMTEST.pemod-omp1",
            "PEM_Lh3.ne30pg2_ne30pg2.IELMTEST.pemod-omp1",
        )
    },

    "e3sm_superbfb_lnd_dbg" : { # dbg + pureMPI
        #"share"   : True,
        "time"    : "01:00:00",
        "tests"   : (
            "ERS_Lh3_D.ne30pg2_ne30pg2.IELMTEST.pemod-omp1",
            "PEM_Lh3_D.ne30pg2_ne30pg2.IELMTEST.pemod-omp1",
        )
    },

    "e3sm_superbfb_lnd_opt_thrd" : { # opt + threads
        #"share"   : True,
        "time"    : "00:30:00",
        "tests"   : (
            "PET_Lh3.ne30pg2_ne30pg2.IELMTEST.pemod-omp2",
            "ERS_Lh3.ne30pg2_ne30pg2.IELMTEST.pemod-ompfull",
        )
    },

    "e3sm_superbfb_lnd_dbg_thrd" : { # dbg + threads
        #"share"   : True,
        "time"    : "01:00:00",
        "tests"   : (
            "PET_Lh3_D.ne30pg2_ne30pg2.IELMTEST.pemod-omp2",
            "ERS_Lh3_D.ne30pg2_ne30pg2.IELMTEST.pemod-ompfull",
        )
    },

    "e3sm_superbfb_lnd" : {
        "inherit" : ("e3sm_superbfb_lnd_dbg", "e3sm_superbfb_lnd_opt",
                     "e3sm_superbfb_lnd_dbg_thrd", "e3sm_superbfb_lnd_opt_thrd"),
    },

    # super-BFB ROF
    "e3sm_superbfb_rof_opt" : { # opt + pureMPI
        #"share"   : True,
        "time"    : "00:30:00",
        "tests"   : (
            "ERS_Ld3.r05_r05.RMOSGPCC.pemod-omp1",
            "PEM_Ld3.r05_r05.RMOSGPCC.pemod-omp1",
        )
    },

    "e3sm_superbfb_rof_dbg" : { # dbg + pureMPI
        #"share"   : True,
        "time"    : "01:00:00",
        "tests"   : (
            "ERS_Ld3_D.r05_r05.RMOSGPCC.pemod-omp1",
            "PEM_Ld3_D.r05_r05.RMOSGPCC.pemod-omp1",
        )
    },

    "e3sm_superbfb_rof_opt_thrd" : { # opt + threads
        #"share"   : True,
        "time"    : "00:30:00",
        "tests"   : (
            "PET_Ld3.r05_r05.RMOSGPCC.pemod-omp2",
            "ERS_Ld3.r05_r05.RMOSGPCC.pemod-ompfull",
        )
    },

    "e3sm_superbfb_rof_dbg_thrd" : { # dbg + threads
        #"share"   : True,
        "time"    : "01:00:00",
        "tests"   : (
            "PET_Ld3_D.r05_r05.RMOSGPCC.pemod-omp2",
            "ERS_Ld3_D.r05_r05.RMOSGPCC.pemod-ompfull",
        )
    },

    "e3sm_superbfb_rof" : {
        "inherit" : ("e3sm_superbfb_rof_dbg", "e3sm_superbfb_rof_opt",
                     "e3sm_superbfb_rof_dbg_thrd", "e3sm_superbfb_rof_opt_thrd"),
    },

    # super-BFB ATM
    "e3sm_superbfb_atm_opt" : { # opt + pureMPI
        #"share"   : True,
        "time"    : "00:30:00",
        "tests"   : (
            "ERS_Lh3.ne30pg2_ne30pg2.FAQP.pemod-omp1",
            "PEM_Lh3.ne30pg2_ne30pg2.FAQP.pemod-omp1",
        )
    },

    "e3sm_superbfb_atm_dbg" : { # dbg + pureMPI
        #"share"   : True,
        "time"    : "01:00:00",
        "tests"   : (
            "ERS_Lh3_D.ne30pg2_ne30pg2.FAQP.pemod-omp1",
            "PEM_Lh3_D.ne30pg2_ne30pg2.FAQP.pemod-omp1",
        )
    },

    "e3sm_superbfb_atm_opt_thrd" : { # opt + threads
        #"share"   : True,
        "time"    : "00:30:00",
        "tests"   : (
            "PET_Lh3.ne30pg2_ne30pg2.FAQP.pemod-omp2",
            "ERS_Lh3.ne30pg2_ne30pg2.FAQP.pemod-ompfull",
        )
    },

    "e3sm_superbfb_atm_dbg_thrd" : { # dbg + threads
        #"share"   : True,
        "time"    : "01:00:00",
        "tests"   : (
            "PET_Lh3_D.ne30pg2_ne30pg2.FAQP.pemod-omp2",
            "ERS_Lh3_D.ne30pg2_ne30pg2.FAQP.pemod-ompfull",
        )
    },

    "e3sm_superbfb_atm" : {
        "inherit" : ("e3sm_superbfb_atm_dbg", "e3sm_superbfb_atm_opt",
                     "e3sm_superbfb_atm_dbg_thrd", "e3sm_superbfb_atm_opt_thrd"),
    },

    # super-BFB all-active
    "e3sm_superbfb_wcycl_opt" : { # opt + pureMPI
        #"share"   : True,
        "time"    : "01:00:00",
        "tests"   : (
            "ERS_Ld3.ne30pg2_EC30to60E2r2.WCYCL1850.pemod-omp1",
            "PEM_Ld3.ne30pg2_EC30to60E2r2.WCYCL1850.pemod-omp1",
        )
    },

    "e3sm_superbfb_wcycl_dbg" : { # dbg + pureMPI
        #"share"   : True,
        "time"    : "02:00:00",
        "tests"   : (
            "ERS_Ld3_D.ne30pg2_EC30to60E2r2.WCYCL1850.pemod-omp1",
            "PEM_Ld3_D.ne30pg2_EC30to60E2r2.WCYCL1850.pemod-omp1",
        )
    },

    "e3sm_superbfb_wcycl_opt_thrd" : { # opt + threads
        #"share"   : True,
        "time"    : "01:00:00",
        "tests"   : (
            "PET_Ld3.ne30pg2_EC30to60E2r2.WCYCL1850.pemod-omp2",
            "ERS_Ld3.ne30pg2_EC30to60E2r2.WCYCL1850.pemod-ompfull",
        )
    },

    "e3sm_superbfb_wcycl_dbg_thrd" : { # dbg + threads
        #"share"   : True,
        "time"    : "02:00:00",
        "tests"   : (
            "PET_Ld3_D.ne30pg2_EC30to60E2r2.WCYCL1850.pemod-omp2",
            "ERS_Ld3_D.ne30pg2_EC30to60E2r2.WCYCL1850.pemod-omp2",
        )
    },

    "e3sm_superbfb_wcycl" : {
        "inherit" : ("e3sm_superbfb_wcycl_dbg", "e3sm_superbfb_wcycl_opt",
                     "e3sm_superbfb_wcycl_dbg_thrd", "e3sm_superbfb_wcycl_opt_thrd"),
    },

    "e3sm_superbfb" : {
        "inherit" : ("e3sm_superbfb_ocn", "e3sm_superbfb_ice",
                     "e3sm_superbfb_lnd", "e3sm_superbfb_rof",
                     "e3sm_superbfb_atm", "e3sm_superbfb_wcycl"),
    },
}
<|MERGE_RESOLUTION|>--- conflicted
+++ resolved
@@ -303,12 +303,8 @@
             "SMS_D_Ld3.T62_oQU120.CMPASO-IAF",
             "SMS_D_Ld1.ne30pg2_r05_IcoswISC30E3r5.WCYCL1850",
             "SMS_Ln5.ne30pg2_ne30pg2.F2010-SCREAM-LR-DYAMOND2",
-<<<<<<< HEAD
-            "ERS_Ld3.ne30pg2_r05_EC30to60E2r2.WCYCL1850.allactive-nlmaps",
+            "ERS_Ld3.ne30pg2_r05_IcoswISC30E3r5.WCYCL1850.allactive-nlmaps",
             "SMS_D_Ld1.ne30pg2_r05_IcoswISC30E3r5.CRYO1850-DISMF",
-=======
-            "ERS_Ld3.ne30pg2_r05_IcoswISC30E3r5.WCYCL1850.allactive-nlmaps",
->>>>>>> a550212e
             )
         },
 
