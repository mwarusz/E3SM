Modifications (in shell_commands) to enable a hybrid run for SSP compsets
<<<<<<< HEAD
(e.g., SSp370 or SSP585), starting from v3 long spinup. 
=======
(e.g., SSP370 or SSP585), starting from end of v3 historical run
>>>>>>> 1eb1aa51

Other modifications (same as for wcprod) should result in a case that has the 
same namelist settings as the water cycle production sims

Run these for at least 1 day to see all output.
Also use the CMIP6 compsets.<|MERGE_RESOLUTION|>--- conflicted
+++ resolved
@@ -1,9 +1,5 @@
 Modifications (in shell_commands) to enable a hybrid run for SSP compsets
-<<<<<<< HEAD
-(e.g., SSp370 or SSP585), starting from v3 long spinup. 
-=======
 (e.g., SSP370 or SSP585), starting from end of v3 historical run
->>>>>>> 1eb1aa51
 
 Other modifications (same as for wcprod) should result in a case that has the 
 same namelist settings as the water cycle production sims
