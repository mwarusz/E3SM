<?xml version="1.0"?>

<config_machines version="2.0">

  <!--

   ===============================================================
   COMPILER and COMPILERS
   ===============================================================
   If a machine supports multiple compilers - then
    - the settings for COMPILERS should reflect the supported compilers
      as a comma separated string
    - the setting for COMPILER should be the default compiler
      (which is one of the values in COMPILERS)

   ===============================================================
   MPILIB and MPILIBS
   ===============================================================
   If a machine supports only one MPILIB is supported - then
   the setting for  MPILIB and MPILIBS should be blank ("")
   If a machine supports multiple mpi libraries (e.g. mpich and openmpi)
    - the settings for MPILIBS should reflect the supported mpi libraries
      as a comma separated string

   The default settings for COMPILERS and MPILIBS is blank (in config_machines.xml)

   Normally variable substitutions are not made until the case scripts are run, however variables
   of the form $ENV{VARIABLE_NAME} are substituted in create_newcase from the environment
   variable of the same name if it exists.

   ===============================================================
   PROJECT_REQUIRED
   ===============================================================
   A machine may need the PROJECT xml variable to be defined either because it is
   used in some paths, or because it is used to give an account number in the job
   submission script. If either of these are the case, then PROJECT_REQUIRED
   should be set to TRUE for the given machine.


   walltimes:
   Denotes the walltimes that can be used for a particular machine.
   walltime: as before, if default="true" is defined, this walltime will be used
   by default.
   Alternatively, ccsm_estcost must be used to choose the queue based on the estimated cost of the run.

   mpirun: the mpirun command that will be used to actually launch the model.
   The attributes used to choose the mpirun command are:

   mpilib: can either be 'default' the name of an mpi library, or a compiler name so one can choose the mpirun
           based on the mpi library in use.

     the 'executable' tag must have arguments required for the chosen mpirun, as well as the executable name.

   unit_testing: can be 'true' or 'false'.
     This allows using a different mpirun command to launch unit tests

  -->
  <machine MACH="spock">
    <DESC>Spock. NCCS moderate-security system that contains similar hardware and software as the upcoming Frontier system at ORNL.</DESC>
    <NODENAME_REGEX>.*spock.*</NODENAME_REGEX>
    <OS>CNL</OS>
    <COMPILERS>gnu</COMPILERS>
    <MPILIBS>mpich</MPILIBS>
    <PROJECT>cli133</PROJECT>
    <CIME_OUTPUT_ROOT>/gpfs/alpine/$PROJECT/scratch/$ENV{USER}/e3sm_scratch</CIME_OUTPUT_ROOT>
    <DIN_LOC_ROOT>/gpfs/alpine/cli115/world-shared/e3sm/inputdata</DIN_LOC_ROOT>
    <DIN_LOC_ROOT_CLMFORC>/gpfs/alpine/cli115/world-shared/e3sm/inputdata/atm/datm7</DIN_LOC_ROOT_CLMFORC>
    <DOUT_S_ROOT>$CIME_OUTPUT_ROOT/archive/$CASE</DOUT_S_ROOT>
    <CCSM_CPRNC>/gpfs/alpine/cli133/world-shared/grnydawn/e3sm/tools/cprnc_spock/cprnc</CCSM_CPRNC>
    <GMAKE_J>8</GMAKE_J>
    <NTEST_PARALLEL_JOBS>1</NTEST_PARALLEL_JOBS>
    <BATCH_SYSTEM>slurm</BATCH_SYSTEM>
    <SUPPORTED_BY>e3sm</SUPPORTED_BY>
    <MAX_TASKS_PER_NODE>64</MAX_TASKS_PER_NODE>
    <MAX_MPITASKS_PER_NODE>64</MAX_MPITASKS_PER_NODE>
    <PROJECT_REQUIRED>TRUE</PROJECT_REQUIRED>

    <mpirun mpilib="default">
      <executable>srun</executable>
      <arguments>
        <arg name="label"> --label</arg>
        <arg name="num_tasks"> -n {{ total_tasks }} -N {{ num_nodes }}</arg>
      </arguments>
    </mpirun>

    <module_system type="module" allow_error="true">
      <init_path lang="sh">/usr/share/lmod/lmod/init/sh</init_path>
      <init_path lang="csh">/usr/share/lmod/lmod/init/csh</init_path>
      <init_path lang="perl">/usr/share/lmod/lmod/init/perl</init_path>
      <init_path lang="python">/usr/share/lmod/lmod/init/env_modules_python.py</init_path>
      <cmd_path lang="perl">/usr/share/lmod/lmod/libexec/lmod perl</cmd_path>
      <cmd_path lang="sh">module</cmd_path>
      <cmd_path lang="csh">module</cmd_path>
      <cmd_path lang="python">/usr/share/lmod/lmod/libexec/lmod python</cmd_path>

      <modules>
        <command name="purge"/>
        <command name="load">DefApps</command>
        <command name="load">cray-python</command>
      </modules>

      <modules compiler="gnu">
        <command name="load">PrgEnv-gnu/8.0.0</command>
        <command name="load">cray-mpich/8.1.7</command>
        <command name="load">cray-hdf5/1.12.0.6</command>
        <command name="load">cray-netcdf/4.7.4.5</command>
        <command name="load">cray-libsci/21.06.1.1</command>
        <command name="load">zlib/1.2.11</command>
        <command name="load">subversion/1.14.0</command>
        <command name="load">git/2.31.1</command>
        <command name="load">cmake/3.20.2</command>
      </modules>
    </module_system>

    <RUNDIR>$CIME_OUTPUT_ROOT/$CASE/run</RUNDIR>
    <EXEROOT>$CIME_OUTPUT_ROOT/$CASE/bld</EXEROOT>
    <TEST_TPUT_TOLERANCE>0.1</TEST_TPUT_TOLERANCE>
  </machine>
  <machine MACH="cori-haswell">
    <DESC>Cori. XC40 Cray system at NERSC. Haswell partition. os is CNL, 32 pes/node, batch system is SLURM</DESC>
    <NODENAME_REGEX>cori-knl-is-default</NODENAME_REGEX>
    <OS>CNL</OS>
    <COMPILERS>intel,gnu</COMPILERS>
    <MPILIBS>mpt</MPILIBS>
    <PROJECT>e3sm</PROJECT>
    <SAVE_TIMING_DIR>/global/cfs/cdirs/e3sm</SAVE_TIMING_DIR>
    <SAVE_TIMING_DIR_PROJECTS>e3sm,m3411,m3412</SAVE_TIMING_DIR_PROJECTS>
    <CIME_OUTPUT_ROOT>$ENV{SCRATCH}/e3sm_scratch/cori-haswell</CIME_OUTPUT_ROOT>
    <CIME_HTML_ROOT>/global/cfs/cdirs/e3sm/www/$ENV{USER}</CIME_HTML_ROOT>
    <CIME_URL_ROOT>http://portal.nersc.gov/project/e3sm/$ENV{USER}</CIME_URL_ROOT>
    <DIN_LOC_ROOT>/global/cfs/cdirs/e3sm/inputdata</DIN_LOC_ROOT>
    <DIN_LOC_ROOT_CLMFORC>/global/cfs/cdirs/e3sm/inputdata/atm/datm7</DIN_LOC_ROOT_CLMFORC>
    <DOUT_S_ROOT>$CIME_OUTPUT_ROOT/archive/$CASE</DOUT_S_ROOT>
    <BASELINE_ROOT>/global/cfs/cdirs/e3sm/baselines/$COMPILER</BASELINE_ROOT>
    <CCSM_CPRNC>/global/cfs/cdirs/e3sm/tools/cprnc.cori/cprnc</CCSM_CPRNC>
    <GMAKE_J>8</GMAKE_J>
    <TESTS>e3sm_developer</TESTS>
    <NTEST_PARALLEL_JOBS>4</NTEST_PARALLEL_JOBS>
    <BATCH_SYSTEM>nersc_slurm</BATCH_SYSTEM>
    <SUPPORTED_BY>e3sm</SUPPORTED_BY>
    <MAX_TASKS_PER_NODE>32</MAX_TASKS_PER_NODE>
    <MAX_MPITASKS_PER_NODE>32</MAX_MPITASKS_PER_NODE>
    <PROJECT_REQUIRED>TRUE</PROJECT_REQUIRED>
    <mpirun mpilib="default">
      <executable>srun</executable>
      <arguments>
        <arg name="label"> --label</arg>
        <arg name="num_tasks"> -n {{ total_tasks }} -N {{ num_nodes }}</arg>
        <arg name="thread_count">-c $SHELL{echo 64/`./xmlquery --value MAX_MPITASKS_PER_NODE`|bc}</arg>
        <arg name="binding"> $SHELL{if [ 32 -ge `./xmlquery --value MAX_MPITASKS_PER_NODE` ]; then echo "--cpu_bind=cores"; else echo "--cpu_bind=threads";fi;} </arg>
        <arg name="placement"> -m plane=$SHELL{echo `./xmlquery --value MAX_MPITASKS_PER_NODE`}</arg>
    </arguments>
    </mpirun>
    <module_system type="module">
      <init_path lang="perl">/opt/modules/default/init/perl</init_path>
      <init_path lang="python">/opt/modules/default/init/python</init_path>
      <init_path lang="sh">/opt/modules/default/init/sh</init_path>
      <init_path lang="csh">/opt/modules/default/init/csh</init_path>
      <cmd_path lang="perl">/opt/modules/default/bin/modulecmd perl</cmd_path>
      <cmd_path lang="python">/opt/modules/default/bin/modulecmd python</cmd_path>
      <cmd_path lang="sh">module</cmd_path>
      <cmd_path lang="csh">module</cmd_path>

      <modules>
        <command name="rm">PrgEnv-intel</command>
        <command name="rm">PrgEnv-cray</command>
        <command name="rm">PrgEnv-gnu</command>
        <command name="rm">intel</command>
        <command name="rm">cce</command>
        <command name="rm">gcc</command>
        <command name="rm">cray-parallel-netcdf</command>
        <command name="rm">cray-hdf5-parallel</command>
        <command name="rm">pmi</command>
        <command name="rm">cray-libsci</command>
        <command name="rm">cray-mpich2</command>
        <command name="rm">cray-mpich</command>
        <command name="rm">cray-netcdf</command>
        <command name="rm">cray-hdf5</command>
        <command name="rm">cray-netcdf-hdf5parallel</command>
        <command name="rm">craype-sandybridge</command>
        <command name="rm">craype-ivybridge</command>
        <command name="rm">craype</command>
        <command name="rm">papi</command>
        <command name="rm">cmake</command>
        <command name="rm">cray-petsc</command>
        <command name="rm">esmf</command>
        <command name="rm">zlib</command>
        <command name="rm">craype-hugepages2M</command>
        <command name="rm">darshan</command>
        
        <!-- first load basic defaults, then remove/swap/load as necessary -->
        <command name="load">craype</command>
        <command name="load">PrgEnv-intel</command>
        <command name="load">cray-mpich</command>
        <command name="rm">craype-mic-knl</command>
        <command name="load">craype-haswell</command>
      </modules>

      <modules mpilib="mpt">
        <command name="swap">cray-mpich cray-mpich/7.7.10</command>
      </modules>

      <modules compiler="intel">
        <command name="load">PrgEnv-intel/6.0.5</command>
        <command name="rm">intel</command>
        <command name="load">intel/19.0.3.199</command>
      </modules>

      <modules compiler="gnu">
        <command name="swap">PrgEnv-intel PrgEnv-gnu/6.0.5</command>
        <command name="rm">gcc</command>
        <command name="load">gcc/8.3.0</command>
        <command name="rm">cray-libsci</command>
        <command name="load">cray-libsci/19.06.1</command>
      </modules>

      <modules>
        <command name="swap">craype craype/2.6.2</command>
        <command name="rm">pmi</command>
        <command name="load">pmi/5.0.14</command>
        <command name="rm">craype-mic-knl</command>
        <command name="load">craype-haswell</command>
      </modules>

      <modules mpilib="mpi-serial">
        <command name="rm">cray-netcdf-hdf5parallel</command>
        <command name="rm">cray-hdf5-parallel</command>
        <command name="rm">cray-parallel-netcdf</command>
        <command name="load">cray-netcdf/4.6.3.2</command>
        <command name="load">cray-hdf5/1.10.5.2</command>
      </modules>
      <modules mpilib="!mpi-serial">
        <command name="rm">cray-netcdf-hdf5parallel</command>
        <command name="load">cray-netcdf-hdf5parallel/4.6.3.2</command>
        <command name="load">cray-hdf5-parallel/1.10.5.2</command>
        <command name="load">cray-parallel-netcdf/1.11.1.1</command>
      </modules>

      <modules>
        <command name="rm">git</command>
        <command name="load">git</command>
        <command name="rm">cmake</command>
        <command name="load">cmake/3.20.2</command>
        <command name="load">perl5-extras</command>
      </modules>
    </module_system>

    <RUNDIR>$CIME_OUTPUT_ROOT/$CASE/run</RUNDIR>
    <EXEROOT>$CIME_OUTPUT_ROOT/$CASE/bld</EXEROOT>
    <TEST_TPUT_TOLERANCE>0.1</TEST_TPUT_TOLERANCE>
    <environment_variables>

      <env name="MPICH_ENV_DISPLAY">1</env>
      <env name="MPICH_VERSION_DISPLAY">1</env>
      <!--env name="MPICH_CPUMASK_DISPLAY">1</env-->

      <env name="OMP_STACKSIZE">128M</env>
      <env name="OMP_PROC_BIND">spread</env>
      <env name="OMP_PLACES">threads</env>
      <env name="HDF5_USE_FILE_LOCKING">FALSE</env>
      <env name="CRAYPE_LINK_TYPE">static</env>
    </environment_variables>
    <environment_variables compiler="intel">
      <env name="FORT_BUFFERED">yes</env>
    </environment_variables>
  </machine>

  <!-- KNL nodes of Cori -->
  <machine MACH="cori-knl">
    <DESC>Cori. XC40 Cray system at NERSC. KNL partition. os is CNL, 68 pes/node (for now only use 64), batch system is SLURM</DESC>
    <NODENAME_REGEX>cori</NODENAME_REGEX>
    <OS>CNL</OS>
    <COMPILERS>intel,gnu</COMPILERS>
    <MPILIBS>mpt,impi</MPILIBS>
    <PROJECT>e3sm</PROJECT>
    <SAVE_TIMING_DIR>/global/cfs/cdirs/e3sm</SAVE_TIMING_DIR>
    <SAVE_TIMING_DIR_PROJECTS>e3sm,m3411,m3412</SAVE_TIMING_DIR_PROJECTS>
    <CIME_OUTPUT_ROOT>$ENV{SCRATCH}/e3sm_scratch/cori-knl</CIME_OUTPUT_ROOT>
    <CIME_HTML_ROOT>/global/cfs/cdirs/e3sm/www/$ENV{USER}</CIME_HTML_ROOT>
    <CIME_URL_ROOT>http://portal.nersc.gov/project/e3sm/$ENV{USER}</CIME_URL_ROOT>
    <DIN_LOC_ROOT>/global/cfs/cdirs/e3sm/inputdata</DIN_LOC_ROOT>
    <DIN_LOC_ROOT_CLMFORC>/global/cfs/cdirs/e3sm/inputdata/atm/datm7</DIN_LOC_ROOT_CLMFORC>
    <DOUT_S_ROOT>$CIME_OUTPUT_ROOT/archive/$CASE</DOUT_S_ROOT>
    <BASELINE_ROOT>/global/cfs/cdirs/e3sm/baselines/$COMPILER</BASELINE_ROOT>
    <CCSM_CPRNC>/global/cfs/cdirs/e3sm/tools/cprnc.cori/cprnc</CCSM_CPRNC>
    <GMAKE_J>8</GMAKE_J>
    <TESTS>e3sm_developer</TESTS>
    <NTEST_PARALLEL_JOBS>4</NTEST_PARALLEL_JOBS>
    <BATCH_SYSTEM>nersc_slurm</BATCH_SYSTEM>
    <SUPPORTED_BY>e3sm</SUPPORTED_BY>
    <MAX_TASKS_PER_NODE>128</MAX_TASKS_PER_NODE>
    <MAX_MPITASKS_PER_NODE>64</MAX_MPITASKS_PER_NODE>
    <PROJECT_REQUIRED>TRUE</PROJECT_REQUIRED>
    <mpirun mpilib="default">
      <executable>srun</executable>
      <arguments>
        <arg name="label"> --label</arg>
        <arg name="num_tasks"> -n {{ total_tasks }} -N {{ num_nodes }}</arg>
        <arg name="thread_count">-c $SHELL{mpn=`./xmlquery --value MAX_MPITASKS_PER_NODE`; if [ 68 -ge $mpn ]; then c0=`expr 272 / $mpn`; c1=`expr $c0 / 4`; cflag=`expr $c1 \* 4`; echo $cflag|bc ; else echo 272/$mpn|bc;fi;} </arg>
        <arg name="binding"> $SHELL{if [ 68 -ge `./xmlquery --value MAX_MPITASKS_PER_NODE` ]; then echo "--cpu_bind=cores"; else echo "--cpu_bind=threads";fi;} </arg>
        <arg name="placement"> -m plane=$SHELL{echo `./xmlquery --value MAX_MPITASKS_PER_NODE`}</arg>
    </arguments>
    </mpirun>
    <module_system type="module">
      <init_path lang="perl">/opt/modules/default/init/perl</init_path>
      <init_path lang="python">/opt/modules/default/init/python</init_path>
      <init_path lang="sh">/opt/modules/default/init/sh</init_path>
      <init_path lang="csh">/opt/modules/default/init/csh</init_path>
      <cmd_path lang="perl">/opt/modules/default/bin/modulecmd perl</cmd_path>
      <cmd_path lang="python">/opt/modules/default/bin/modulecmd python</cmd_path>
      <cmd_path lang="sh">module</cmd_path>
      <cmd_path lang="csh">module</cmd_path>
      <modules>
        <command name="rm">craype</command>
        <command name="rm">craype-mic-knl</command>
        <command name="rm">craype-haswell</command>
        <command name="rm">PrgEnv-intel</command>
        <command name="rm">PrgEnv-cray</command>
        <command name="rm">PrgEnv-gnu</command>
        <command name="rm">intel</command>
        <command name="rm">cce</command>
        <command name="rm">gcc</command>
        <command name="rm">cray-parallel-netcdf</command>
        <command name="rm">cray-hdf5-parallel</command>
        <command name="rm">pmi</command>
        <command name="rm">cray-mpich2</command>
        <command name="rm">cray-mpich</command>
        <command name="rm">cray-netcdf</command>
        <command name="rm">cray-hdf5</command>
        <command name="rm">cray-netcdf-hdf5parallel</command>
        <command name="rm">cray-libsci</command>
        <command name="rm">papi</command>
        <command name="rm">cmake</command>
        <command name="rm">cray-petsc</command>
        <command name="rm">esmf</command>
        <command name="rm">zlib</command>
        <command name="rm">craype-hugepages2M</command>
        <command name="rm">darshan</command>
        
        <!-- first load basic defaults, then remove/swap/load as necessary -->
        <command name="load">craype</command>
        <command name="load">PrgEnv-intel</command>
        <command name="load">cray-mpich</command>
        <command name="rm">craype-haswell</command>
        <command name="load">craype-mic-knl</command>
      </modules>

      <modules mpilib="mpt">
        <command name="swap">cray-mpich cray-mpich/7.7.10</command>
      </modules>

      <modules mpilib="impi">
        <command name="swap">cray-mpich impi/2020</command>
      </modules>

      <modules compiler="intel">
        <command name="load">PrgEnv-intel/6.0.5</command>
        <command name="rm">intel</command>
        <command name="load">intel/19.0.3.199</command>
      </modules>

      <modules compiler="gnu">
        <command name="swap">PrgEnv-intel PrgEnv-gnu/6.0.5</command>
        <command name="rm">gcc</command>
        <command name="load">gcc/8.3.0</command>
        <command name="rm">cray-libsci</command>
        <command name="load">cray-libsci/19.06.1</command>
      </modules>

      <modules>
        <command name="swap">craype craype/2.6.2</command>
        <command name="rm">pmi</command>
        <command name="load">pmi/5.0.14</command>
        <command name="rm">craype-haswell</command>
        <command name="load">craype-mic-knl</command>
      </modules>

      <modules mpilib="mpi-serial">
        <command name="rm">cray-netcdf-hdf5parallel</command>
        <command name="rm">cray-hdf5-parallel</command>
        <command name="rm">cray-parallel-netcdf</command>
        <command name="load">cray-netcdf/4.6.3.2</command>
        <command name="load">cray-hdf5/1.10.5.2</command>
      </modules>
      <modules mpilib="!mpi-serial">
        <command name="rm">cray-netcdf-hdf5parallel</command>
        <command name="load">cray-netcdf-hdf5parallel/4.6.3.2</command>
        <command name="load">cray-hdf5-parallel/1.10.5.2</command>
        <command name="load">cray-parallel-netcdf/1.11.1.1</command>
      </modules>

      <modules>
        <command name="rm">git</command>
        <command name="load">git</command>
        <command name="rm">cmake</command>
        <command name="load">cmake/3.20.2</command>
        <command name="load">perl5-extras</command>
      </modules>

      <!--command name="list">&gt;&amp; ml.txt</command-->

    </module_system>

    <RUNDIR>$CIME_OUTPUT_ROOT/$CASE/run</RUNDIR>
    <EXEROOT>$CIME_OUTPUT_ROOT/$CASE/bld</EXEROOT>
    <TEST_TPUT_TOLERANCE>0.1</TEST_TPUT_TOLERANCE>
    <environment_variables>
      <env name="MPICH_ENV_DISPLAY">1</env>
      <env name="MPICH_VERSION_DISPLAY">1</env>
      <!--env name="MPICH_CPUMASK_DISPLAY">1</env-->

      <env name="OMP_STACKSIZE">128M</env>
      <env name="OMP_PROC_BIND">spread</env>
      <env name="OMP_PLACES">threads</env>
      <env name="HDF5_USE_FILE_LOCKING">FALSE</env>
      <env name="CRAYPE_LINK_TYPE">static</env>
    </environment_variables>

    <environment_variables mpilib="mpt">
      <env name="MPICH_GNI_DYNAMIC_CONN">disabled</env>
    </environment_variables>
    <environment_variables compiler="intel">
      <!--env name="FORT_BUFFERED">yes</env-->
      <env name="MPICH_MEMORY_REPORT">1</env>
    </environment_variables>
  </machine>

  <!-- Skylake nodes of Stampede2 at TACC -->
  <machine MACH="stampede2">
    <DESC>Stampede2. Intel skylake nodes at TACC. 48 cores per node, batch system is SLURM</DESC>
    <NODENAME_REGEX>.*stampede2.*</NODENAME_REGEX>
    <OS>LINUX</OS>
    <COMPILERS>intel,gnu</COMPILERS>
    <MPILIBS>impi</MPILIBS>
    <SAVE_TIMING_DIR>$ENV{SCRATCH}</SAVE_TIMING_DIR>
    <SAVE_TIMING_DIR_PROJECTS>acme</SAVE_TIMING_DIR_PROJECTS>
    <CIME_OUTPUT_ROOT>$ENV{SCRATCH}/acme_scratch/stampede2</CIME_OUTPUT_ROOT>
    <DIN_LOC_ROOT>$ENV{SCRATCH}/inputdata</DIN_LOC_ROOT>
    <DIN_LOC_ROOT_CLMFORC>$ENV{SCRATCH}/inputdata/atm/datm7</DIN_LOC_ROOT_CLMFORC>
    <DOUT_S_ROOT>$CIME_OUTPUT_ROOT/archive/$CASE</DOUT_S_ROOT>
    <BASELINE_ROOT>$ENV{SCRATCH}/baselines/$COMPILER</BASELINE_ROOT>
    <CCSM_CPRNC>$ENV{SCRATCH}/tools/cprnc.cori/cprnc</CCSM_CPRNC>
    <GMAKE_J>8</GMAKE_J>
    <TESTS>e3sm_developer</TESTS>
    <BATCH_SYSTEM>slurm</BATCH_SYSTEM>
    <SUPPORTED_BY>e3sm</SUPPORTED_BY>
    <MAX_TASKS_PER_NODE>96</MAX_TASKS_PER_NODE>
    <MAX_MPITASKS_PER_NODE>48</MAX_MPITASKS_PER_NODE>
    <PROJECT_REQUIRED>FALSE</PROJECT_REQUIRED>
    <mpirun mpilib="default">
      <executable>ibrun</executable>
    </mpirun>
    <module_system type="module">
      <init_path lang="perl">/opt/apps/lmod/lmod/init/perl</init_path>
      <init_path lang="python">/opt/apps/lmod/lmod/init/python</init_path>
      <init_path lang="sh">/opt/apps/lmod/lmod/init/sh</init_path>
      <init_path lang="csh">/opt/apps/lmod/lmod/init/csh</init_path>
      <cmd_path lang="perl">/opt/apps/lmod/lmod/libexec/lmod perl</cmd_path>
      <cmd_path lang="python">/opt/apps/lmod/lmod/libexec/lmod python</cmd_path>
      <cmd_path lang="sh">module -q</cmd_path>
      <cmd_path lang="csh">module -q</cmd_path>

      <modules>
        <command name="purge"/>
      </modules>

      <modules compiler="intel">
        <command name="load">intel/18.0.0</command>
      </modules>

      <modules compiler="gnu">
        <command name="load">gcc/6.3.0</command>
      </modules>

      <modules mpilib="impi">
        <command name="load">impi/18.0.0</command>
      </modules>

      <modules mpilib="mpi-serial">
        <command name="load">hdf5/1.8.16</command>
        <command name="load">netcdf/4.3.3.1</command>
      </modules>
      <modules mpilib="!mpi-serial">
        <command name="load">phdf5/1.8.16</command>
        <command name="load">parallel-netcdf/4.3.3.1</command>
        <command name="load">pnetcdf/1.8.1</command>
      </modules>
      <modules>
        <command name="load">git</command>
        <command name="load">cmake</command>
        <command name="load">autotools</command>
        <command name="load">xalt</command>
        <!--command name="load">TACC</command-->
        <!--command name="load">python/2.7.13</command-->
      </modules>

    </module_system>

    <RUNDIR>$CIME_OUTPUT_ROOT/$CASE/run</RUNDIR>
    <EXEROOT>$CIME_OUTPUT_ROOT/$CASE/bld</EXEROOT>
    <TEST_TPUT_TOLERANCE>0.1</TEST_TPUT_TOLERANCE>
    <environment_variables>
      <env name="MPICH_ENV_DISPLAY">1</env>
      <env name="MPICH_VERSION_DISPLAY">1</env>

      <env name="OMP_STACKSIZE">128M</env>
      <env name="OMP_PROC_BIND">spread</env>
      <env name="OMP_PLACES">threads</env>
      <env name="I_MPI_PIN">1</env>
      <env name="MY_MPIRUN_OPTIONS">-l</env>
    </environment_variables>
  </machine>

  <machine MACH="mac">
    <DESC>Mac OS/X workstation or laptop</DESC>
    <NODENAME_REGEX/>
    <OS>Darwin</OS>
    <COMPILERS>gnu</COMPILERS>
    <MPILIBS>openmpi,mpich</MPILIBS>
    <CIME_OUTPUT_ROOT>$ENV{HOME}/projects/acme/scratch</CIME_OUTPUT_ROOT>
    <DIN_LOC_ROOT>$ENV{HOME}/projects/acme/cesm-inputdata</DIN_LOC_ROOT>
    <DIN_LOC_ROOT_CLMFORC>$ENV{HOME}/projects/acme/ptclm-data</DIN_LOC_ROOT_CLMFORC>
    <DOUT_S_ROOT>$ENV{HOME}/projects/acme/scratch/archive/$CASE</DOUT_S_ROOT>
    <BASELINE_ROOT>$ENV{HOME}/projects/acme/baselines/$COMPILER</BASELINE_ROOT>
    <CCSM_CPRNC>$CCSMROOT/tools/cprnc/build/cprnc</CCSM_CPRNC>
    <GMAKE_J>4</GMAKE_J>
    <TESTS>e3sm_developer</TESTS>
    <BATCH_SYSTEM>none</BATCH_SYSTEM>
    <SUPPORTED_BY>jnjohnson at lbl dot gov</SUPPORTED_BY>
    <MAX_TASKS_PER_NODE>4</MAX_TASKS_PER_NODE>
    <MAX_MPITASKS_PER_NODE>2</MAX_MPITASKS_PER_NODE>
    <mpirun mpilib="default">
      <executable>mpirun</executable>
      <arguments/>
    </mpirun>
    <module_system type="none"/>
    <RUNDIR>$ENV{HOME}/projects/acme/scratch/$CASE/run</RUNDIR>
    <EXEROOT>$ENV{HOME}/projects/acme/scratch/$CASE/bld</EXEROOT>
    <!-- cmake -DCMAKE_Fortran_COMPILER=/opt/local/bin/mpif90-mpich-gcc48 -DHDF5_DIR=/opt/local -DNetcdf_INCLUDE_DIR=/opt/local/include .. -->
    <!--    <GMAKE>make</GMAKE> <- this doesn't actually work! -->
  </machine>

  <machine MACH="linux-generic">
    <DESC>Linux workstation or laptop</DESC>
    <NODENAME_REGEX>none</NODENAME_REGEX>
    <OS>LINUX</OS>
    <COMPILERS>gnu</COMPILERS>
    <MPILIBS>openmpi,mpich</MPILIBS>
    <CIME_OUTPUT_ROOT>$ENV{HOME}/projects/acme/scratch</CIME_OUTPUT_ROOT>
    <DIN_LOC_ROOT>$ENV{HOME}/projects/acme/cesm-inputdata</DIN_LOC_ROOT>
    <DIN_LOC_ROOT_CLMFORC>$ENV{HOME}/projects/acme/ptclm-data</DIN_LOC_ROOT_CLMFORC>
    <DOUT_S_ROOT>$ENV{HOME}/projects/acme/scratch/archive/$CASE</DOUT_S_ROOT>
    <BASELINE_ROOT>$ENV{HOME}/projects/acme/baselines/$COMPILER</BASELINE_ROOT>
    <CCSM_CPRNC>$CCSMROOT/tools/cprnc/build/cprnc</CCSM_CPRNC>
    <GMAKE_J>4</GMAKE_J>
    <TESTS>e3sm_developer</TESTS>
    <BATCH_SYSTEM>none</BATCH_SYSTEM>
    <SUPPORTED_BY>jayesh at mcs dot anl dot gov</SUPPORTED_BY>
    <MAX_TASKS_PER_NODE>4</MAX_TASKS_PER_NODE>
    <MAX_MPITASKS_PER_NODE>2</MAX_MPITASKS_PER_NODE>
    <mpirun mpilib="default">
      <executable>mpirun</executable>
      <arguments>
        <arg name="num_tasks"> -np {{ total_tasks }}</arg>
      </arguments>
    </mpirun>
    <module_system type="none"/>
    <RUNDIR>$ENV{HOME}/projects/acme/scratch/$CASE/run</RUNDIR>
    <EXEROOT>$ENV{HOME}/projects/acme/scratch/$CASE/bld</EXEROOT>
    <!-- cmake -DCMAKE_Fortran_COMPILER=/opt/local/bin/mpif90-mpich-gcc48 -DHDF5_DIR=/opt/local -DNetcdf_INCLUDE_DIR=/opt/local/include .. -->
    <!--    <GMAKE>make</GMAKE> <- this doesn't actually work! -->
  </machine>

  <machine MACH="singularity">
    <DESC>Singularity container</DESC>
    <NODENAME_REGEX>singularity</NODENAME_REGEX>
    <OS>LINUX</OS>
    <COMPILERS>gnu</COMPILERS>
    <MPILIBS>mpich</MPILIBS>
    <CIME_OUTPUT_ROOT>$ENV{HOME}/projects/e3sm/scratch</CIME_OUTPUT_ROOT>
    <DIN_LOC_ROOT>$ENV{HOME}/projects/e3sm/cesm-inputdata</DIN_LOC_ROOT>
    <DIN_LOC_ROOT_CLMFORC>$ENV{HOME}/projects/e3sm/ptclm-data</DIN_LOC_ROOT_CLMFORC>
    <DOUT_S_ROOT>$ENV{HOME}/projects/e3sm/scratch/archive/$CASE</DOUT_S_ROOT>
    <BASELINE_ROOT>$ENV{HOME}/projects/e3sm/baselines/$COMPILER</BASELINE_ROOT>
    <CCSM_CPRNC>$CCSMROOT/tools/cprnc/build/cprnc</CCSM_CPRNC>
    <GMAKE>make</GMAKE>
    <GMAKE_J>4</GMAKE_J>
    <TESTS>e3sm_developer</TESTS>
    <BATCH_SYSTEM>none</BATCH_SYSTEM>
    <SUPPORTED_BY>lukasz at uchicago dot edu</SUPPORTED_BY>
    <MAX_TASKS_PER_NODE>16</MAX_TASKS_PER_NODE>
    <MAX_MPITASKS_PER_NODE>16</MAX_MPITASKS_PER_NODE>
    <mpirun mpilib="default">
      <executable>mpirun</executable>
      <arguments>
        <arg name="num_tasks"> -launcher fork -hosts localhost -np {{ total_tasks }}</arg>
      </arguments>
    </mpirun>
    <module_system type="none"/>
    <RUNDIR>$ENV{HOME}/projects/e3sm/scratch/$CASE/run</RUNDIR>
    <EXEROOT>$ENV{HOME}/projects/e3sm/scratch/$CASE/bld</EXEROOT>
    <environment_variables>
      <env name="E3SM_SRCROOT">$SRCROOT</env>
    </environment_variables>
    <environment_variables mpilib="mpi-serial">
      <env name="NETCDF_PATH">/usr/local/packages/netcdf-serial</env>
      <env name="PATH">/usr/local/packages/cmake/bin:/usr/local/packages/hdf5-serial/bin:/usr/local/packages/netcdf-serial/bin:$ENV{PATH}</env>
      <env name="LD_LIBRARY_PATH">/usr/local/packages/szip/lib:/usr/local/packages/hdf5-serial/lib:/usr/local/packages/netcdf-serial/lib</env>
    </environment_variables>
    <environment_variables mpilib="!mpi-serial">
      <env name="NETCDF_PATH">/usr/local/packages/netcdf-parallel</env>
      <env name="PNETCDF_PATH">/usr/local/packages/pnetcdf</env>
      <env name="HDF5_PATH">/usr/local/packages/hdf5-parallel</env>
      <env name="PATH">/usr/local/packages/cmake/bin:/usr/local/packages/mpich/bin:/usr/local/packages/hdf5-parallel/bin:/usr/local/packages/netcdf-parallel/bin:/usr/local/packages/pnetcdf/bin:$ENV{PATH}</env>
      <env name="LD_LIBRARY_PATH">/usr/local/packages/mpich/lib:/usr/local/packages/szip/lib:/usr/local/packages/hdf5-parallel/lib:/usr/local/packages/netcdf-parallel/lib:/usr/local/packages/pnetcdf/lib</env>
    </environment_variables>
  </machine>

  <machine MACH="melvin">
    <DESC>Linux workstation for Jenkins testing</DESC>
    <NODENAME_REGEX>(melvin|watson|s999964|climate|penn|sems)</NODENAME_REGEX>
    <OS>LINUX</OS>
    <PROXY>proxy.sandia.gov:80</PROXY>
    <COMPILERS>gnu,intel</COMPILERS>
    <MPILIBS>openmpi</MPILIBS>
    <SAVE_TIMING_DIR>/sems-data-store/ACME/timings</SAVE_TIMING_DIR>
    <SAVE_TIMING_DIR_PROJECTS>.*</SAVE_TIMING_DIR_PROJECTS>
    <CIME_OUTPUT_ROOT>$ENV{HOME}/acme/scratch</CIME_OUTPUT_ROOT>
    <DIN_LOC_ROOT>/sems-data-store/ACME/inputdata</DIN_LOC_ROOT>
    <DIN_LOC_ROOT_CLMFORC>/sems-data-store/ACME/inputdata/atm/datm7</DIN_LOC_ROOT_CLMFORC>
    <DOUT_S_ROOT>$CIME_OUTPUT_ROOT/archive/$CASE</DOUT_S_ROOT>
    <BASELINE_ROOT>/sems-data-store/ACME/baselines/$COMPILER</BASELINE_ROOT>
    <CCSM_CPRNC>/sems-data-store/ACME/cprnc/build.new/cprnc</CCSM_CPRNC>
    <GMAKE_J>32</GMAKE_J>
    <TESTS>e3sm_developer</TESTS>
    <BATCH_SYSTEM>none</BATCH_SYSTEM>
    <SUPPORTED_BY>jgfouca at sandia dot gov</SUPPORTED_BY>
    <MAX_TASKS_PER_NODE>48</MAX_TASKS_PER_NODE>
    <MAX_MPITASKS_PER_NODE>48</MAX_MPITASKS_PER_NODE>
    <mpirun mpilib="default">
      <executable>mpirun</executable>
      <arguments>
        <arg name="num_tasks"> -np {{ total_tasks }}</arg>
        <arg name="tasks_per_node"> --map-by ppr:{{ tasks_per_numa }}:socket:PE=$ENV{OMP_NUM_THREADS} --bind-to hwthread:overload-allowed</arg>
      </arguments>
    </mpirun>
    <module_system type="module" allow_error="false">
      <init_path lang="python">/usr/share/Modules/init/python.py</init_path>
      <init_path lang="perl">/usr/share/Modules/init/perl.pm</init_path>
      <init_path lang="sh">/usr/share/Modules/init/sh</init_path>
      <init_path lang="csh">/usr/share/Modules/init/csh</init_path>
      <cmd_path lang="python">/usr/bin/modulecmd python</cmd_path>
      <cmd_path lang="perl">/usr/bin/modulecmd perl</cmd_path>
      <cmd_path lang="csh">module</cmd_path>
      <cmd_path lang="sh">module</cmd_path>
      <modules>
        <command name="purge"/>
        <command name="load">sems-env</command>
        <command name="load">acme-env</command>
        <command name="load">sems-git</command>
        <command name="load">acme-binutils</command>
        <command name="load">sems-python/3.5.2</command>
        <command name="load">sems-cmake/3.12.2</command>
      </modules>
      <modules compiler="gnu">
        <command name="load">sems-gcc/7.3.0</command>
      </modules>
      <modules compiler="intel">
        <command name="load">sems-intel/16.0.3</command>
      </modules>
      <modules mpilib="mpi-serial">
        <command name="load">sems-netcdf/4.4.1/exo</command>
        <command name="load">acme-pfunit/3.2.8/base</command>
      </modules>
      <modules mpilib="!mpi-serial">
        <command name="load">acme-openmpi/2.1.5</command>
        <command name="load">acme-netcdf/4.7.4/acme</command>
      </modules>
    </module_system>
    <RUNDIR>$CIME_OUTPUT_ROOT/$CASE/run</RUNDIR>
    <EXEROOT>$CIME_OUTPUT_ROOT/$CASE/bld</EXEROOT>
    <TEST_TPUT_TOLERANCE>0.1</TEST_TPUT_TOLERANCE>
    <MAX_GB_OLD_TEST_DATA>1000</MAX_GB_OLD_TEST_DATA>
    <!--    <GMAKE>make</GMAKE> <- this doesn't actually work! -->
    <environment_variables>
      <env name="NETCDFROOT">$ENV{SEMS_NETCDF_ROOT}</env>
      <env name="OMP_STACKSIZE">64M</env>
      <env name="OMP_PROC_BIND">spread</env>
      <env name="OMP_PLACES">threads</env>
    </environment_variables>
  </machine>

  <machine MACH="mappy">
    <DESC>Huge Linux workstation for Sandia climate scientists</DESC>
    <NODENAME_REGEX>mappy</NODENAME_REGEX>
    <OS>LINUX</OS>
    <PROXY>proxy.sandia.gov:80</PROXY>
    <COMPILERS>gnu,intel</COMPILERS>
    <MPILIBS>openmpi</MPILIBS>
    <SAVE_TIMING_DIR>/sems-data-store/ACME/mappy/timings</SAVE_TIMING_DIR>
    <SAVE_TIMING_DIR_PROJECTS>.*</SAVE_TIMING_DIR_PROJECTS>
    <CIME_OUTPUT_ROOT>$ENV{HOME}/acme/scratch</CIME_OUTPUT_ROOT>
    <DIN_LOC_ROOT>/sems-data-store/ACME/inputdata</DIN_LOC_ROOT>
    <DIN_LOC_ROOT_CLMFORC>/sems-data-store/ACME/inputdata/atm/datm7</DIN_LOC_ROOT_CLMFORC>
    <DOUT_S_ROOT>$CIME_OUTPUT_ROOT/archive/$CASE</DOUT_S_ROOT>
    <BASELINE_ROOT>/sems-data-store/ACME/baselines/mappy/$COMPILER</BASELINE_ROOT>
    <CCSM_CPRNC>/sems-data-store/ACME/mappy/cprnc/cprnc</CCSM_CPRNC>
    <GMAKE_J>64</GMAKE_J>
    <TESTS>e3sm_developer</TESTS>
    <BATCH_SYSTEM>none</BATCH_SYSTEM>
    <SUPPORTED_BY>jgfouca at sandia dot gov</SUPPORTED_BY>
    <MAX_TASKS_PER_NODE>64</MAX_TASKS_PER_NODE>
    <MAX_MPITASKS_PER_NODE>64</MAX_MPITASKS_PER_NODE>
    <mpirun mpilib="default">
      <executable>mpirun</executable>
      <arguments>
        <arg name="num_tasks"> -np {{ total_tasks }}</arg>
        <arg name="tasks_per_node"> --map-by ppr:{{ tasks_per_numa }}:socket:PE=$ENV{OMP_NUM_THREADS} --bind-to hwthread:overload-allowed</arg>
      </arguments>
    </mpirun>
    <module_system type="module" allow_error="false">
      <init_path lang="python">/usr/share/Modules/init/python.py</init_path>
      <init_path lang="perl">/usr/share/Modules/init/perl.pm</init_path>
      <init_path lang="sh">/usr/share/Modules/init/sh</init_path>
      <init_path lang="csh">/usr/share/Modules/init/csh</init_path>
      <cmd_path lang="python">/usr/bin/modulecmd python</cmd_path>
      <cmd_path lang="perl">/usr/bin/modulecmd perl</cmd_path>
      <cmd_path lang="csh">module</cmd_path>
      <cmd_path lang="sh">module</cmd_path>
      <modules>
        <command name="purge"/>
        <command name="load">sems-env</command>
        <command name="load">acme-env</command>
        <command name="load">sems-git</command>
        <command name="load">sems-python/3.5.2</command>
        <command name="load">sems-cmake/3.19.1</command>
      </modules>
      <modules compiler="gnu">
        <command name="load">acme-gcc/8.1.0</command>
      </modules>
      <modules compiler="intel">
        <command name="load">sems-intel/19.0.5</command>
      </modules>
      <modules mpilib="mpi-serial">
        <command name="load">acme-netcdf/4.4.1/exo_acme</command>
        <command name="load">acme-pfunit/3.2.8/base</command>
      </modules>
      <modules mpilib="!mpi-serial">
        <command name="load">acme-openmpi/2.1.5</command>
        <command name="load">acme-netcdf/4.7.4/acme</command>
      </modules>
    </module_system>
    <RUNDIR>$CIME_OUTPUT_ROOT/$CASE/run</RUNDIR>
    <EXEROOT>$CIME_OUTPUT_ROOT/$CASE/bld</EXEROOT>
    <TEST_TPUT_TOLERANCE>0.1</TEST_TPUT_TOLERANCE>
    <MAX_GB_OLD_TEST_DATA>0</MAX_GB_OLD_TEST_DATA>
    <!--    <GMAKE>make</GMAKE> <- this doesn't actually work! -->
    <environment_variables>
      <env name="NETCDFROOT">$ENV{SEMS_NETCDF_ROOT}</env>
      <env name="OMP_STACKSIZE">64M</env>
      <env name="OMP_PROC_BIND">spread</env>
      <env name="OMP_PLACES">threads</env>
    </environment_variables>
  </machine>

  <machine MACH="snl-white">
    <DESC>IBM Power 8 Testbed machine</DESC>
    <NODENAME_REGEX>white</NODENAME_REGEX>
    <OS>LINUX</OS>
    <COMPILERS>gnu</COMPILERS>
    <MPILIBS>openmpi</MPILIBS>
    <CIME_OUTPUT_ROOT>$ENV{HOME}/projects/e3sm/scratch</CIME_OUTPUT_ROOT>
    <DIN_LOC_ROOT>$ENV{HOME}/projects/e3sm/cesm-inputdata</DIN_LOC_ROOT>
    <DIN_LOC_ROOT_CLMFORC>$ENV{HOME}/projects/e3sm/ptclm-data</DIN_LOC_ROOT_CLMFORC>
    <DOUT_S_ROOT>$ENV{HOME}/projects/e3sm/scratch/archive/$CASE</DOUT_S_ROOT>
    <BASELINE_ROOT>$ENV{HOME}/projects/e3sm/baselines/$COMPILER</BASELINE_ROOT>
    <CCSM_CPRNC>$CCSMROOT/tools/cprnc/build/cprnc</CCSM_CPRNC>
    <GMAKE_J>32</GMAKE_J>
    <TESTS>e3sm_developer</TESTS>
    <BATCH_SYSTEM>lsf</BATCH_SYSTEM>
    <SUPPORTED_BY>mdeakin at sandia dot gov</SUPPORTED_BY>
    <MAX_TASKS_PER_NODE>4</MAX_TASKS_PER_NODE>
    <MAX_MPITASKS_PER_NODE>1</MAX_MPITASKS_PER_NODE>
    <mpirun mpilib="default">
      <executable>mpirun</executable>
      <arguments/>
    </mpirun>
    <module_system type="module" allow_error="true">
      <init_path lang="sh">/usr/share/Modules/init/sh</init_path>
      <init_path lang="python">/usr/share/Modules/init/python.py</init_path>
      <cmd_path lang="sh">module</cmd_path>
      <cmd_path lang="python">/usr/bin/modulecmd python</cmd_path>
      <modules>
        <command name="load">devpack/20181011/openmpi/2.1.2/gcc/7.2.0/cuda/9.2.88</command>
      </modules>
    </module_system>
    <RUNDIR>$ENV{HOME}/projects/e3sm/scratch/$CASE/run</RUNDIR>
    <EXEROOT>$ENV{HOME}/projects/e3sm/scratch/$CASE/bld</EXEROOT>
    <environment_variables>
      <env name="NETCDF_C_PATH">$ENV{NETCDF_ROOT}</env>
      <env name="NETCDF_FORTRAN_PATH">/ascldap/users/jgfouca/packages/netcdf-fortran-4.4.4-white</env>
      <env name="E3SM_SRCROOT">$SRCROOT</env>
    </environment_variables>
  </machine>

  <machine MACH="snl-blake">
    <DESC>Skylake Testbed machine</DESC>
    <NODENAME_REGEX>blake</NODENAME_REGEX>
    <OS>LINUX</OS>
    <COMPILERS>intel18</COMPILERS>
    <MPILIBS>openmpi</MPILIBS>
    <CIME_OUTPUT_ROOT>$ENV{HOME}/projects/e3sm/scratch</CIME_OUTPUT_ROOT>
    <DIN_LOC_ROOT>$ENV{HOME}/projects/e3sm/cesm-inputdata</DIN_LOC_ROOT>
    <DIN_LOC_ROOT_CLMFORC>$ENV{HOME}/projects/e3sm/ptclm-data</DIN_LOC_ROOT_CLMFORC>
    <DOUT_S_ROOT>$ENV{HOME}/projects/e3sm/scratch/archive/$CASE</DOUT_S_ROOT>
    <BASELINE_ROOT>$ENV{HOME}/projects/e3sm/baselines/$COMPILER</BASELINE_ROOT>
    <CCSM_CPRNC>$CCSMROOT/tools/cprnc/build/cprnc</CCSM_CPRNC>
    <GMAKE_J>48</GMAKE_J>
    <TESTS>e3sm_developer</TESTS>
    <BATCH_SYSTEM>slurm</BATCH_SYSTEM>
    <SUPPORTED_BY>mdeakin at sandia dot gov</SUPPORTED_BY>
    <MAX_TASKS_PER_NODE>48</MAX_TASKS_PER_NODE>
    <MAX_MPITASKS_PER_NODE>48</MAX_MPITASKS_PER_NODE>
    <mpirun mpilib="default">
      <executable>mpirun</executable>
      <arguments/>
    </mpirun>
    <module_system type="module" allow_error="true">
      <init_path lang="sh">/usr/share/Modules/init/sh</init_path>
      <init_path lang="python">/usr/share/Modules/init/python.py</init_path>
      <cmd_path lang="sh">module</cmd_path>
      <cmd_path lang="python">module</cmd_path>
      <modules>
        <command name="load">zlib/1.2.11</command>
        <command name="load">intel/compilers/18.1.163</command>
        <command name="load">openmpi/2.1.2/intel/18.1.163</command>
        <command name="load">hdf5/1.10.1/openmpi/2.1.2/intel/18.1.163</command>
        <command name="load">netcdf-exo/4.4.1.1/openmpi/2.1.2/intel/18.1.163</command>
      </modules>
    </module_system>
    <RUNDIR>$ENV{HOME}/projects/e3sm/scratch/$CASE/run</RUNDIR>
    <EXEROOT>$ENV{HOME}/projects/e3sm/scratch/$CASE/bld</EXEROOT>
    <environment_variables>
      <env name="NETCDF_C_PATH">$ENV{NETCDF_ROOT}</env>
      <env name="NETCDF_FORTRAN_PATH">$ENV{NETCDFF_ROOT}</env>
    </environment_variables>
  </machine>

  <machine MACH="anlworkstation">
    <DESC>Linux workstation for ANL</DESC>
    <NODENAME_REGEX>compute.*mcs.anl.gov</NODENAME_REGEX>
    <OS>LINUX</OS>
    <COMPILERS>gnu</COMPILERS>
    <MPILIBS>mpich,openmpi</MPILIBS>
    <CIME_OUTPUT_ROOT>$ENV{HOME}/acme/scratch</CIME_OUTPUT_ROOT>
    <DIN_LOC_ROOT>/home/climate1/acme/inputdata</DIN_LOC_ROOT>
    <DIN_LOC_ROOT_CLMFORC>/home/climate1/acme/inputdata/atm/datm7</DIN_LOC_ROOT_CLMFORC>
    <DOUT_S_ROOT>$CIME_OUTPUT_ROOT/archive/$CASE</DOUT_S_ROOT>
    <BASELINE_ROOT>/home/climate1/acme/baselines/$COMPILER</BASELINE_ROOT>
    <CCSM_CPRNC>/home/climate1/acme/cprnc/build/cprnc</CCSM_CPRNC>
    <GMAKE>make</GMAKE>
    <GMAKE_J>32</GMAKE_J>
    <TESTS>e3sm_developer</TESTS>
    <BATCH_SYSTEM>none</BATCH_SYSTEM>
    <SUPPORTED_BY>jgfouca at sandia dot gov</SUPPORTED_BY>
    <MAX_TASKS_PER_NODE>32</MAX_TASKS_PER_NODE>
    <MAX_MPITASKS_PER_NODE>32</MAX_MPITASKS_PER_NODE>
    <mpirun mpilib="mpich">
      <executable>mpirun</executable>
      <arguments>
        <arg name="num_tasks"> -l -np {{ total_tasks }}</arg>
      </arguments>
    </mpirun>
    <mpirun mpilib="openmpi">
      <executable>mpirun</executable>
      <arguments>
        <arg name="num_tasks"> -np {{ total_tasks }}</arg>
      </arguments>
    </mpirun>
    <module_system type="soft">
      <init_path lang="csh">/software/common/adm/packages/softenv-1.6.2/etc/softenv-load.csh</init_path>
      <init_path lang="sh">/software/common/adm/packages/softenv-1.6.2/etc/softenv-load.sh</init_path>
      <cmd_path lang="csh">source /software/common/adm/packages/softenv-1.6.2/etc/softenv-aliases.csh ; soft</cmd_path>
      <cmd_path lang="sh">source /software/common/adm/packages/softenv-1.6.2/etc/softenv-aliases.sh ; soft</cmd_path>
      <modules compiler="gnu">
        <command name="add">+gcc-8.2.0</command>
      </modules>
    </module_system>
    <RUNDIR>$CIME_OUTPUT_ROOT/$CASE/run</RUNDIR>
    <EXEROOT>$CIME_OUTPUT_ROOT/$CASE/bld</EXEROOT>
    <environment_variables mpilib="mpi-serial">
      <env name="PATH">/soft/apps/packages/climate/cmake/3.18.4/bin:/soft/apps/packages/climate/gmake/bin:$ENV{PATH}</env>
      <!-- We currently don't have a soft env for serial hdf5 and szip built with gcc 8.2.0 -->
      <env name="LD_LIBRARY_PATH">/soft/apps/packages/climate/hdf5/1.8.16-serial/gcc-8.2.0/lib:/soft/apps/packages/climate/szip/2.1/gcc-8.2.0/lib:$ENV{LD_LIBRARY_PATH}</env>
      <!-- We currently don't have a soft env for netcdf serial built with gcc 8.2.0 -->
      <env name="NETCDF_PATH">/soft/apps/packages/climate/netcdf/4.4.1c-4.2cxx-4.4.4f-serial/gcc-8.2.0</env>
    </environment_variables>
    <environment_variables mpilib="mpich">
      <!-- We currently don't have a soft env for parallel hdf5 and szip built with gcc 8.2.0 -->
      <env name="LD_LIBRARY_PATH">/soft/apps/packages/climate/hdf5/1.8.16-parallel/mpich-3.3.2/gcc-8.2.0/lib:/soft/apps/packages/climate/szip/2.1/gcc-8.2.0/lib:$ENV{LD_LIBRARY_PATH}</env>
      <!-- We currently don't have a soft env for mpich 3.3.2 built with gcc 8.2.0 -->
      <env name="PATH">/soft/apps/packages/climate/mpich/3.3.2/gcc-8.2.0/bin:/soft/apps/packages/climate/cmake/3.18.4/bin:/soft/apps/packages/climate/gmake/bin:$ENV{PATH}</env>
      <!-- We currently don't have a soft env for parallel hdf5 built with mpich 3.3.2 and gcc 8.2.0 -->
      <env name="HDF5_PATH">/soft/apps/packages/climate/hdf5/1.8.16-parallel/mpich-3.3.2/gcc-8.2.0</env>
      <!-- We currently don't have a soft env for netcdf parallel built with mpich 3.3.2 and gcc 8.2.0 -->
      <env name="NETCDF_PATH">/soft/apps/packages/climate/netcdf/4.4.1c-4.2cxx-4.4.4f-parallel/mpich-3.3.2/gcc-8.2.0</env>
      <!-- We currently don't have a soft env for pnetcdf built with mpich 3.3.2 and gcc 8.2.0 -->
      <env name="PNETCDF_PATH">/soft/apps/packages/climate/pnetcdf/1.12.0/mpich-3.3.2/gcc-8.2.0</env>
    </environment_variables>
    <environment_variables mpilib="openmpi">
      <!-- We currently don't have a soft env for openmpi 2.1.5, zlib, szip, hdf5, NetCDF and PnetCDF libraries -->
      <env name="PATH">/soft/apps/packages/climate/openmpi/2.1.5/gcc-8.2.0/bin:/soft/apps/packages/climate/cmake/3.18.4/bin:/soft/apps/packages/climate/gmake/bin:$ENV{PATH}</env>
      <env name="ZLIB_PATH">/soft/apps/packages/climate/zlib/1.2.11/gcc-8.2.0-static</env>
      <env name="SZIP_PATH">/soft/apps/packages/climate/szip/2.1/gcc-8.2.0-static</env>
      <env name="HDF5_PATH">/soft/apps/packages/climate/hdf5/1.8.12-parallel/openmpi-2.1.5/gcc-8.2.0-static</env>
      <env name="NETCDF_PATH">/soft/apps/packages/climate/netcdf/4.7.4c-4.3.1cxx-4.4.4f-parallel/openmpi-2.1.5/gcc-8.2.0-static-hdf5-1.8.12-pnetcdf-1.12.0</env>
      <env name="PNETCDF_PATH">/soft/apps/packages/climate/pnetcdf/1.12.0/openmpi-2.1.5/gcc-8.2.0</env>
    </environment_variables>
    <environment_variables SMP_PRESENT="TRUE">
      <env name="OMP_STACKSIZE">64M</env>
    </environment_variables>
  </machine>

  <machine MACH="sandiatoss3">
    <DESC>SNL clust</DESC>
    <NODENAME_REGEX>(skybridge|chama)</NODENAME_REGEX>
    <OS>LINUX</OS>
    <PROXY>proxy.sandia.gov:80</PROXY>
    <COMPILERS>intel</COMPILERS>
    <MPILIBS>openmpi</MPILIBS>
    <PROJECT>fy210162</PROJECT>
    <SAVE_TIMING_DIR>/projects/ccsm/timings</SAVE_TIMING_DIR>
    <SAVE_TIMING_DIR_PROJECTS>.*</SAVE_TIMING_DIR_PROJECTS>
    <CIME_OUTPUT_ROOT>/gpfs1/$USER/acme_scratch/sandiatoss3</CIME_OUTPUT_ROOT>
    <DIN_LOC_ROOT>/projects/ccsm/inputdata</DIN_LOC_ROOT>
    <DIN_LOC_ROOT_CLMFORC>/projects/ccsm/inputdata/atm/datm7</DIN_LOC_ROOT_CLMFORC>
    <DOUT_S_ROOT>$CIME_OUTPUT_ROOT/archive/$CASE</DOUT_S_ROOT>
    <BASELINE_ROOT>/projects/ccsm/ccsm_baselines/$COMPILER</BASELINE_ROOT>
    <CCSM_CPRNC>/projects/ccsm/cprnc/build.toss3/cprnc</CCSM_CPRNC>
    <GMAKE_J>8</GMAKE_J>
    <TESTS>e3sm_integration</TESTS>
    <BATCH_SYSTEM>slurm</BATCH_SYSTEM>
    <SUPPORTED_BY>jgfouca at sandia dot gov</SUPPORTED_BY>
    <MAX_TASKS_PER_NODE>16</MAX_TASKS_PER_NODE>
    <MAX_MPITASKS_PER_NODE>16</MAX_MPITASKS_PER_NODE>
    <PROJECT_REQUIRED>TRUE</PROJECT_REQUIRED>
    <mpirun mpilib="default">
      <executable>mpiexec</executable>
      <arguments>
        <arg name="num_tasks"> --n {{ total_tasks }}</arg>
        <arg name="tasks_per_node"> --map-by ppr:{{ tasks_per_numa }}:socket:PE=$ENV{OMP_NUM_THREADS} --bind-to core</arg>
      </arguments>
    </mpirun>
    <mpirun mpilib="mpi-serial">
      <executable/>
    </mpirun>
    <module_system type="module">
      <init_path lang="python">/usr/share/lmod/lmod/init/python.py</init_path>
      <init_path lang="perl">/usr/share/lmod/lmod/init/perl.pm</init_path>
      <init_path lang="sh">/usr/share/lmod/lmod/init/sh</init_path>
      <init_path lang="csh">/usr/share/lmod/lmod/init/csh</init_path>
      <cmd_path lang="python">/usr/share/lmod/lmod/libexec/lmod python</cmd_path>
      <cmd_path lang="perl">/usr/share/lmod/lmod/libexec/lmod perl</cmd_path>
      <cmd_path lang="csh">module</cmd_path>
      <cmd_path lang="sh">module</cmd_path>
      <modules>
        <command name="purge"/>
        <command name="load">sems-env</command>
        <command name="load">acme-env</command>
        <command name="load">sems-git</command>
        <command name="load">sems-cmake/3.19.1</command>
        <command name="load">gnu/6.3.1</command>
        <command name="load">sems-intel/17.0.0</command>
      </modules>
      <modules mpilib="!mpi-serial">
        <command name="load">sems-openmpi/1.10.5</command>
        <command name="load">acme-netcdf/4.7.4/acme</command>
      </modules>
      <modules mpilib="mpi-serial">
        <command name="load">sems-netcdf/4.4.1/exo</command>
      </modules>
    </module_system>
    <RUNDIR>/nscratch/$USER/acme_scratch/sandiatoss3/$CASE/run</RUNDIR>
    <EXEROOT>$CIME_OUTPUT_ROOT/$CASE/bld</EXEROOT>
    <!-- complete path to a short term archiving directory -->
    <!-- path to the cprnc tool used to compare netcdf history files in testing -->
    <TEST_TPUT_TOLERANCE>0.1</TEST_TPUT_TOLERANCE>

    <environment_variables>
      <env name="NETCDFROOT">$ENV{SEMS_NETCDF_ROOT}</env>
      <env name="NETCDF_INCLUDES">$ENV{SEMS_NETCDF_ROOT}/include</env>
      <env name="NETCDF_LIBS">$ENV{SEMS_NETCDF_ROOT}/lib</env>
      <env name="OMP_STACKSIZE">64M</env>
    </environment_variables>
    <environment_variables mpilib="!mpi-serial">
      <env name="PNETCDFROOT">$ENV{SEMS_NETCDF_ROOT}</env>
    </environment_variables>
  </machine>

  <machine MACH="ghost">
    <DESC>SNL clust</DESC>
    <NODENAME_REGEX>ghost-login</NODENAME_REGEX>
    <OS>LINUX</OS>
    <PROXY>proxy.sandia.gov:80</PROXY>
    <COMPILERS>intel</COMPILERS>
    <MPILIBS>openmpi</MPILIBS>
    <PROJECT>fy210162</PROJECT>

    <CIME_OUTPUT_ROOT>/gscratch/$USER/acme_scratch/ghost</CIME_OUTPUT_ROOT>
    <DIN_LOC_ROOT>/projects/ccsm/inputdata</DIN_LOC_ROOT>
    <DIN_LOC_ROOT_CLMFORC>/projects/ccsm/inputdata/atm/datm7</DIN_LOC_ROOT_CLMFORC>
    <DOUT_S_ROOT>$CIME_OUTPUT_ROOT/archive/$CASE</DOUT_S_ROOT>
    <BASELINE_ROOT>/projects/ccsm/ccsm_baselines/$COMPILER</BASELINE_ROOT>
    <CCSM_CPRNC>/projects/ccsm/cprnc/build.toss3/cprnc</CCSM_CPRNC>
    <GMAKE_J>8</GMAKE_J>
    <TESTS>e3sm_integration</TESTS>
    <BATCH_SYSTEM>slurm</BATCH_SYSTEM>
    <SUPPORTED_BY>jgfouca at sandia dot gov</SUPPORTED_BY>
    <MAX_TASKS_PER_NODE>36</MAX_TASKS_PER_NODE>
    <MAX_MPITASKS_PER_NODE>36</MAX_MPITASKS_PER_NODE>
    <PROJECT_REQUIRED>TRUE</PROJECT_REQUIRED>
    <mpirun mpilib="default">
      <executable>mpiexec</executable>
      <arguments>
        <arg name="num_tasks"> --n {{ total_tasks }}</arg>
        <arg name="tasks_per_node"> --map-by ppr:{{ tasks_per_numa }}:socket:PE=$ENV{OMP_NUM_THREADS} --bind-to core</arg>
      </arguments>
    </mpirun>
    <mpirun mpilib="mpi-serial">
      <executable/>
    </mpirun>
    <module_system type="module">
      <init_path lang="python">/usr/share/lmod/lmod/init/python.py</init_path>
      <init_path lang="perl">/usr/share/lmod/lmod/init/perl.pm</init_path>
      <init_path lang="sh">/usr/share/lmod/lmod/init/sh</init_path>
      <init_path lang="csh">/usr/share/lmod/lmod/init/csh</init_path>
      <cmd_path lang="python">/usr/share/lmod/lmod/libexec/lmod python</cmd_path>
      <cmd_path lang="perl">/usr/share/lmod/lmod/libexec/lmod perl</cmd_path>
      <cmd_path lang="csh">module</cmd_path>
      <cmd_path lang="sh">module</cmd_path>
      <modules>
        <command name="purge"/>
        <command name="load">sems-env</command>
        <command name="load">sems-git</command>
        <command name="load">sems-python/3.5.2</command>
        <command name="load">sems-cmake</command>
        <command name="load">gnu/4.9.2</command>
        <command name="load">sems-intel/16.0.2</command>
        <command name="load">mkl/16.0</command>
        <command name="load">sems-netcdf/4.4.1/exo_parallel</command>
      </modules>
      <modules mpilib="!mpi-serial">
        <command name="load">sems-openmpi/1.10.5</command>
      </modules>
    </module_system>
    <RUNDIR>$CIME_OUTPUT_ROOT/$CASE/run</RUNDIR>
    <EXEROOT>$CIME_OUTPUT_ROOT/$CASE/bld</EXEROOT>
    <!-- complete path to a short term archiving directory -->
    <!-- path to the cprnc tool used to compare netcdf history files in testing -->
    <environment_variables>
      <env name="NETCDFROOT">$ENV{SEMS_NETCDF_ROOT}</env>
      <env name="NETCDF_INCLUDES">$ENV{SEMS_NETCDF_ROOT}/include</env>
      <env name="NETCDF_LIBS">$ENV{SEMS_NETCDF_ROOT}/lib</env>
      <env name="OMP_STACKSIZE">64M</env>
    </environment_variables>
    <environment_variables mpilib="!mpi-serial">
      <env name="PNETCDFROOT">$ENV{SEMS_NETCDF_ROOT}</env>
    </environment_variables>
  </machine>

  <machine MACH="anvil">
    <DESC>ANL/LCRC Linux Cluster</DESC>
    <NODENAME_REGEX>b.*.lcrc.anl.gov</NODENAME_REGEX>
    <OS>LINUX</OS>
    <COMPILERS>intel,gnu</COMPILERS>
    <MPILIBS>impi,openmpi,mvapich</MPILIBS>
    <PROJECT>condo</PROJECT>
    <SAVE_TIMING_DIR>/lcrc/group/e3sm</SAVE_TIMING_DIR>
    <SAVE_TIMING_DIR_PROJECTS>.*</SAVE_TIMING_DIR_PROJECTS>
    <CIME_OUTPUT_ROOT>/lcrc/group/e3sm/$USER/scratch/anvil</CIME_OUTPUT_ROOT>
    <CIME_HTML_ROOT>/lcrc/group/e3sm/public_html/$ENV{USER}</CIME_HTML_ROOT>
    <CIME_URL_ROOT>https://web.lcrc.anl.gov/public/e3sm/$ENV{USER}</CIME_URL_ROOT>
    <DIN_LOC_ROOT>/lcrc/group/e3sm/data/inputdata</DIN_LOC_ROOT>
    <DIN_LOC_ROOT_CLMFORC>/lcrc/group/e3sm/data/inputdata/atm/datm7</DIN_LOC_ROOT_CLMFORC>
    <DOUT_S_ROOT>/lcrc/group/e3sm/$USER/archive/$CASE</DOUT_S_ROOT>
    <BASELINE_ROOT>/lcrc/group/e3sm/baselines/anvil/$COMPILER</BASELINE_ROOT>
    <CCSM_CPRNC>/lcrc/group/e3sm/soft/tools/cprnc/cprnc</CCSM_CPRNC>
    <GMAKE_J>8</GMAKE_J>
    <TESTS>e3sm_integration</TESTS>
    <BATCH_SYSTEM>slurm</BATCH_SYSTEM>
    <SUPPORTED_BY>E3SM</SUPPORTED_BY>
    <MAX_TASKS_PER_NODE>36</MAX_TASKS_PER_NODE>
    <MAX_MPITASKS_PER_NODE>36</MAX_MPITASKS_PER_NODE>
    <PROJECT_REQUIRED>FALSE</PROJECT_REQUIRED>
    <mpirun mpilib="default">
      <executable>srun</executable>
      <arguments>
        <arg name="num_tasks"> -l -n {{ total_tasks }} -N {{ num_nodes }} --kill-on-bad-exit </arg>
        <arg name="binding">--cpu_bind=cores</arg>
        <arg name="thread_count">-c $ENV{OMP_NUM_THREADS}</arg>
        <arg name="placement">-m plane={{ tasks_per_node }}</arg>
      </arguments>
    </mpirun>
    <module_system type="module">
      <init_path lang="sh">/home/software/spack-0.10.1/opt/spack/linux-centos7-x86_64/gcc-4.8.5/lmod-7.4.9-ic63herzfgw5u3na5mdtvp3nwxy6oj2z/lmod/lmod/init/sh;export MODULEPATH=$MODULEPATH:/software/centos7/spack-latest/share/spack/lmod/linux-centos7-x86_64/Core</init_path>
      <init_path lang="csh">/home/software/spack-0.10.1/opt/spack/linux-centos7-x86_64/gcc-4.8.5/lmod-7.4.9-ic63herzfgw5u3na5mdtvp3nwxy6oj2z/lmod/lmod/init/csh;setenv MODULEPATH $MODULEPATH\:/software/centos7/spack-latest/share/spack/lmod/linux-centos7-x86_64/Core</init_path>
      <init_path lang="python">/home/software/spack-0.10.1/opt/spack/linux-centos7-x86_64/gcc-4.8.5/lmod-7.4.9-ic63herzfgw5u3na5mdtvp3nwxy6oj2z/lmod/lmod/init/env_modules_python.py</init_path>
      <cmd_path lang="python">export MODULEPATH=$MODULEPATH:/software/centos7/spack-latest/share/spack/lmod/linux-centos7-x86_64/Core;/home/software/spack-0.10.1/opt/spack/linux-centos7-x86_64/gcc-4.8.5/lmod-7.4.9-ic63herzfgw5u3na5mdtvp3nwxy6oj2z/lmod/lmod/libexec/lmod python</cmd_path>
      <cmd_path lang="sh">module</cmd_path>
      <cmd_path lang="csh">module</cmd_path>
      <modules>
        <command name="purge"/>
        <command name="load">cmake/3.20.3-vedypwm</command>
      </modules>
      <modules compiler="intel">
        <command name="load">gcc/7.4.0</command>
        <command name="load">intel/20.0.4-lednsve</command>
        <command name="load">intel-mkl/2020.4.304-voqlapk</command>
      </modules>
      <modules compiler="intel" mpilib="mvapich">
        <command name="load">mvapich2/2.3.6-verbs-x4iz7lq</command>
        <command name="load">netcdf-c/4.4.1-gei7x7w</command>
        <command name="load">netcdf-cxx/4.2-db2f5or</command>
        <command name="load">netcdf-fortran/4.4.4-b4ldb3a</command>
        <command name="load">parallel-netcdf/1.11.0-kj4jsvt</command>
      </modules>
      <modules compiler="intel" mpilib="impi">
        <command name="load">intel-mpi/2019.9.304-i42whlw</command>
        <command name="load">netcdf-c/4.4.1-blyisdg</command>
        <command name="load">netcdf-cxx/4.2-gkqc6fq</command>
        <command name="load">netcdf-fortran/4.4.4-eanrh5t</command>
        <command name="load">parallel-netcdf/1.11.0-y3nmmej</command>
      </modules>
      <modules compiler="intel" mpilib="openmpi">
        <command name="load">openmpi/4.1.1-v3b3npd</command>
        <command name="load">netcdf-c/4.4.1-smyuxme</command>
        <command name="load">netcdf-cxx/4.2-kfb2aag</command>
        <command name="load">netcdf-fortran/4.4.4-mablvyc</command>
        <command name="load">parallel-netcdf/1.11.0-x4n5s7k</command>
      </modules>
      <modules compiler="gnu">
        <command name="load">gcc/8.2.0-xhxgy33</command>
        <command name="load">intel-mkl/2020.4.304-d6zw4xa</command>
      </modules>
      <modules compiler="gnu" mpilib="mvapich">
        <command name="load">netcdf/4.4.1-ve2zfkw</command>
        <command name="load">netcdf-cxx/4.2-2rkopdl</command>
        <command name="load">netcdf-fortran/4.4.4-thtylny</command>
        <command name="load">mvapich2/2.2-verbs-ppznoge</command>
        <command name="load">parallel-netcdf/1.11.0-c22b2bn</command>
      </modules>
      <modules compiler="gnu" mpilib="impi">
        <command name="load">intel-mpi/2019.9.304-rxpzd6p</command>
        <command name="load">netcdf-c/4.4.1-fysjgfx</command>
        <command name="load">netcdf-cxx/4.2-oaiw2v6</command>
        <command name="load">netcdf-fortran/4.4.4-kxgkaop</command>
        <command name="load">parallel-netcdf/1.11.0-fce7akl</command>
      </modules>
      <modules compiler="gnu" mpilib="openmpi">
        <command name="load">openmpi/4.1.1-x5n4m36</command>
        <command name="load">netcdf-c/4.4.1-mtfptpl</command>
        <command name="load">netcdf-cxx/4.2-osp27dq</command>
        <command name="load">netcdf-fortran/4.4.4-5yd6dos</command>
        <command name="load">parallel-netcdf/1.11.0-a7ohxsg</command>
      </modules>
    </module_system>
    <RUNDIR>$CIME_OUTPUT_ROOT/$CASE/run</RUNDIR>
    <EXEROOT>$CIME_OUTPUT_ROOT/$CASE/bld</EXEROOT>
    <TEST_TPUT_TOLERANCE>0.1</TEST_TPUT_TOLERANCE>
    <MAX_GB_OLD_TEST_DATA>1000</MAX_GB_OLD_TEST_DATA>
    <environment_variables>
      <env name="NETCDF_C_PATH">$SHELL{dirname $(dirname $(which nc-config))}</env>
      <env name="NETCDF_FORTRAN_PATH">$SHELL{dirname $(dirname $(which nf-config))}</env>
      <env name="PNETCDF_PATH">$SHELL{dirname $(dirname $(which pnetcdf_version))}</env>
      <env name="PATH">/lcrc/group/e3sm/soft/perl/5.26.0/bin:$ENV{PATH}</env>
    </environment_variables>
    <environment_variables mpilib="mvapich">
      <env name="MV2_ENABLE_AFFINITY">0</env>
      <env name="MV2_SHOW_CPU_BINDING">1</env>
      <env name="MV2_HOMOGENEOUS_CLUSTER">1</env>
    </environment_variables>
    <environment_variables mpilib="mvapich" DEBUG="TRUE">
      <env name="MV2_DEBUG_SHOW_BACKTRACE">1</env>
      <env name="MV2_SHOW_ENV_INFO">2</env>
    </environment_variables>
    <environment_variables mpilib="impi" DEBUG="TRUE">
      <env name="I_MPI_DEBUG">10</env>
    </environment_variables>
    <environment_variables SMP_PRESENT="TRUE">
      <env name="OMP_STACKSIZE">64M</env>
    </environment_variables>
    <environment_variables SMP_PRESENT="TRUE" compiler="intel">
      <env name="KMP_AFFINITY">granularity=core,balanced</env>
      <env name="KMP_HOT_TEAMS_MODE">1</env>
    </environment_variables>
    <environment_variables SMP_PRESENT="TRUE" compiler="gnu">
      <env name="OMP_PLACES">cores</env>
    </environment_variables>
  </machine>

  <machine MACH="chrysalis">
    <DESC>ANL LCRC cluster 512-node AMD Epyc 7532 2-sockets 64-cores per node</DESC>
    <NODENAME_REGEX>chr.*</NODENAME_REGEX>
    <OS>LINUX</OS>
    <COMPILERS>intel,gnu</COMPILERS>
    <MPILIBS>openmpi,impi</MPILIBS>
    <PROJECT>e3sm</PROJECT>
    <SAVE_TIMING_DIR>/lcrc/group/e3sm/PERF_Chrysalis</SAVE_TIMING_DIR>
    <SAVE_TIMING_DIR_PROJECTS>.*</SAVE_TIMING_DIR_PROJECTS>
    <CIME_OUTPUT_ROOT>/lcrc/group/e3sm/$USER/scratch/chrys</CIME_OUTPUT_ROOT>
    <CIME_HTML_ROOT>/lcrc/group/e3sm/public_html/$ENV{USER}</CIME_HTML_ROOT>
    <CIME_URL_ROOT>https://web.lcrc.anl.gov/public/e3sm/$ENV{USER}</CIME_URL_ROOT>
    <DIN_LOC_ROOT>/lcrc/group/e3sm/data/inputdata</DIN_LOC_ROOT>
    <DIN_LOC_ROOT_CLMFORC>/lcrc/group/e3sm/data/inputdata/atm/datm7</DIN_LOC_ROOT_CLMFORC>
    <DOUT_S_ROOT>/lcrc/group/e3sm/$USER/scratch/chrys/archive/$CASE</DOUT_S_ROOT>
    <BASELINE_ROOT>/lcrc/group/e3sm/baselines/chrys/$COMPILER</BASELINE_ROOT>
    <CCSM_CPRNC>/lcrc/group/e3sm/tools/cprnc/cprnc</CCSM_CPRNC>
    <GMAKE_J>8</GMAKE_J>
    <TESTS>e3sm_integration</TESTS>
    <NTEST_PARALLEL_JOBS>8</NTEST_PARALLEL_JOBS>
    <BATCH_SYSTEM>slurm</BATCH_SYSTEM>
    <SUPPORTED_BY>E3SM</SUPPORTED_BY>
    <MAX_TASKS_PER_NODE>128</MAX_TASKS_PER_NODE>
    <MAX_MPITASKS_PER_NODE>64</MAX_MPITASKS_PER_NODE>
    <PROJECT_REQUIRED>FALSE</PROJECT_REQUIRED>
    <mpirun mpilib="default">
      <executable>srun</executable>
      <arguments>
        <arg name="num_tasks">--mpi=pmi2 -l -n {{ total_tasks }} -N {{ num_nodes }} --kill-on-bad-exit </arg>
        <arg name="binding"> $SHELL{if [ 64 -ge `./xmlquery --value MAX_MPITASKS_PER_NODE` ]; then echo "--cpu_bind=cores"; else echo "--cpu_bind=threads";fi;} </arg>	
        <arg name="thread_count">-c $SHELL{echo 128/ {{ tasks_per_node }} |bc}</arg>
        <arg name="placement">-m plane={{ tasks_per_node }}</arg>
      </arguments>
    </mpirun>
    <module_system type="module">
      <init_path lang="sh">/gpfs/fs1/soft/chrysalis/spack/opt/spack/linux-centos8-x86_64/gcc-9.3.0/lmod-8.3-5be73rg/lmod/lmod/init/sh</init_path>
      <init_path lang="csh">/gpfs/fs1/soft/chrysalis/spack/opt/spack/linux-centos8-x86_64/gcc-9.3.0/lmod-8.3-5be73rg/lmod/lmod/init/csh</init_path>
      <init_path lang="python">/gpfs/fs1/soft/chrysalis/spack/opt/spack/linux-centos8-x86_64/gcc-9.3.0/lmod-8.3-5be73rg/lmod/lmod/init/env_modules_python.py</init_path>
      <cmd_path lang="python">/gpfs/fs1/soft/chrysalis/spack/opt/spack/linux-centos8-x86_64/gcc-9.3.0/lmod-8.3-5be73rg/lmod/lmod/libexec/lmod python</cmd_path>
      <cmd_path lang="sh">module</cmd_path>
      <cmd_path lang="csh">module</cmd_path>
      <modules>
        <command name="purge"/>
        <command name="load">subversion/1.14.0-e4smcy3</command>
        <command name="load">perl/5.32.0-bsnc6lt</command>
        <command name="load">cmake/3.19.1-yisciec</command>
      </modules>
      <modules compiler="intel">
        <command name="load">intel/20.0.4-kodw73g</command>
        <command name="load">intel-mkl/2020.4.304-g2qaxzf</command>
      </modules>
      <modules compiler="intel" mpilib="openmpi">
        <command name="load">openmpi/4.1.1-qiqkjbu</command>
        <command name="load">hdf5/1.8.16-35xugty</command>
        <command name="load">netcdf-c/4.4.1-2vngykq</command>
        <command name="load">netcdf-cxx/4.2-gzago6i</command>
        <command name="load">netcdf-fortran/4.4.4-2kddbib</command>
        <command name="load">parallel-netcdf/1.11.0-go65een</command>
      </modules>
      <modules compiler="intel" mpilib="impi">
        <command name="load">intel-mpi/2019.9.304-tkzvizk</command>
        <command name="load">hdf5/1.8.16-se4xyo7</command>
        <command name="load">netcdf-c/4.4.1-qvxyzq2</command>
        <command name="load">netcdf-cxx/4.2-binixgj</command>
        <command name="load">netcdf-fortran/4.4.4-rdxohvp</command>
        <command name="load">parallel-netcdf/1.11.0-b74wv4m</command>
      </modules>
      <modules compiler="gnu">
        <command name="load">gcc/9.2.0-ugetvbp</command>
        <command name="load">intel-mkl/2020.4.304-n3b5fye</command>
      </modules>
      <modules compiler="gnu" mpilib="openmpi">
        <command name="load">openmpi/4.1.1-73gbwq4</command>
        <command name="load">hdf5/1.8.16-dqjdy2d</command>
        <command name="load">netcdf-c/4.4.1-y6dun2a</command>
        <command name="load">netcdf-cxx/4.2-vwlvgn6</command>
        <command name="load">netcdf-fortran/4.4.4-4lnfxki</command>
        <command name="load">parallel-netcdf/1.11.0-3x2favk</command>
      </modules>
      <modules compiler="gnu" mpilib="impi">
        <command name="load">intel-mpi/2019.9.304-jdih7h5</command>
        <command name="load">hdf5/1.8.16-dtbpce3</command>
        <command name="load">netcdf-c/4.4.1-zcoa44z</command>
        <command name="load">netcdf-cxx/4.2-ayxg4c7</command>
        <command name="load">netcdf-fortran/4.4.4-2lfr2lr</command>
        <command name="load">parallel-netcdf/1.11.0-ifdodru</command>
      </modules>
    </module_system>
    <RUNDIR>$CIME_OUTPUT_ROOT/$CASE/run</RUNDIR>
    <EXEROOT>$CIME_OUTPUT_ROOT/$CASE/bld</EXEROOT>
    <TEST_TPUT_TOLERANCE>0.1</TEST_TPUT_TOLERANCE>
    <MAX_GB_OLD_TEST_DATA>1000</MAX_GB_OLD_TEST_DATA>
    <environment_variables>
      <env name="PERL5LIB">/lcrc/group/e3sm/soft/perl/chrys/lib/perl5</env>
      <env name="NETCDF_C_PATH">$SHELL{dirname $(dirname $(which nc-config))}</env>
      <env name="NETCDF_FORTRAN_PATH">$SHELL{dirname $(dirname $(which nf-config))}</env>
      <env name="PNETCDF_PATH">$SHELL{dirname $(dirname $(which pnetcdf_version))}</env>
    </environment_variables>
    <environment_variables SMP_PRESENT="TRUE">
      <env name="OMP_STACKSIZE">128M</env>
    </environment_variables>
    <environment_variables SMP_PRESENT="TRUE" compiler="intel" MAX_TASKS_PER_NODE="!128">
      <env name="KMP_AFFINITY">granularity=core,balanced</env>
    </environment_variables>
    <environment_variables SMP_PRESENT="TRUE" compiler="intel" MAX_TASKS_PER_NODE="128">
      <env name="KMP_AFFINITY">granularity=thread,balanced</env>
    </environment_variables>
    <environment_variables SMP_PRESENT="TRUE" compiler="gnu">
      <env name="OMP_PLACES">cores</env>
    </environment_variables>
  </machine>

  <machine MACH="blues">
    <DESC>ANL/LCRC Linux Cluster</DESC>
    <OS>LINUX</OS>
    <COMPILERS>pgigpu</COMPILERS>
    <MPILIBS>mvapich</MPILIBS>
    <PROJECT>e3sm</PROJECT>
    <SAVE_TIMING_DIR>/lcrc/group/e3sm</SAVE_TIMING_DIR>
    <SAVE_TIMING_DIR_PROJECTS>.*</SAVE_TIMING_DIR_PROJECTS>
    <CIME_OUTPUT_ROOT>/lcrc/group/e3sm/$USER/scratch/blues</CIME_OUTPUT_ROOT>
    <DIN_LOC_ROOT>/lcrc/group/e3sm/data/inputdata</DIN_LOC_ROOT>
    <DIN_LOC_ROOT_CLMFORC>/lcrc/group/e3sm/data/inputdata/atm/datm7</DIN_LOC_ROOT_CLMFORC>
    <DOUT_S_ROOT>/lcrc/group/e3sm/$USER/archive/$CASE</DOUT_S_ROOT>
    <BASELINE_ROOT>/lcrc/group/e3sm/baselines/blues/$COMPILER</BASELINE_ROOT>
    <CCSM_CPRNC>/lcrc/group/e3sm/soft/tools/cprnc/cprnc</CCSM_CPRNC>
    <GMAKE_J>8</GMAKE_J>
    <TESTS>e3sm_integration</TESTS>
    <NTEST_PARALLEL_JOBS>4</NTEST_PARALLEL_JOBS>
    <BATCH_SYSTEM>slurm</BATCH_SYSTEM>
    <SUPPORTED_BY>E3SM</SUPPORTED_BY>
    <MAX_TASKS_PER_NODE>16</MAX_TASKS_PER_NODE>
    <MAX_MPITASKS_PER_NODE>16</MAX_MPITASKS_PER_NODE>
    <PROJECT_REQUIRED>TRUE</PROJECT_REQUIRED>
    <mpirun mpilib="default">
      <executable>srun</executable>
      <arguments>
        <arg name="num_tasks"> -l -n {{ total_tasks }} -N {{ num_nodes }} --kill-on-bad-exit </arg>
        <arg name="binding">--cpu_bind=cores</arg>
        <arg name="thread_count">-c $ENV{OMP_NUM_THREADS}</arg>
        <arg name="placement">-m plane=$SHELL{echo 16/$OMP_NUM_THREADS|bc} </arg>
      </arguments>
    </mpirun>
    <module_system type="module">
      <init_path lang="sh">/home/software/spack-0.10.1/opt/spack/linux-centos7-x86_64/gcc-4.8.5/lmod-7.4.9-ic63herzfgw5u3na5mdtvp3nwxy6oj2z/lmod/lmod/init/sh;export MODULEPATH=$MODULEPATH:/software/centos7/spack-latest/share/spack/lmod/linux-centos7-x86_64/Core:/blues/gpfs/home/software/spack-0.10.1/share/spack/lmod/linux-centos7-x86_64/Core</init_path>
      <init_path lang="csh">/home/software/spack-0.10.1/opt/spack/linux-centos7-x86_64/gcc-4.8.5/lmod-7.4.9-ic63herzfgw5u3na5mdtvp3nwxy6oj2z/lmod/lmod/init/csh;setenv MODULEPATH $MODULEPATH\:/software/centos7/spack-latest/share/spack/lmod/linux-centos7-x86_64/Core\:/blues/gpfs/home/software/spack-0.10.1/share/spack/lmod/linux-centos7-x86_64/Core</init_path>
      <init_path lang="python">/home/software/spack-0.10.1/opt/spack/linux-centos7-x86_64/gcc-4.8.5/lmod-7.4.9-ic63herzfgw5u3na5mdtvp3nwxy6oj2z/lmod/lmod/init/env_modules_python.py</init_path>
      <cmd_path lang="python">export MODULEPATH=$MODULEPATH:/software/centos7/spack-latest/share/spack/lmod/linux-centos7-x86_64/Core:/blues/gpfs/home/software/spack-0.10.1/share/spack/lmod/linux-centos7-x86_64/Core;/home/software/spack-0.10.1/opt/spack/linux-centos7-x86_64/gcc-4.8.5/lmod-7.4.9-ic63herzfgw5u3na5mdtvp3nwxy6oj2z/lmod/lmod/libexec/lmod python</cmd_path>
      <cmd_path lang="sh">module</cmd_path>
      <cmd_path lang="csh">module</cmd_path>
      <modules>
        <command name="purge"/>
        <command name="load">cmake/3.20.3-vedypwm</command>
      </modules>
      <modules compiler="pgigpu">
        <command name="load">nvhpc/20.9-5brtudu</command>
        <command name="load">cuda/11.1.0-6dvax5z</command>
        <command name="load">netcdf-c/4.7.4-ltqliri</command>
        <command name="load">netcdf-cxx/4.2-kf5ox4e</command>
        <command name="load">netcdf-fortran/4.5.3-6mgyroo</command>
        <command name="load">mvapich2/2.3.4-blues-5fwicb5</command>
        <command name="load">parallel-netcdf/1.12.1-nyuvwhn</command>
      </modules>
    </module_system>
    <RUNDIR>$CIME_OUTPUT_ROOT/$CASE/run</RUNDIR>
    <EXEROOT>$CIME_OUTPUT_ROOT/$CASE/bld</EXEROOT>
    <TEST_TPUT_TOLERANCE>0.1</TEST_TPUT_TOLERANCE>
    <MAX_GB_OLD_TEST_DATA>1000</MAX_GB_OLD_TEST_DATA>
    <environment_variables>
      <env name="NETCDF_C_PATH">$SHELL{dirname $(dirname $(which nc-config))}</env>
      <env name="NETCDF_FORTRAN_PATH">$SHELL{dirname $(dirname $(which nf-config))}</env>
      <env name="PNETCDF_PATH">$SHELL{dirname $(dirname $(which pnetcdf_version))}</env>
      <env name="PATH">/lcrc/group/e3sm/soft/perl/5.26.0/bin:$ENV{PATH}</env>
    </environment_variables>
    <environment_variables mpilib="mvapich">
      <env name="MV2_ENABLE_AFFINITY">0</env>
      <env name="MV2_SHOW_CPU_BINDING">1</env>
    </environment_variables>
    <environment_variables mpilib="mvapich" DEBUG="TRUE">
      <env name="MV2_DEBUG_SHOW_BACKTRACE">1</env>
      <env name="MV2_SHOW_ENV_INFO">2</env>
    </environment_variables>
    <environment_variables SMP_PRESENT="TRUE">
      <env name="OMP_STACKSIZE">64M</env>
      <env name="OMP_PLACES">cores</env>
    </environment_variables>
  </machine>

  <machine MACH="swing">
    <DESC>ANL/LCRC Linux Cluster: 6x 128c EPYC nodes with 8x A100 GPUs</DESC>
    <NODENAME_REGEX>gpulogin.*</NODENAME_REGEX>
    <OS>LINUX</OS>
    <COMPILERS>pgigpu</COMPILERS>
    <MPILIBS>openmpi</MPILIBS>
    <PROJECT>e3sm</PROJECT>
    <SAVE_TIMING_DIR>/lcrc/group/e3sm</SAVE_TIMING_DIR>
    <SAVE_TIMING_DIR_PROJECTS>.*</SAVE_TIMING_DIR_PROJECTS>
    <CIME_OUTPUT_ROOT>/lcrc/group/e3sm/$USER/scratch/swing</CIME_OUTPUT_ROOT>
    <DIN_LOC_ROOT>/lcrc/group/e3sm/data/inputdata</DIN_LOC_ROOT>
    <DIN_LOC_ROOT_CLMFORC>/lcrc/group/e3sm/data/inputdata/atm/datm7</DIN_LOC_ROOT_CLMFORC>
    <DOUT_S_ROOT>/lcrc/group/e3sm/$USER/archive/$CASE</DOUT_S_ROOT>
    <BASELINE_ROOT>/lcrc/group/e3sm/baselines/swing/$COMPILER</BASELINE_ROOT>
    <CCSM_CPRNC>/lcrc/group/e3sm/soft/tools/cprnc/cprnc</CCSM_CPRNC>
    <GMAKE_J>8</GMAKE_J>
    <TESTS>e3sm_gpu</TESTS>
    <NTEST_PARALLEL_JOBS>4</NTEST_PARALLEL_JOBS>
    <BATCH_SYSTEM>slurm</BATCH_SYSTEM>
    <SUPPORTED_BY>E3SM</SUPPORTED_BY>
    <MAX_TASKS_PER_NODE>128</MAX_TASKS_PER_NODE>
    <MAX_MPITASKS_PER_NODE>128</MAX_MPITASKS_PER_NODE>
    <PROJECT_REQUIRED>TRUE</PROJECT_REQUIRED>
    <mpirun mpilib="default">
      <executable>srun</executable>
      <arguments>
        <arg name="num_tasks"> -l -n {{ total_tasks }} -N {{ num_nodes }} -K </arg>
        <arg name="binding">$SHELL{if [ 128 -ge `./xmlquery --value MAX_MPITASKS_PER_NODE` ]; then echo "--cpu_bind=cores"; else echo "--cpu_bind=threads";fi;}</arg>
        <arg name="thread_count">-c $SHELL{echo 256/ {{ tasks_per_node }} |bc}</arg>
        <arg name="placement">-m plane={{ tasks_per_node }}</arg>
      </arguments>
    </mpirun>
    <module_system type="module">
      <init_path lang="sh">/gpfs/fs1/soft/swing/spack/opt/spack/linux-ubuntu20.04-x86_64/gcc-9.3.0/lmod-8.3-5tuyfdb/lmod/lmod/init/sh</init_path>
      <init_path lang="csh">/gpfs/fs1/soft/swing/spack/opt/spack/linux-ubuntu20.04-x86_64/gcc-9.3.0/lmod-8.3-5tuyfdb/lmod/lmod/init/csh</init_path>
      <init_path lang="python">/gpfs/fs1/soft/swing/spack/opt/spack/linux-ubuntu20.04-x86_64/gcc-9.3.0/lmod-8.3-5tuyfdb/lmod/lmod/init/env_modules_python.py</init_path>
      <cmd_path lang="python">/gpfs/fs1/soft/swing/spack/opt/spack/linux-ubuntu20.04-x86_64/gcc-9.3.0/lmod-8.3-5tuyfdb/lmod/lmod/libexec/lmod python</cmd_path>
      <cmd_path lang="sh">module</cmd_path>
      <cmd_path lang="csh">module</cmd_path>
      <modules>
        <command name="purge"/>
        <command name="load">cmake/3.21.1-e5i6eks</command>
      </modules>
      <modules compiler="pgigpu">
        <command name="load">nvhpc/20.9-37zsymt</command>
        <command name="load">cuda/11.1.1-nkh7mm7</command>
        <command name="load">openmpi/4.1.1-r6ebr2e</command>
        <command name="load">netcdf-c/4.7.4-zppo53l</command>
        <command name="load">netcdf-cxx/4.2-wjm7fye</command>
        <command name="load">netcdf-fortran/4.5.3-srsajjs</command>
        <command name="load">parallel-netcdf/1.12.1-75szceu</command>
      </modules>
    </module_system>
    <RUNDIR>$CIME_OUTPUT_ROOT/$CASE/run</RUNDIR>
    <EXEROOT>$CIME_OUTPUT_ROOT/$CASE/bld</EXEROOT>
    <TEST_TPUT_TOLERANCE>0.1</TEST_TPUT_TOLERANCE>
    <MAX_GB_OLD_TEST_DATA>1000</MAX_GB_OLD_TEST_DATA>
    <environment_variables>
      <env name="NETCDF_C_PATH">$SHELL{dirname $(dirname $(which nc-config))}</env>
      <env name="NETCDF_FORTRAN_PATH">$SHELL{dirname $(dirname $(which nf-config))}</env>
      <env name="PNETCDF_PATH">$SHELL{dirname $(dirname $(which pnetcdf_version))}</env>
      <env name="PATH">/lcrc/group/e3sm/soft/perl/5.26.0/bin:$ENV{PATH}</env>
    </environment_variables>
    <environment_variables SMP_PRESENT="TRUE">
      <env name="OMP_STACKSIZE">64M</env>
      <env name="OMP_PLACES">cores</env>
    </environment_variables>
  </machine>

  <machine MACH="bebop">
    <DESC>ANL/LCRC Cluster, Cray CS400, 352-nodes Xeon Phi 7230 KNLs 64C/1.3GHz + 672-nodes Xeon E5-2695v4 Broadwells 36C/2.10GHz, Intel Omni-Path network, SLURM batch system, Lmod module environment.</DESC>
    <NODENAME_REGEX>beboplogin.*</NODENAME_REGEX>
    <OS>LINUX</OS>
    <COMPILERS>intel,gnu</COMPILERS>
    <MPILIBS>impi,mvapich</MPILIBS>
    <PROJECT>e3sm</PROJECT>
    <CIME_OUTPUT_ROOT>/lcrc/group/e3sm/$USER/scratch/bebop</CIME_OUTPUT_ROOT>
    <DIN_LOC_ROOT>/lcrc/group/e3sm/data/inputdata</DIN_LOC_ROOT>
    <DIN_LOC_ROOT_CLMFORC>/lcrc/group/e3sm/data/inputdata/atm/datm7</DIN_LOC_ROOT_CLMFORC>
    <DOUT_S_ROOT>/lcrc/group/e3sm/$USER/archive/$CASE</DOUT_S_ROOT>
    <BASELINE_ROOT>/lcrc/group/e3sm/baselines/bebop/$COMPILER</BASELINE_ROOT>
    <CCSM_CPRNC>/lcrc/group/e3sm/soft/tools/cprnc/cprnc</CCSM_CPRNC>
    <GMAKE_J>8</GMAKE_J>
    <TESTS>e3sm_integration</TESTS>
    <NTEST_PARALLEL_JOBS>4</NTEST_PARALLEL_JOBS>
    <BATCH_SYSTEM>slurm</BATCH_SYSTEM>
    <SUPPORTED_BY>E3SM</SUPPORTED_BY>
    <MAX_TASKS_PER_NODE>36</MAX_TASKS_PER_NODE>
    <MAX_MPITASKS_PER_NODE>36</MAX_MPITASKS_PER_NODE>
    <PROJECT_REQUIRED>TRUE</PROJECT_REQUIRED>
    <mpirun mpilib="impi">
      <executable>mpirun</executable>
      <arguments>
        <arg name="num_tasks"> -l -n {{ total_tasks }}</arg>
      </arguments>
    </mpirun>
    <mpirun mpilib="mvapich">
      <executable>srun</executable>
      <arguments>
        <arg name="num_tasks"> -l -n {{ total_tasks }} -N {{ num_nodes }} --kill-on-bad-exit </arg>
        <arg name="binding">--cpu_bind=cores</arg>
        <arg name="thread_count">-c $ENV{OMP_NUM_THREADS}</arg>
        <arg name="placement">-m plane=$SHELL{echo 36/$OMP_NUM_THREADS|bc}</arg>
      </arguments>
    </mpirun>
    <mpirun mpilib="mpi-serial">
      <executable/>
    </mpirun>
    <module_system type="module">
      <init_path lang="sh">/home/software/spack-0.10.1/opt/spack/linux-centos7-x86_64/gcc-4.8.5/lmod-7.4.9-ic63herzfgw5u3na5mdtvp3nwxy6oj2z/lmod/lmod/init/sh</init_path>
      <init_path lang="csh">/home/software/spack-0.10.1/opt/spack/linux-centos7-x86_64/gcc-4.8.5/lmod-7.4.9-ic63herzfgw5u3na5mdtvp3nwxy6oj2z/lmod/lmod/init/csh</init_path>
      <init_path lang="python">/home/software/spack-0.10.1/opt/spack/linux-centos7-x86_64/gcc-4.8.5/lmod-7.4.9-ic63herzfgw5u3na5mdtvp3nwxy6oj2z/lmod/lmod/init/env_modules_python.py</init_path>
      <cmd_path lang="python">/home/software/spack-0.10.1/opt/spack/linux-centos7-x86_64/gcc-4.8.5/lmod-7.4.9-ic63herzfgw5u3na5mdtvp3nwxy6oj2z/lmod/lmod/libexec/lmod python</cmd_path>
      <cmd_path lang="sh">module</cmd_path>
      <cmd_path lang="csh">module</cmd_path>
      <modules>
        <command name="purge"/>
        <command name="load">cmake/3.20.3-vedypwm</command>
      </modules>
      <modules compiler="intel">
        <command name="load">intel/18.0.4-443hhug</command>
        <command name="load">intel-mkl/2018.4.274-jwaeshj</command>
        <command name="load">hdf5/1.10.5-3mk3uik</command>
        <command name="load">netcdf/4.7.0-krelxcz</command>
        <command name="load">netcdf-fortran/4.4.5-74lj75q</command>
      </modules>
      <modules compiler="intel" mpilib="impi">
        <command name="load">intel-mpi/2018.4.274-4hmwfl6</command>
        <command name="load">parallel-netcdf/1.11.0-acswzws</command>
      </modules>
      <modules compiler="intel" mpilib="mvapich">
        <command name="load">mvapich2/2.3.1-verbs-omjz3ck</command>
        <command name="load">parallel-netcdf/1.11.2-7fy6qz3</command>
      </modules>
      <modules compiler="gnu">
        <command name="load">gcc/8.2.0-g7hppkz</command>
        <command name="load">intel-mkl/2018.4.274-2amycpi</command>
        <command name="load">hdf5/1.8.16-mz7lmxh</command>
        <command name="load">netcdf/4.4.1-xkjcghm</command>
        <command name="load">netcdf-fortran/4.4.4-mpstomu</command>
      </modules>
      <modules compiler="gnu" mpilib="impi">
        <command name="load">intel-mpi/2018.4.274-ozfo327</command>
        <command name="load">parallel-netcdf/1.11.0-filvnis</command>
      </modules>
      <modules compiler="gnu" mpilib="mvapich">
        <command name="load">mvapich2/2.3-bebop-3xi4hiu</command>
        <command name="load">parallel-netcdf/1.11.2-hfn33fd</command>
      </modules>
    </module_system>
    <RUNDIR>$CIME_OUTPUT_ROOT/$CASE/run</RUNDIR>
    <EXEROOT>$CIME_OUTPUT_ROOT/$CASE/bld</EXEROOT>
    <TEST_TPUT_TOLERANCE>0.1</TEST_TPUT_TOLERANCE>
    <environment_variables>
      <env name="NETCDF_C_PATH">$SHELL{dirname $(dirname $(which nc-config))}</env>
      <env name="NETCDF_FORTRAN_PATH">$SHELL{dirname $(dirname $(which nf-config))}</env>
      <env name="PATH">/lcrc/group/e3sm/soft/perl/5.26.0/bin:$ENV{PATH}</env>
    </environment_variables>
    <environment_variables mpilib="!mpi-serial">
      <env name="PNETCDF_PATH">$SHELL{dirname $(dirname $(which pnetcdf_version))}</env>
    </environment_variables>
    <environment_variables SMP_PRESENT="TRUE">
      <env name="OMP_STACKSIZE">128M</env>
      <env name="OMP_PROC_BIND">spread</env>
      <env name="OMP_PLACES">threads</env>
    </environment_variables>
    <environment_variables mpilib="impi">
      <env name="I_MPI_FABRICS">shm:tmi</env>
    </environment_variables>
  </machine>

  <machine MACH="syrah">
    <DESC>LLNL Linux Cluster, Linux (pgi), 16 pes/node, batch system is Slurm</DESC>
    <OS>LINUX</OS>
    <COMPILERS>intel</COMPILERS>
    <MPILIBS>mpich</MPILIBS>
    <CIME_OUTPUT_ROOT>/p/lscratchh/$USER</CIME_OUTPUT_ROOT>
    <DIN_LOC_ROOT>/usr/gdata/climdat/ccsm3data/inputdata</DIN_LOC_ROOT>
    <DIN_LOC_ROOT_CLMFORC>/usr/gdata/climdat/ccsm3data/inputdata/atm/datm7</DIN_LOC_ROOT_CLMFORC>
    <DOUT_S_ROOT>/p/lscratchh/$CCSMUSER/archive/$CASE</DOUT_S_ROOT>
    <BASELINE_ROOT>/p/lscratchh/$CCSMUSER/ccsm_baselines/$COMPILER</BASELINE_ROOT>
    <CCSM_CPRNC>/p/lscratchd/ma21/ccsm3data/tools/cprnc/cprnc</CCSM_CPRNC>
    <GMAKE_J>8</GMAKE_J>
    <BATCH_SYSTEM>lc_slurm</BATCH_SYSTEM>
    <SUPPORTED_BY>donahue5 -at- llnl.gov</SUPPORTED_BY>
    <MAX_TASKS_PER_NODE>16</MAX_TASKS_PER_NODE>
    <MAX_MPITASKS_PER_NODE>16</MAX_MPITASKS_PER_NODE>
    <mpirun mpilib="mpi-serial">
      <executable/>
    </mpirun>
    <mpirun mpilib="default">
      <executable>srun</executable>
    </mpirun>
    <module_system type="module">
      <init_path lang="python">/usr/share/lmod/lmod/init/env_modules_python.py</init_path>
      <init_path lang="perl">/usr/share/lmod/lmod/init/perl</init_path>
      <init_path lang="sh">/usr/share/lmod/lmod/init/sh</init_path>
      <init_path lang="csh">/usr/share/lmod/lmod/init/csh</init_path>
      <cmd_path lang="csh">module</cmd_path>
      <cmd_path lang="sh">module</cmd_path>
      <cmd_path lang="python">/usr/share/lmod/lmod/libexec/lmod python</cmd_path>
      <cmd_path lang="perl">/usr/share/lmod/lmod/libexec/lmod perl</cmd_path>
      <modules compiler="intel">
        <command name="load">python</command>
        <command name="load">git</command>
        <command name="load">intel/19.0.4</command>
        <command name="load">mvapich2/2.3</command>
        <command name="load">cmake/3.14.5</command>
        <command name="load">netcdf-fortran/4.4.4</command>
        <command name="load">pnetcdf/1.9.0</command>
      </modules>
    </module_system>
    <RUNDIR>/p/lscratchh/$CCSMUSER/ACME/$CASE/run</RUNDIR>
    <EXEROOT>/p/lscratchh/$CCSMUSER/$CASE/bld</EXEROOT>
    <environment_variables compiler="intel">
      <env name="NETCDFROOT">/usr/tce/packages/netcdf-fortran/netcdf-fortran-4.4.4-intel-18.0.1/</env>
      <env name="NETCDF_PATH">/usr/tce/packages/netcdf-fortran/netcdf-fortran-4.4.4-intel-18.0.1/</env>
    </environment_variables>
    <environment_variables compiler="intel" mpilib="!mpi-serial">
      <env name="PNETCDFROOT">/usr/tce/packages/pnetcdf/pnetcdf-1.9.0-intel-18.0.1-mvapich2-2.2/</env>
    </environment_variables>
  </machine>

  <machine MACH="quartz">
    <DESC>LLNL Linux Cluster, Linux (pgi), 36 pes/node, batch system is Slurm</DESC>
    <OS>LINUX</OS>
    <COMPILERS>intel</COMPILERS>
    <MPILIBS>mpich</MPILIBS>
    <CIME_OUTPUT_ROOT>/p/lscratchh/$USER</CIME_OUTPUT_ROOT>
    <DIN_LOC_ROOT>/usr/gdata/climdat/ccsm3data/inputdata</DIN_LOC_ROOT>
    <DIN_LOC_ROOT_CLMFORC>/usr/gdata/climdat/ccsm3data/inputdata/atm/datm7</DIN_LOC_ROOT_CLMFORC>
    <DOUT_S_ROOT>/p/lscratchh/$CCSMUSER/archive/$CASE</DOUT_S_ROOT>
    <BASELINE_ROOT>/p/lscratchh/$CCSMUSER/ccsm_baselines/$COMPILER</BASELINE_ROOT>
    <CCSM_CPRNC>/p/lscratchd/ma21/ccsm3data/tools/cprnc/cprnc</CCSM_CPRNC>
    <GMAKE_J>8</GMAKE_J>
    <BATCH_SYSTEM>lc_slurm</BATCH_SYSTEM>
    <SUPPORTED_BY>donahue5 -at- llnl.gov</SUPPORTED_BY>
    <MAX_TASKS_PER_NODE>36</MAX_TASKS_PER_NODE>
    <MAX_MPITASKS_PER_NODE>36</MAX_MPITASKS_PER_NODE>
    <mpirun mpilib="mpi-serial">
      <executable/>
    </mpirun>
    <mpirun mpilib="default">
      <executable>srun</executable>
    </mpirun>
    <module_system type="module">
      <init_path lang="python">/usr/share/lmod/lmod/init/env_modules_python.py</init_path>
      <init_path lang="perl">/usr/share/lmod/lmod/init/perl</init_path>
      <init_path lang="sh">/usr/share/lmod/lmod/init/sh</init_path>
      <init_path lang="csh">/usr/share/lmod/lmod/init/csh</init_path>
      <cmd_path lang="csh">module</cmd_path>
      <cmd_path lang="sh">module</cmd_path>
      <cmd_path lang="python">/usr/share/lmod/lmod/libexec/lmod python</cmd_path>
      <cmd_path lang="perl">/usr/share/lmod/lmod/libexec/lmod perl</cmd_path>
      <modules compiler="intel">
        <command name="load">python</command>
        <command name="load">git</command>
        <command name="load">intel/19.0.4</command>
        <command name="load">mvapich2/2.3</command>
        <command name="load">cmake/3.14.5</command>
        <command name="load">netcdf-fortran/4.4.4</command>
        <command name="load">pnetcdf/1.9.0</command>
      </modules>
    </module_system>
    <RUNDIR>/p/lscratchh/$CCSMUSER/ACME/$CASE/run</RUNDIR>
    <EXEROOT>/p/lscratchh/$CCSMUSER/$CASE/bld</EXEROOT>
    <environment_variables compiler="intel">
      <env name="NETCDFROOT">/usr/tce/packages/netcdf-fortran/netcdf-fortran-4.4.4-intel-18.0.1/</env>
      <env name="NETCDF_PATH">/usr/tce/packages/netcdf-fortran/netcdf-fortran-4.4.4-intel-18.0.1/</env>
    </environment_variables>
    <environment_variables compiler="intel" mpilib="!mpi-serial">
      <env name="PNETCDFROOT">/usr/tce/packages/pnetcdf/pnetcdf-1.9.0-intel-18.0.1-mvapich2-2.2/</env>
    </environment_variables>
  </machine>

  <machine MACH="theta">
    <DESC>ALCF Cray XC40 KNL, os is CNL, 64 pes/node, batch system is cobalt</DESC>
    <NODENAME_REGEX>theta.*</NODENAME_REGEX>
    <OS>CNL</OS>
    <COMPILERS>intel,gnu,cray</COMPILERS>
    <MPILIBS>mpt</MPILIBS>
    <SAVE_TIMING_DIR>/projects/$PROJECT</SAVE_TIMING_DIR>
    <SAVE_TIMING_DIR_PROJECTS>ClimateEnergy_4</SAVE_TIMING_DIR_PROJECTS>
    <CIME_OUTPUT_ROOT>/projects/$PROJECT/$USER</CIME_OUTPUT_ROOT>
    <DIN_LOC_ROOT>/projects/ccsm/e3sm/inputdata</DIN_LOC_ROOT>
    <DIN_LOC_ROOT_CLMFORC>/projects/ccsm/e3sm/inputdata/atm/datm7</DIN_LOC_ROOT_CLMFORC>
    <DOUT_S_ROOT>$CIME_OUTPUT_ROOT/archive/$CASE</DOUT_S_ROOT>
    <BASELINE_ROOT>/projects/$PROJECT/e3sm/baselines/$COMPILER</BASELINE_ROOT>
    <CCSM_CPRNC>/projects/ccsm/e3sm/tools/cprnc/cprnc</CCSM_CPRNC>
    <GMAKE_J>16</GMAKE_J>
    <TESTS>e3sm_developer</TESTS>
    <NTEST_PARALLEL_JOBS>4</NTEST_PARALLEL_JOBS>
    <BATCH_SYSTEM>cobalt_theta</BATCH_SYSTEM>
    <SUPPORTED_BY>E3SM</SUPPORTED_BY>
    <MAX_TASKS_PER_NODE>128</MAX_TASKS_PER_NODE>
    <MAX_MPITASKS_PER_NODE>64</MAX_MPITASKS_PER_NODE>
    <PROJECT_REQUIRED>TRUE</PROJECT_REQUIRED>
    <mpirun mpilib="default">
      <executable>aprun</executable>
      <arguments>
        <arg name="num_tasks">-n {{ total_tasks }}</arg>
        <arg name="tasks_per_node">-N $SHELL{if [ `./xmlquery --value MAX_MPITASKS_PER_NODE` -gt `./xmlquery --value TOTAL_TASKS` ];then echo `./xmlquery --value TOTAL_TASKS`;else echo `./xmlquery --value MAX_MPITASKS_PER_NODE`;fi;}</arg>
        <arg name="hyperthreading">--cc depth -d $SHELL{echo `./xmlquery --value MAX_TASKS_PER_NODE`/`./xmlquery --value MAX_MPITASKS_PER_NODE`|bc} -j $SHELL{if [ 64 -ge `./xmlquery --value MAX_TASKS_PER_NODE` ];then echo 1;else echo `./xmlquery --value MAX_TASKS_PER_NODE`/64|bc;fi;}</arg>
        <arg name="env_vars">$ENV{SMP_VARS} $ENV{labeling}</arg>
      </arguments>
    </mpirun>
    <module_system type="module">
      <init_path lang="perl">/opt/modules/default/init/perl.pm</init_path>
      <init_path lang="python">/opt/modules/default/init/python.py</init_path>
      <init_path lang="sh">/opt/modules/default/init/sh</init_path>
      <init_path lang="csh">/opt/modules/default/init/csh</init_path>
      <cmd_path lang="perl">/opt/modules/default/bin/modulecmd perl</cmd_path>
      <cmd_path lang="python">/opt/modules/default/bin/modulecmd python</cmd_path>
      <cmd_path lang="sh">module</cmd_path>
      <cmd_path lang="csh">module</cmd_path>
      <modules>
        <command name="rm">cray-mpich</command>
        <command name="rm">cray-parallel-netcdf</command>
        <command name="rm">cray-hdf5-parallel</command>
        <command name="rm">cray-hdf5</command>
        <command name="rm">cray-netcdf</command>
        <command name="rm">cray-netcdf-hdf5parallel</command>
        <command name="load">craype/2.6.5</command>
        <command name="load">cmake/3.18.0</command>
      </modules>
      <modules compiler="intel">
        <command name="rm">PrgEnv-gnu</command>
        <command name="rm">PrgEnv-cray</command>
        <command name="load">PrgEnv-intel/6.0.7</command>
        <command name="swap">intel/19.1.0.166</command>
      </modules>
      <modules compiler="gnu">
        <command name="rm">PrgEnv-intel</command>
        <command name="rm">PrgEnv-cray</command>
        <command name="load">PrgEnv-gnu/6.0.7</command>
        <command name="swap">gcc/9.3.0</command>
      </modules>
      <modules compiler="cray">
        <command name="rm">PrgEnv-intel</command>
        <command name="rm">PrgEnv-gnu</command>
        <command name="load">gcc/9.3.0</command>
        <command name="load">PrgEnv-cray/6.0.9</command>
        <command name="swap">cce/10.0.3</command>
        <command name="rm">darshan</command>
      </modules>
      <modules compiler="!intel">
        <command name="swap">cray-libsci/20.09.1</command>
      </modules>
      <modules>
        <command name="load">cray-mpich/7.7.14</command>
        <command name="load">cray-hdf5-parallel/1.10.6.1</command>
        <command name="load">cray-netcdf-hdf5parallel/4.7.3.3</command>
        <command name="load">cray-parallel-netcdf/1.12.0.1</command>
      </modules>
    </module_system>
    <RUNDIR>$CIME_OUTPUT_ROOT/$CASE/run</RUNDIR>
    <EXEROOT>$CIME_OUTPUT_ROOT/$CASE/bld</EXEROOT>
    <TEST_TPUT_TOLERANCE>0.1</TEST_TPUT_TOLERANCE>
    <MAX_GB_OLD_TEST_DATA>1000</MAX_GB_OLD_TEST_DATA>
    <environment_variables>
      <env name="PATH">/projects/ccsm/e3sm/soft/perl/5.26.0/bin:$ENV{PATH}</env>
      <env name="MPAS_TOOL_DIR">/projects/ccsm/e3sm/tools/mpas</env>
      <env name="HDF5_DISABLE_VERSION_CHECK">1</env>
      <env name="labeling">-e PMI_LABEL_ERROUT=1</env>
      <env name="SMP_VARS"> </env>
    </environment_variables>
    <environment_variables SMP_PRESENT="TRUE" compiler="intel">
      <env name="SMP_VARS">-e OMP_NUM_THREADS=$ENV{OMP_NUM_THREADS} -e OMP_STACKSIZE=128M -e KMP_AFFINITY=granularity=thread,scatter</env>
    </environment_variables>
    <environment_variables SMP_PRESENT="TRUE" compiler="!intel">
      <env name="SMP_VARS">-e OMP_NUM_THREADS=$ENV{OMP_NUM_THREADS} -e OMP_STACKSIZE=128M -e OMP_PROC_BIND=spread -e OMP_PLACES=threads</env>
    </environment_variables>
  </machine>

  <machine MACH="jlse">
    <DESC>ANL experimental/evaluation cluster, batch system is cobalt</DESC>
    <NODENAME_REGEX>jlse.*</NODENAME_REGEX>
    <OS>LINUX</OS>
    <COMPILERS>oneapi-ifx,oneapi-ifort,gnu</COMPILERS>
    <MPILIBS>mpich,impi,openmpi</MPILIBS>
    <CIME_OUTPUT_ROOT>/gpfs/jlse-fs0/projects/climate/$USER/scratch</CIME_OUTPUT_ROOT>
    <DIN_LOC_ROOT>/gpfs/jlse-fs0/projects/climate/inputdata</DIN_LOC_ROOT>
    <DIN_LOC_ROOT_CLMFORC>/gpfs/jlse-fs0/projects/climate/inputdata/atm/datm7</DIN_LOC_ROOT_CLMFORC>
    <DOUT_S_ROOT>$CIME_OUTPUT_ROOT/archive/$CASE</DOUT_S_ROOT>
    <BASELINE_ROOT>/gpfs/jlse-fs0/projects/climate/baselines/$COMPILER</BASELINE_ROOT>
    <CCSM_CPRNC>/gpfs/jlse-fs0/projects/climate/tools/cprnc/cprnc</CCSM_CPRNC>
    <GMAKE_J>16</GMAKE_J>
    <TESTS>e3sm_developer</TESTS>
    <NTEST_PARALLEL_JOBS>4</NTEST_PARALLEL_JOBS>
    <BATCH_SYSTEM>cobalt_theta</BATCH_SYSTEM>
    <SUPPORTED_BY>e3sm</SUPPORTED_BY>
    <MAX_TASKS_PER_NODE>112</MAX_TASKS_PER_NODE>
    <MAX_MPITASKS_PER_NODE>112</MAX_MPITASKS_PER_NODE>
    <PROJECT_REQUIRED>FALSE</PROJECT_REQUIRED>
    <mpirun mpilib="default">
      <executable>mpirun</executable>
      <arguments>
        <arg name="num_tasks">-l -n {{ total_tasks }}</arg>
      </arguments>
    </mpirun>
    <mpirun mpilib="openmpi">
      <executable>mpirun</executable>
      <arguments>
        <arg name="num_tasks">--tag-output -n {{ total_tasks }}</arg>
        <arg name="tasks_per_node"> --map-by ppr:{{ tasks_per_numa }}:socket:PE=$ENV{OMP_NUM_THREADS} --bind-to hwthread</arg>
      </arguments>
    </mpirun>
    <module_system type="module" allow_error="true">
      <init_path lang="sh">/usr/share/Modules/init/sh</init_path>
      <init_path lang="csh">/usr/share/Modules/init/csh</init_path>
      <init_path lang="python">/usr/share/Modules/init/python.py</init_path>
      <cmd_path lang="sh">module</cmd_path>
      <cmd_path lang="csh">module</cmd_path>
      <cmd_path lang="python">/usr/bin/modulecmd python</cmd_path>
      <modules>
	<command name="purge"/>
        <command name="use">/soft/modulefiles</command>
        <command name="use">/soft/packaging/spack-builds/modules/linux-rhel7-x86_64</command>
        <command name="use">/soft/restricted/CNDA/modulefiles</command>
        <command name="use">/home/azamat/soft/modulefiles</command>
        <command name="load">cmake/3.17.0-gcc-9.3.0-5dgh2gv</command>
      </modules>
      <modules compiler="!gnu">
	<command name="load">e3sm-env-vars/2021.06.10</command>
	<command name="load">oneapi/2021.04.30.003</command>
      </modules>
      <modules compiler="gnu">
        <command name="unload">cmake</command>
	<command name="load">gcc/8.2.0</command>
      </modules>
    </module_system>
    <RUNDIR>$CIME_OUTPUT_ROOT/$CASE/run</RUNDIR>
    <EXEROOT>$CIME_OUTPUT_ROOT/$CASE/bld</EXEROOT>
    <environment_variables>
      <env name="PATH">/home/azamat/soft/perl/5.32.0/bin:$ENV{PATH}</env>
      <env name="NETCDF_PATH">/home/azamat/soft/netcdf/4.4.1c-4.2cxx-4.4.4f/oneapi-2020.12.15.004-intel_mpi-2019.4.243</env>
      <env name="PNETCDF_PATH">/home/azamat/soft/pnetcdf/1.12.1/oneapi-2020.12.15.004-intel_mpi-2019.4.243</env>
    </environment_variables>
    <environment_variables mpilib="impi">
      <env name="I_MPI_DEBUG">10</env>
      <env name="I_MPI_PIN_DOMAIN">omp</env>
      <env name="I_MPI_PIN_ORDER">spread</env>
      <env name="I_MPI_PIN_CELL">unit</env>
    </environment_variables>
    <environment_variables compiler="intel" mpilib="openmpi">
      <env name="OMPI_CC">icc</env>
      <env name="OMPI_CXX">icpc</env>
      <env name="OMPI_FC">ifort</env>
      <env name="PATH">/home/azamat/soft/openmpi/2.1.6/intel19/bin:$ENV{PATH}</env>
      <env name="LD_LIBRARY_PATH">/home/azamat/soft/openmpi/2.1.6/intel19/lib:$ENV{LD_LIBRARY_PATH}</env>
      <env name="NETCDF_PATH">/home/azamat/soft/netcdf/4.4.1c-4.2cxx-4.4.4f/intel19-openmpi2.1.6</env>
      <env name="PNETCDF_PATH">/home/azamat/soft/pnetcdf/1.12.1/intel19-openmpi2.1.6</env>
    </environment_variables>
    <environment_variables compiler="gnu" mpilib="openmpi">
      <env name="OMPI_CC">gcc</env>
      <env name="OMPI_CXX">g++</env>
      <env name="OMPI_FC">gfortran</env>
      <env name="LD_LIBRARY_PATH">/home/azamat/soft/openmpi/2.1.6/gcc8.2.0/lib:/home/azamat/soft/libs:$ENV{LD_LIBRARY_PATH}</env>
      <env name="PATH">/home/azamat/soft/openmpi/2.1.6/gcc8.2.0/bin:/home/azamat/soft/cmake/3.18.5/bin:$ENV{PATH}</env>
      <env name="CMAKE_ROOT">/home/azamat/soft/cmake/3.18.5</env>
      <env name="ACLOCAL_PATH">/home/azamat/soft/cmake/3.18.5/share/aclocal</env>
      <env name="CMAKE_PREFIX_PATH">/home/azamat/soft/cmake/3.18.5</env>
      <env name="NETCDF_PATH">/home/azamat/soft/netcdf/4.4.1c-4.2cxx-4.4.4f/gcc8.2.0-openmpi2.1.6</env>
      <env name="PNETCDF_PATH">/home/azamat/soft/pnetcdf/1.12.1/gcc8.2.0-openmpi2.1.6</env>
    </environment_variables>
    <environment_variables compiler="oneapi-ifx">
      <env name="LIBOMPTARGET_DEBUG">0</env><!--default 0, max 5 -->
      <!--env name="OMP_TARGET_OFFLOAD">DISABLED</env--><!--set this for CPU-only runs-->
    </environment_variables>
    <environment_variables SMP_PRESENT="TRUE" compiler="intel">
      <env name="KMP_AFFINITY">verbose,granularity=thread,balanced</env>
      <env name="OMP_STACKSIZE">128M</env>
    </environment_variables>
    <environment_variables SMP_PRESENT="TRUE" compiler="!intel">
      <env name="OMP_PLACES">threads</env>
      <env name="OMP_STACKSIZE">128M</env>
    </environment_variables>
    <resource_limits>
      <resource name="RLIMIT_STACK">-1</resource>
    </resource_limits>
  </machine>

  <machine MACH="sooty">
    <DESC>PNL cluster, OS is Linux, batch system is SLURM</DESC>
    <NODENAME_REGEX>sooty</NODENAME_REGEX>
    <OS>LINUX</OS>
    <COMPILERS>intel,pgi</COMPILERS>
    <MPILIBS>mvapich2</MPILIBS>
    <CIME_OUTPUT_ROOT>/lustre/$USER/cime_output_root</CIME_OUTPUT_ROOT>
    <DIN_LOC_ROOT>/lustre/climate/csmdata/</DIN_LOC_ROOT>
    <DIN_LOC_ROOT_CLMFORC>/lustre/climate/csmdata/atm/datm7</DIN_LOC_ROOT_CLMFORC>
    <DOUT_S_ROOT>/lustre/$USER/archive/$CASE</DOUT_S_ROOT>
    <BASELINE_ROOT>/lustre/climate/acme_baselines/$COMPILER</BASELINE_ROOT>
    <CCSM_CPRNC>/lustre/climate/acme_baselines/cprnc/cprnc</CCSM_CPRNC>
    <GMAKE_J>8</GMAKE_J>
    <BATCH_SYSTEM>slurm</BATCH_SYSTEM>
    <SUPPORTED_BY>balwinder.singh -at- pnnl.gov</SUPPORTED_BY>
    <MAX_TASKS_PER_NODE>8</MAX_TASKS_PER_NODE>
    <MAX_MPITASKS_PER_NODE>8</MAX_MPITASKS_PER_NODE>
    <PROJECT_REQUIRED>FALSE</PROJECT_REQUIRED>
    <mpirun mpilib="mpi-serial">
      <executable/>
    </mpirun>
    <mpirun mpilib="mvapich2">
      <executable>srun</executable>
      <arguments>
        <arg name="mpi">--mpi=none</arg>
        <arg name="num_tasks">--ntasks={{ total_tasks }}</arg>
        <arg name="cpu_bind">--cpu_bind=sockets --cpu_bind=verbose</arg>
        <arg name="kill-on-bad-exit">--kill-on-bad-exit</arg>
      </arguments>
    </mpirun>
    <module_system type="module">
      <init_path lang="perl">/share/apps/modules/Modules/3.2.10/init/perl.pm</init_path>
      <init_path lang="python">/share/apps/modules/Modules/3.2.10/init/python.py</init_path>
      <init_path lang="csh">/etc/profile.d/modules.csh</init_path>
      <init_path lang="sh">/etc/profile.d/modules.sh</init_path>
      <cmd_path lang="perl">/share/apps/modules/Modules/3.2.10/bin/modulecmd perl</cmd_path>
      <cmd_path lang="python">/share/apps/modules/Modules/3.2.10/bin/modulecmd python</cmd_path>
      <cmd_path lang="sh">module</cmd_path>
      <cmd_path lang="csh">module</cmd_path>
      <modules>
        <command name="purge"/>
      </modules>
      <modules>
        <command name="load">perl/5.20.0</command>
        <command name="load">cmake/3.17.1</command>
        <command name="load">python/2.7.8</command>
        <command name="load">svn/1.8.13</command>
      </modules>
      <modules compiler="intel">
        <command name="load">intel/15.0.1</command>
        <command name="load">mkl/15.0.1</command>
      </modules>
      <modules compiler="pgi">
        <command name="load">pgi/14.10</command>
      </modules>
      <modules mpilib="mvapich2">
        <command name="load">mvapich2/2.1</command>
      </modules>
      <modules>
        <command name="load">netcdf/4.3.2</command>
      </modules>
    </module_system>
    <RUNDIR>/lustre/$USER/csmruns/$CASE/run</RUNDIR>
    <EXEROOT>/lustre/$USER/csmruns/$CASE/bld</EXEROOT>
    <environment_variables>
      <env name="MKL_PATH">$ENV{MKLROOT} </env>
      <env name="NETCDF_PATH">$ENV{NETCDF_LIB}/../</env>
      <env name="OMP_STACKSIZE">64M</env>
    </environment_variables>
  </machine>

  <machine MACH="cascade">
    <DESC>PNNL Intel KNC cluster, OS is Linux, batch system is SLURM</DESC>
    <NODENAME_REGEX>glogin</NODENAME_REGEX>
    <OS>LINUX</OS>
    <COMPILERS>intel</COMPILERS>
    <MPILIBS>impi,mvapich2</MPILIBS>
    <CIME_OUTPUT_ROOT>/dtemp/$PROJECT/$USER</CIME_OUTPUT_ROOT>
    <DIN_LOC_ROOT>/dtemp/st49401/sing201/acme/inputdata/</DIN_LOC_ROOT>
    <DIN_LOC_ROOT_CLMFORC>/dtemp/st49401/sing201/acme/inputdata/atm/datm7</DIN_LOC_ROOT_CLMFORC>
    <DOUT_S_ROOT>$CIME_OUTPUT_ROOT/archive/$CASE</DOUT_S_ROOT>
    <BASELINE_ROOT>$CIME_OUTPUT_ROOT/acme/acme_baselines</BASELINE_ROOT>
    <CCSM_CPRNC>$CIME_OUTPUT_ROOT/acme/acme_baselines/cprnc/cprnc</CCSM_CPRNC>
    <GMAKE_J>8</GMAKE_J>
    <BATCH_SYSTEM>slurm</BATCH_SYSTEM>
    <SUPPORTED_BY>balwinder.singh -at- pnnl.gov</SUPPORTED_BY>
    <MAX_TASKS_PER_NODE>16</MAX_TASKS_PER_NODE>
    <MAX_MPITASKS_PER_NODE>16</MAX_MPITASKS_PER_NODE>
    <PROJECT_REQUIRED>TRUE</PROJECT_REQUIRED>
    <mpirun mpilib="mpi-serial">
      <executable/>
    </mpirun>
    <mpirun mpilib="impi">
      <executable>mpirun</executable>
      <arguments>
        <arg name="num_tasks"> -np {{ total_tasks }}</arg>
      </arguments>
    </mpirun>
    <mpirun mpilib="mvapich2">
      <executable>srun</executable>
      <arguments>
        <arg name="mpi">--mpi=none</arg>
        <arg name="num_tasks">--ntasks={{ total_tasks }}</arg>
        <arg name="cpu_bind">--cpu_bind=sockets --cpu_bind=verbose</arg>
        <arg name="kill-on-bad-exit">--kill-on-bad-exit</arg>
      </arguments>
    </mpirun>
    <module_system type="module">
      <init_path lang="python">/opt/lmod/7.8.4/init/env_modules_python.py</init_path>
      <init_path lang="csh">/etc/profile.d/modules.csh</init_path>
      <init_path lang="sh">/etc/profile.d/modules.sh</init_path>
      <cmd_path lang="python">/opt/lmod/7.8.4/libexec/lmod python</cmd_path>
      <cmd_path lang="sh">module</cmd_path>
      <cmd_path lang="csh">module</cmd_path>
      <modules>
        <command name="purge"/>
      </modules>
      <modules>
        <command name="load">python/2.7.9</command>
      </modules>
      <modules compiler="intel">
        <command name="load">intel/ips_18</command>
        <command name="load">mkl/14.0</command>
      </modules>
      <modules mpilib="impi">
        <command name="load">impi/4.1.2.040</command>
      </modules>
      <modules mpilib="mvapich2">
        <command name="load">mvapich2/1.9</command>
      </modules>
      <modules>
        <command name="load">netcdf/4.3.0</command>
      </modules>
    </module_system>
    <RUNDIR>$CIME_OUTPUT_ROOT/csmruns/$CASE/run</RUNDIR>
    <EXEROOT>$CIME_OUTPUT_ROOT/csmruns/$CASE/bld</EXEROOT>
    <environment_variables>
      <env name="OMP_STACKSIZE">64M</env>
      <env name="NETCDF_HOME">$ENV{NETCDF_ROOT}</env>
    </environment_variables>
    <environment_variables compiler="intel">
      <env name="MKL_PATH">$ENV{MLIBHOME}</env>
      <env name="COMPILER">intel</env>
    </environment_variables>
  </machine>

  <machine MACH="constance">
    <DESC>PNL Haswell cluster, OS is Linux, batch system is SLURM</DESC>
    <NODENAME_REGEX>constance</NODENAME_REGEX>
    <OS>LINUX</OS>
    <COMPILERS>intel,pgi,nag</COMPILERS>
    <MPILIBS>mvapich2,openmpi,intelmpi,mvapich</MPILIBS>
    <CIME_OUTPUT_ROOT>/pic/scratch/$USER</CIME_OUTPUT_ROOT>
    <DIN_LOC_ROOT>/pic/projects/climate/csmdata/</DIN_LOC_ROOT>
    <DIN_LOC_ROOT_CLMFORC>/pic/projects/climate/csmdata/atm/datm7</DIN_LOC_ROOT_CLMFORC>
    <DOUT_S_ROOT>/pic/scratch/$USER/archive/$CASE</DOUT_S_ROOT>
    <BASELINE_ROOT>/pic/projects/climate/acme_baselines/$COMPILER</BASELINE_ROOT>
    <CCSM_CPRNC>/pic/projects/climate/acme_baselines/cprnc/cprnc</CCSM_CPRNC>
    <GMAKE_J>8</GMAKE_J>
    <BATCH_SYSTEM>slurm</BATCH_SYSTEM>
    <SUPPORTED_BY>balwinder.singh -at- pnnl.gov</SUPPORTED_BY>
    <MAX_TASKS_PER_NODE>24</MAX_TASKS_PER_NODE>
    <MAX_MPITASKS_PER_NODE>24</MAX_MPITASKS_PER_NODE>
    <PROJECT_REQUIRED>FALSE</PROJECT_REQUIRED>
    <mpirun mpilib="mpi-serial">
      <executable/>
    </mpirun>
    <mpirun mpilib="mvapich2">
      <executable>srun</executable>
      <arguments>
        <arg name="mpi">--mpi=none</arg>
        <arg name="num_tasks">--ntasks={{ total_tasks }}</arg>
        <arg name="cpu_bind">--cpu_bind=sockets --cpu_bind=verbose</arg>
        <arg name="kill-on-bad-exit">--kill-on-bad-exit</arg>
      </arguments>
    </mpirun>
    <mpirun mpilib="mvapich">
      <executable>srun</executable>
      <arguments>
        <arg name="num_tasks">--ntasks={{ total_tasks }}</arg>
        <arg name="cpu_bind">--cpu_bind=sockets --cpu_bind=verbose</arg>
        <arg name="kill-on-bad-exit">--kill-on-bad-exit</arg>
      </arguments>
    </mpirun>
    <mpirun mpilib="intelmpi">
      <executable>mpirun</executable>
      <arguments>
        <arg name="num_tasks">-n {{ total_tasks }}</arg>
      </arguments>
    </mpirun>
    <mpirun mpilib="openmpi">
      <executable>mpirun</executable>
      <arguments>
        <arg name="num_tasks">-n {{ total_tasks }}</arg>
      </arguments>
    </mpirun>
    <module_system type="module">
      <init_path lang="perl">/share/apps/modules/Modules/3.2.10/init/perl.pm</init_path>
      <init_path lang="python">/share/apps/modules/Modules/3.2.10/init/python.py</init_path>
      <init_path lang="csh">/etc/profile.d/modules.csh</init_path>
      <init_path lang="sh">/etc/profile.d/modules.sh</init_path>
      <cmd_path lang="perl">/share/apps/modules/Modules/3.2.10/bin/modulecmd perl</cmd_path>
      <cmd_path lang="python">/share/apps/modules/Modules/3.2.10/bin/modulecmd python</cmd_path>
      <cmd_path lang="sh">module</cmd_path>
      <cmd_path lang="csh">module</cmd_path>
      <modules>
        <command name="purge"/>
      </modules>
      <modules>
        <command name="load">perl/5.20.0</command>
        <!--command name="load">cmake/3.3.0</command-->
        <command name="load">cmake/3.12.3</command>
        <command name="load">python/2.7.8</command>
      </modules>
      <modules compiler="intel">
        <command name="load">intel/15.0.1</command>
        <command name="load">mkl/15.0.1</command>
      </modules>
      <modules compiler="pgi">
        <command name="load">pgi/14.10</command>
      </modules>
      <modules compiler="nag">
        <command name="load">nag/6.0</command>
        <command name="load">mkl/15.0.1</command>
      </modules>
      <modules mpilib="mvapich">
        <command name="load">mvapich2/2.1</command>
      </modules>
      <modules mpilib="mvapich2" compiler="intel">
        <command name="load">mvapich2/2.1</command>
      </modules>
      <modules mpilib="mvapich2" compiler="pgi">
        <command name="load">mvapich2/2.1</command>
      </modules>
      <modules mpilib="mvapich2" compiler="nag">
        <command name="load">mvapich2/2.3b</command>
      </modules>
      <modules mpilib="intelmpi">
        <command name="load">intelmpi/5.0.1.035</command>
      </modules>
      <modules mpilib="openmpi">
        <command name="load">openmpi/1.8.3</command>
      </modules>
      <modules compiler="intel">
        <command name="load">netcdf/4.3.2</command>
      </modules>
      <modules compiler="pgi">
        <command name="load">netcdf/4.3.2</command>
      </modules>
      <modules compiler="nag">
        <command name="load">netcdf/4.4.1.1</command>
      </modules>
    </module_system>
    <RUNDIR>/pic/scratch/$USER/csmruns/$CASE/run</RUNDIR>
    <EXEROOT>/pic/scratch/$USER/csmruns/$CASE/bld</EXEROOT>
    <environment_variables>
      <env name="OMP_STACKSIZE">64M</env>
      <env name="NETCDF_HOME">$ENV{NETCDF_LIB}/../</env>
    </environment_variables>
    <environment_variables compiler="intel">
      <env name="MKL_PATH">$ENV{MLIB_LIB}</env>
    </environment_variables>
    <environment_variables compiler="nag">
      <env name="MKL_PATH">$ENV{MLIB_LIB}</env>
    </environment_variables>
  </machine>

  <machine MACH="compy">
    <DESC>PNL E3SM Intel Xeon Gold 6148(Skylake) nodes, OS is Linux, SLURM</DESC>
    <NODENAME_REGEX>compy</NODENAME_REGEX>
    <OS>LINUX</OS>
    <COMPILERS>intel,pgi</COMPILERS>
    <MPILIBS>impi,mvapich2</MPILIBS>
    <SAVE_TIMING_DIR>/compyfs</SAVE_TIMING_DIR>
    <SAVE_TIMING_DIR_PROJECTS>.*</SAVE_TIMING_DIR_PROJECTS>
    <CIME_OUTPUT_ROOT>/compyfs/$USER/e3sm_scratch</CIME_OUTPUT_ROOT>
    <DIN_LOC_ROOT>/compyfs/inputdata</DIN_LOC_ROOT>
    <DIN_LOC_ROOT_CLMFORC>/compyfs/inputdata/atm/datm7</DIN_LOC_ROOT_CLMFORC>
    <DOUT_S_ROOT>/compyfs/$USER/e3sm_scratch/archive/$CASE</DOUT_S_ROOT>
    <BASELINE_ROOT>/compyfs/e3sm_baselines/$COMPILER</BASELINE_ROOT>
    <CCSM_CPRNC>/compyfs/e3sm_baselines/cprnc/cprnc</CCSM_CPRNC>
    <GMAKE_J>8</GMAKE_J>
    <TESTS>e3sm_integration</TESTS>	  
    <NTEST_PARALLEL_JOBS>4</NTEST_PARALLEL_JOBS>
    <BATCH_SYSTEM>slurm</BATCH_SYSTEM>
    <SUPPORTED_BY>bibi.mathew -at- pnnl.gov</SUPPORTED_BY>
    <MAX_TASKS_PER_NODE>40</MAX_TASKS_PER_NODE>
    <MAX_MPITASKS_PER_NODE>40</MAX_MPITASKS_PER_NODE>
    <PROJECT_REQUIRED>TRUE</PROJECT_REQUIRED>
    <mpirun mpilib="mpi-serial">
      <executable/>
    </mpirun>
    <mpirun mpilib="mvapich2">
      <executable>srun</executable>
      <arguments>
        <arg name="mpi">--mpi=none</arg>
        <arg name="num_tasks">--ntasks={{ total_tasks }} --nodes={{ num_nodes }}</arg>
        <arg name="kill-on-bad-exit">--kill-on-bad-exit</arg>
        <arg name="cpu_bind">-l --cpu_bind=cores -c $ENV{OMP_NUM_THREADS} -m plane=$SHELL{echo 40/$OMP_NUM_THREADS|bc}</arg>
      </arguments>
    </mpirun>
    <mpirun mpilib="impi">
      <executable>srun</executable>
      <arguments>
        <arg name="mpi">--mpi=pmi2</arg>
        <arg name="num_tasks">--ntasks={{ total_tasks }} --nodes={{ num_nodes }}</arg>
        <arg name="kill-on-bad-exit">--kill-on-bad-exit</arg>
        <arg name="cpu_bind">-l --cpu_bind=cores -c $ENV{OMP_NUM_THREADS} -m plane=$SHELL{echo 40/$OMP_NUM_THREADS|bc}</arg>
      </arguments>
    </mpirun>
    <module_system type="module">
      <init_path lang="perl">/share/apps/modules/init/perl.pm</init_path>
      <init_path lang="python">/share/apps/modules/init/python.py</init_path>
      <init_path lang="csh">/etc/profile.d/modules.csh</init_path>
      <init_path lang="sh">/etc/profile.d/modules.sh</init_path>
      <cmd_path lang="perl"> /share/apps/modules/bin/modulecmd  perl</cmd_path>
      <cmd_path lang="python">/share/apps/modules/bin/modulecmd python</cmd_path>
      <cmd_path lang="sh">module</cmd_path>
      <cmd_path lang="csh">module</cmd_path>
      <modules>
        <command name="purge"/>
      </modules>
      <modules>
        <command name="load">cmake/3.19.6</command>
      </modules>
      <modules compiler="intel">
        <command name="load">gcc/8.1.0</command>
        <command name="load">intel/19.0.5</command>
      </modules>
      <modules compiler="pgi">
        <command name="load">pgi/19.10</command>
      </modules>
      <modules mpilib="mvapich2">
        <command name="load">mvapich2/2.3.1</command>
      </modules>
      <modules mpilib="impi" compiler="intel">
	<command name="load">intelmpi/2019u4</command>
      </modules>
      <modules mpilib="impi" compiler="pgi">
	<command name="load">intelmpi/2019u3</command>
      </modules>      
      <modules>
        <command name="load">netcdf/4.6.3</command>
        <command name="load">pnetcdf/1.9.0</command>
        <command name="load">mkl/2019u5</command>
      </modules>
    </module_system>
    <RUNDIR>$CIME_OUTPUT_ROOT/$CASE/run</RUNDIR>
    <EXEROOT>$CIME_OUTPUT_ROOT/$CASE/bld</EXEROOT>
    <TEST_TPUT_TOLERANCE>0.05</TEST_TPUT_TOLERANCE>
    <MAX_GB_OLD_TEST_DATA>0</MAX_GB_OLD_TEST_DATA>
    <environment_variables>
      <env name="NETCDF_HOME">$ENV{NETCDF_ROOT}/</env>
      <env name="MKL_PATH">$ENV{MKLROOT}</env>
    </environment_variables>
    <environment_variables compiler="intel">
      <env name="LD_LIBRARY_PATH">/share/apps/gcc/8.1.0/lib:/share/apps/gcc/8.1.0/lib64:$ENV{LD_LIBRARY_PATH}</env>
    </environment_variables>
    <environment_variables mpilib="mvapich2">
      <env name="MV2_ENABLE_AFFINITY">0</env>
      <env name="MV2_SHOW_CPU_BINDING">1</env>
    </environment_variables>
    <environment_variables mpilib="impi">
      <env name="I_MPI_ADJUST_ALLREDUCE">1</env>
    </environment_variables>
    <environment_variables mpilib="impi" DEBUG="TRUE">
      <env name="I_MPI_DEBUG">10</env>
    </environment_variables>
    <environment_variables SMP_PRESENT="TRUE">
      <env name="OMP_STACKSIZE">64M</env>
      <env name="OMP_PLACES">cores</env>
    </environment_variables>
  </machine>

  <machine MACH="oic5">
    <DESC>ORNL XK6, os is Linux, 32 pes/node, batch system is PBS</DESC>
    <NODENAME_REGEX>oic5</NODENAME_REGEX>
    <OS>LINUX</OS>
    <COMPILERS>gnu</COMPILERS>
    <MPILIBS>mpich,openmpi</MPILIBS>
    <CIME_OUTPUT_ROOT>/home/$USER/models/ACME</CIME_OUTPUT_ROOT>
    <DIN_LOC_ROOT>/home/zdr/models/ccsm_inputdata</DIN_LOC_ROOT>
    <DIN_LOC_ROOT_CLMFORC>/home/zdr/models/ccsm_inputdata/atm/datm7</DIN_LOC_ROOT_CLMFORC>
    <DOUT_S_ROOT>/home/$USER/models/ACME/run/archive/$CASE</DOUT_S_ROOT>
    <GMAKE_J>32</GMAKE_J>
    <TESTS>e3sm_developer</TESTS>
    <BATCH_SYSTEM>pbs</BATCH_SYSTEM>
    <SUPPORTED_BY>dmricciuto</SUPPORTED_BY>
    <MAX_TASKS_PER_NODE>32</MAX_TASKS_PER_NODE>
    <MAX_MPITASKS_PER_NODE>32</MAX_MPITASKS_PER_NODE>
    <mpirun mpilib="mpich">
      <executable>/projects/cesm/devtools/mpich-3.0.4-gcc4.8.1/bin/mpirun</executable>
      <arguments>
        <arg name="num_tasks"> -np {{ total_tasks }}</arg>
        <arg name="machine_file">--hostfile $ENV{PBS_NODEFILE}</arg>
      </arguments>
    </mpirun>
    <mpirun mpilib="mpi-serial">
      <executable> </executable>
    </mpirun>
    <module_system type="none" />
    <RUNDIR>/home/$USER/models/ACME/run/$CASE/run</RUNDIR>
    <EXEROOT>/home/$USER/models/ACME/run/$CASE/bld</EXEROOT>
  </machine>

  <machine MACH="cades">
    <DESC>OR-CONDO, CADES-CCSI, os is Linux, 16 pes/nodes, batch system is PBS</DESC>
    <NODENAME_REGEX>or-condo</NODENAME_REGEX>
    <OS>LINUX</OS>
    <COMPILERS>gnu,intel</COMPILERS>
    <MPILIBS>openmpi</MPILIBS>
    <CIME_OUTPUT_ROOT>/lustre/or-hydra/cades-ccsi/scratch/$USER</CIME_OUTPUT_ROOT>
    <DIN_LOC_ROOT>/lustre/or-hydra/cades-ccsi/proj-shared/project_acme/ACME_inputdata</DIN_LOC_ROOT>
    <DIN_LOC_ROOT_CLMFORC>/lustre/or-hydra/cades-ccsi/proj-shared/project_acme/ACME_inputdata/atm/datm7</DIN_LOC_ROOT_CLMFORC>
    <DOUT_S_ROOT>$CIME_OUTPUT_ROOT/archive/$CASE</DOUT_S_ROOT>
    <BASELINE_ROOT>/lustre/or-hydra/cades-ccsi/proj-shared/project_acme/baselines/$COMPILER</BASELINE_ROOT>
    <CCSM_CPRNC>/lustre/or-hydra/cades-ccsi/proj-shared/tools/cprnc.orcondo</CCSM_CPRNC>
    <GMAKE_J>4</GMAKE_J>
    <TESTS>e3sm_developer</TESTS>
    <BATCH_SYSTEM>slurm</BATCH_SYSTEM>
    <SUPPORTED_BY>yinj -at- ornl.gov</SUPPORTED_BY>
    <MAX_TASKS_PER_NODE>32</MAX_TASKS_PER_NODE>
    <MAX_MPITASKS_PER_NODE>32</MAX_MPITASKS_PER_NODE>
    <PROJECT_REQUIRED>FALSE</PROJECT_REQUIRED>
    <mpirun mpilib="openmpi" compiler="gnu">
      <executable>mpirun</executable>
      <arguments>
        <arg name="num_tasks"> -np {{ total_tasks }}</arg>
      </arguments>
    </mpirun>
    <mpirun mpilib="mpi-serial">
      <executable> </executable>
    </mpirun>
    <module_system type="module">
      <init_path lang="sh">/usr/share/Modules/init/sh</init_path>
      <init_path lang="csh">/usr/share/Modules/init/csh</init_path>
      <init_path lang="perl">/usr/share/Modules/init/perl.pm</init_path>
      <init_path lang="python">/usr/share/Modules/init/python.py</init_path>
      <cmd_path lang="sh">module</cmd_path>
      <cmd_path lang="csh">module</cmd_path>
      <cmd_path lang="perl">/usr/bin/modulecmd perl</cmd_path>
      <cmd_path lang="python">/usr/bin/modulecmd python</cmd_path>
      <modules>
        <command name="purge"/>
      </modules>
      <modules compiler="gnu">
        <command name="load">PE-gnu</command>
      </modules>
      <modules>
        <command name="load">mkl/2017</command>
        <command name="load">cmake/3.12.0</command>
        <command name="load">python/2.7.12</command>
        <command name="load">nco/4.6.9</command>
        <command name="load">hdf5-parallel/1.8.17</command>
        <command name="load">netcdf-hdf5parallel/4.3.3.1</command>
        <command name="load">pnetcdf/1.9.0</command>
      </modules>
    </module_system>

    <!-- customize these fields as appropriate for your system (max tasks) and
                            desired layout (change '${group}/${USER}' to your
      prefered location). -->
    <RUNDIR>$CIME_OUTPUT_ROOT/$CASE/run</RUNDIR>
    <EXEROOT>$CIME_OUTPUT_ROOT/$CASE/bld</EXEROOT>
    <!-- for CLM-PFLOTRAN coupling, the PETSC_PATH must be defined specifically upon machines -->
    <environment_variables compiler="gnu" mpilib="openmpi">
      <env name="PETSC_PATH">/software/user_tools/current/cades-ccsi/petsc4pf/openmpi-1.10-gcc-5.3</env>
    </environment_variables>
    <environment_variables>
      <env name="PERL5LIB">/software/user_tools/current/cades-ccsi/perl5/lib/perl5/</env>
    </environment_variables>

  </machine>

  <machine MACH="eos">
    <DESC>ORNL XC30, os is CNL, 16 pes/node, batch system is PBS</DESC>
    <NODENAME_REGEX>eos</NODENAME_REGEX>
    <OS>CNL</OS>
    <COMPILERS>intel</COMPILERS>
    <MPILIBS>mpich</MPILIBS>
    <SAVE_TIMING_DIR>$ENV{PROJWORK}/$PROJECT</SAVE_TIMING_DIR>
    <SAVE_TIMING_DIR_PROJECTS>cli115,cli127,cli106,csc190</SAVE_TIMING_DIR_PROJECTS>
    <CIME_OUTPUT_ROOT>$ENV{HOME}/acme_scratch/$PROJECT</CIME_OUTPUT_ROOT>
    <DIN_LOC_ROOT>/lustre/atlas1/cli900/world-shared/cesm/inputdata</DIN_LOC_ROOT>
    <DIN_LOC_ROOT_CLMFORC>/lustre/atlas1/cli900/world-shared/cesm/inputdata/atm/datm7</DIN_LOC_ROOT_CLMFORC>
    <DOUT_S_ROOT>$ENV{MEMBERWORK}/$PROJECT/archive/$CASE</DOUT_S_ROOT>
    <BASELINE_ROOT>/lustre/atlas1/cli900/world-shared/cesm/baselines/$COMPILER</BASELINE_ROOT>
    <CCSM_CPRNC>/lustre/atlas1/cli900/world-shared/cesm/tools/cprnc/cprnc.eos</CCSM_CPRNC>
    <GMAKE_J>8</GMAKE_J>
    <TESTS>e3sm_developer</TESTS>
    <BATCH_SYSTEM>pbs</BATCH_SYSTEM>
    <SUPPORTED_BY>E3SM</SUPPORTED_BY>
    <MAX_TASKS_PER_NODE>32</MAX_TASKS_PER_NODE>
    <MAX_MPITASKS_PER_NODE>16</MAX_MPITASKS_PER_NODE>
    <PROJECT_REQUIRED>TRUE</PROJECT_REQUIRED>
    <mpirun mpilib="mpich">
      <executable>aprun</executable>
      <arguments>
        <arg name="hyperthreading" default="2"> -j {{ hyperthreading }}</arg>
        <arg name="tasks_per_numa"> -S {{ tasks_per_numa }}</arg>
        <arg name="num_tasks"> -n {{ total_tasks }}</arg>
        <arg name="tasks_per_node"> -N $MAX_MPITASKS_PER_NODE</arg>
        <arg name="thread_count"> -d $ENV{OMP_NUM_THREADS}</arg>
        <arg name="numa_node"> -cc numa_node</arg>
      </arguments>
    </mpirun>
    <mpirun mpilib="mpi-serial">
      <executable/>
    </mpirun>
    <module_system type="module">
      <init_path lang="sh">$MODULESHOME/init/sh</init_path>
      <init_path lang="csh">$MODULESHOME/init/csh</init_path>
      <init_path lang="perl">$MODULESHOME/init/perl.pm</init_path>
      <init_path lang="python">$MODULESHOME/init/python.py</init_path>
      <cmd_path lang="sh">module</cmd_path>
      <cmd_path lang="csh">module</cmd_path>
      <cmd_path lang="perl">$MODULESHOME/bin/modulecmd perl</cmd_path>
      <cmd_path lang="python">$MODULESHOME/bin/modulecmd python</cmd_path>
      <modules>
        <command name="rm">intel</command>
        <command name="rm">cray</command>
        <command name="rm">cray-parallel-netcdf</command>
        <command name="rm">cray-libsci</command>
        <command name="rm">cray-netcdf</command>
        <command name="rm">cray-netcdf-hdf5parallel</command>
        <command name="rm">netcdf</command>
      </modules>
      <modules compiler="intel">
        <command name="load">intel/18.0.1.163</command>
        <command name="load">papi</command>
      </modules>
      <modules compiler="cray">
        <command name="load">PrgEnv-cray</command>
        <command name="switch">cce cce/8.1.9</command>
        <command name="load">cray-libsci/12.1.00</command>
      </modules>
      <modules compiler="gnu">
        <command name="load">PrgEnv-gnu</command>
        <command name="switch">gcc gcc/4.8.0</command>
        <command name="load">cray-libsci/12.1.00</command>
      </modules>
      <modules mpilib="mpi-serial">
        <command name="load">cray-netcdf/4.3.2</command>
      </modules>
      <modules mpilib="!mpi-serial">
        <command name="load">cray-netcdf-hdf5parallel/4.3.3.1</command>
        <command name="load">cray-parallel-netcdf/1.6.1</command>
      </modules>
      <modules>
        <command name="load">cmake3/3.2.3</command>
        <command name="load">python/2.7.9</command>
      </modules>
    </module_system>
    <RUNDIR>$ENV{MEMBERWORK}/$PROJECT/$CASE/run</RUNDIR>
    <EXEROOT>$CIME_OUTPUT_ROOT/$CASE/bld</EXEROOT>
    <environment_variables>
      <env name="MPICH_ENV_DISPLAY">1</env>
      <env name="MPICH_VERSION_DISPLAY">1</env>
      <!-- This increases the stack size, which is necessary
     for CICE to run threaded on this machine -->
      <env name="OMP_STACKSIZE">64M</env>

    </environment_variables>
  </machine>

  <machine MACH="grizzly">
    <DESC>LANL Linux Cluster, 36 pes/node, batch system slurm</DESC>
    <NODENAME_REGEX>gr-fe.*.lanl.gov</NODENAME_REGEX>
    <OS>LINUX</OS>
    <COMPILERS>intel,gnu</COMPILERS>
    <MPILIBS>openmpi,impi,mvapich</MPILIBS>
    <PROJECT>climateacme</PROJECT>
    <CIME_OUTPUT_ROOT>/lustre/scratch4/turquoise/$ENV{USER}/E3SM/scratch</CIME_OUTPUT_ROOT>
    <DIN_LOC_ROOT>/lustre/scratch3/turquoise/$ENV{USER}/E3SM/input_data</DIN_LOC_ROOT>
    <DIN_LOC_ROOT_CLMFORC>/lustre/scratch3/turquoise/$ENV{USER}/E3SM/input_data/atm/datm7</DIN_LOC_ROOT_CLMFORC>
    <DOUT_S_ROOT>/lustre/scratch3/turquoise/$ENV{USER}/E3SM/archive/$CASE</DOUT_S_ROOT>
    <BASELINE_ROOT>/lustre/scratch3/turquoise/$ENV{USER}/E3SM/input_data/ccsm_baselines/$COMPILER</BASELINE_ROOT>
    <CCSM_CPRNC>/turquoise/usr/projects/climate/SHARED_CLIMATE/software/wolf/cprnc/v0.40/cprnc</CCSM_CPRNC>
    <GMAKE_J>4</GMAKE_J>
    <TESTS>e3sm_developer</TESTS>
    <BATCH_SYSTEM>slurm</BATCH_SYSTEM>
    <SUPPORTED_BY>luke.vanroekel @ gmail.com</SUPPORTED_BY>
    <MAX_TASKS_PER_NODE>36</MAX_TASKS_PER_NODE>
    <MAX_MPITASKS_PER_NODE>32</MAX_MPITASKS_PER_NODE>
    <PROJECT_REQUIRED>TRUE</PROJECT_REQUIRED>
    <mpirun mpilib="default">
      <executable>srun</executable>
      <arguments>
        <arg name="num_tasks"> -n {{ total_tasks }}</arg>
      </arguments>
    </mpirun>
    <mpirun mpilib="mpi-serial">
      <executable/>
    </mpirun>
    <module_system type="module">
      <init_path lang="perl">/usr/share/Modules/init/perl.pm</init_path>
      <init_path lang="python">/usr/share/Modules/init/python.py</init_path>
      <init_path lang="sh">/etc/profile.d/z00_lmod.sh</init_path>
      <init_path lang="csh">/etc/profile.d/z00_lmod.csh</init_path>
      <cmd_path lang="perl">/usr/share/lmod/lmod/libexec/lmod perl</cmd_path>
      <cmd_path lang="python">/usr/share/lmod/lmod/libexec/lmod python</cmd_path>
      <cmd_path lang="sh">module</cmd_path>
      <cmd_path lang="csh">module</cmd_path>
      <modules>
        <command name="purge"/>
        <command name="load">cmake/3.16.2</command>
      </modules>
      <modules compiler="gnu" mpilib="openmpi">
        <command name="load">gcc/6.4.0</command>
        <command name="load">openmpi/2.1.2</command>
      </modules>
      <modules compiler="gnu" mpilib="mvapich">
        <command name="load">gcc/6.4.0</command>
        <command name="load">mvapich2/2.3</command>
      </modules>
      <modules compiler="intel" mpilib="impi">
        <command name="load">intel/19.0.4</command>
        <command name="load">intel-mpi/2019.4</command>
      </modules>
      <modules compiler="intel" mpilib="mvapich">
        <command name="load">intel/18.0.2</command>
        <command name="load">mvapich2/2.2</command>
      </modules>
      <modules compiler="intel" mpilib="openmpi">
        <command name="load">intel/19.0.4</command>
        <command name="load">openmpi/2.1.2</command>
      </modules>
      <modules>
        <command name="load">friendly-testing</command>
        <command name="load">hdf5-parallel/1.8.16</command>
        <command name="load">pnetcdf/1.11.2</command>
        <command name="load">netcdf-h5parallel/4.7.3</command>
        <command name="load">mkl/2019.0.4</command>
      </modules>
    </module_system>
    <RUNDIR>$CIME_OUTPUT_ROOT/$CASE/run</RUNDIR>
    <EXEROOT>$CIME_OUTPUT_ROOT/$CASE/bld</EXEROOT>
    <environment_variables>
      <env name="PNETCDF_PATH">$ENV{PNETCDF_PATH}</env>
      <env name="NETCDF_PATH">$ENV{NETCDF_PATH}</env>
      <env name="MKLROOT">$ENV{MKLROOT}</env>
      <env name="PNETCDF_HINTS">romio_ds_write=disable;romio_ds_read=disable;romio_cb_write=enable;romio_cb_read=enable</env>
    </environment_variables>
  </machine>

  <machine MACH="badger">
    <DESC>LANL Linux Cluster, 36 pes/node, batch system slurm</DESC>
    <NODENAME_REGEX>ba-fe.*.lanl.gov</NODENAME_REGEX>
    <OS>LINUX</OS>
    <COMPILERS>intel,gnu</COMPILERS>
    <MPILIBS>openmpi,impi,mvapich</MPILIBS>
    <PROJECT>climateacme</PROJECT>
    <CIME_OUTPUT_ROOT>/lustre/scratch4/turquoise/$ENV{USER}/E3SM/scratch</CIME_OUTPUT_ROOT>
    <DIN_LOC_ROOT>/lustre/scratch3/turquoise/$ENV{USER}/E3SM/input_data</DIN_LOC_ROOT>
    <DIN_LOC_ROOT_CLMFORC>/lustre/scratch3/turquoise/$ENV{USER}/E3SM/input_data/atm/datm7</DIN_LOC_ROOT_CLMFORC>
    <DOUT_S_ROOT>/lustre/scratch3/turquoise/$ENV{USER}/E3SM/archive/$CASE</DOUT_S_ROOT>
    <BASELINE_ROOT>/lustre/scratch3/turquoise/$ENV{USER}/E3SM/input_data/ccsm_baselines/$COMPILER</BASELINE_ROOT>
    <CCSM_CPRNC>/turquoise/usr/projects/climate/SHARED_CLIMATE/software/wolf/cprnc/v0.40/cprnc</CCSM_CPRNC>
    <GMAKE_J>4</GMAKE_J>
    <TESTS>e3sm_developer</TESTS>
    <BATCH_SYSTEM>slurm</BATCH_SYSTEM>
    <SUPPORTED_BY>e3sm</SUPPORTED_BY>
    <MAX_TASKS_PER_NODE>36</MAX_TASKS_PER_NODE>
    <MAX_MPITASKS_PER_NODE>32</MAX_MPITASKS_PER_NODE>
    <PROJECT_REQUIRED>TRUE</PROJECT_REQUIRED>
    <mpirun mpilib="default">
      <executable>srun</executable>
      <arguments>
        <arg name="num_tasks"> -n {{ total_tasks }}</arg>
      </arguments>
    </mpirun>
    <mpirun mpilib="mpi-serial">
      <executable/>
    </mpirun>
    <module_system type="module">
      <init_path lang="perl">/usr/share/Modules/init/perl.pm</init_path>
      <init_path lang="python">/usr/share/Modules/init/python.py</init_path>
      <init_path lang="sh">/etc/profile.d/z00_lmod.sh</init_path>
      <init_path lang="csh">/etc/profile.d/z00_lmod.csh</init_path>
      <cmd_path lang="perl">/usr/share/lmod/lmod/libexec/lmod perl</cmd_path>
      <cmd_path lang="python">/usr/share/lmod/lmod/libexec/lmod python</cmd_path>
      <cmd_path lang="sh">module</cmd_path>
      <cmd_path lang="csh">module</cmd_path>
      <modules>
        <command name="purge"/>
        <command name="load">cmake/3.16.2</command>
      </modules>
      <modules compiler="gnu" mpilib="openmpi">
        <command name="load">gcc/6.4.0</command>
        <command name="load">openmpi/2.1.2</command>
      </modules>
      <modules compiler="gnu" mpilib="mvapich">
        <command name="load">gcc/6.4.0</command>
        <command name="load">mvapich2/2.3</command>
      </modules>
      <modules compiler="intel" mpilib="impi">
        <command name="load">intel/19.0.4</command>
        <command name="load">intel-mpi/2019.4</command>
      </modules>
      <modules compiler="intel" mpilib="mvapich">
        <command name="load">intel/18.0.2</command>
        <command name="load">mvapich2/2.2</command>
      </modules>
      <modules compiler="intel" mpilib="openmpi">
        <command name="load">intel/19.0.4</command>
        <command name="load">openmpi/2.1.2</command>
      </modules>
      <modules>
        <command name="load">friendly-testing</command>
        <command name="load">hdf5-parallel/1.8.16</command>
        <command name="load">pnetcdf/1.11.2</command>
        <command name="load">netcdf-h5parallel/4.7.3</command>
        <command name="load">mkl/2019.0.4</command>
      </modules>
    </module_system>
    <RUNDIR>$CIME_OUTPUT_ROOT/$CASE/run</RUNDIR>
    <EXEROOT>$CIME_OUTPUT_ROOT/$CASE/bld</EXEROOT>
    <environment_variables>
      <env name="PNETCDF_PATH">$ENV{PNETCDF_PATH}</env>
      <env name="NETCDF_PATH">$ENV{NETCDF_PATH}</env>
      <env name="MKLROOT">$ENV{MKLROOT}</env>
      <env name="PNETCDF_HINTS">romio_ds_write=disable;romio_ds_read=disable;romio_cb_write=enable;romio_cb_read=enable</env>
    </environment_variables>
  </machine>

  <machine MACH="mesabi">
    <DESC>Mesabi batch queue</DESC>
    <OS>LINUX</OS>
    <COMPILERS>intel</COMPILERS>
    <MPILIBS>openmpi</MPILIBS>
    <CIME_OUTPUT_ROOT>/home/reichpb/scratch</CIME_OUTPUT_ROOT>
    <DIN_LOC_ROOT>/home/reichpb/shared/cesm_inputdata</DIN_LOC_ROOT>
    <DIN_LOC_ROOT_CLMFORC>/home/reichpb/shared/cesm_inputdata/atm/datm7</DIN_LOC_ROOT_CLMFORC>
    <DOUT_S_ROOT>USERDEFINED_optional_run</DOUT_S_ROOT>
    <BASELINE_ROOT>USERDEFINED_optional_run/$COMPILER</BASELINE_ROOT>
    <CCSM_CPRNC>USERDEFINED_optional_test</CCSM_CPRNC>
    <GMAKE_J>2</GMAKE_J>
    <BATCH_SYSTEM>pbs</BATCH_SYSTEM>
    <SUPPORTED_BY>chen1718 at umn dot edu</SUPPORTED_BY>
    <MAX_TASKS_PER_NODE>24</MAX_TASKS_PER_NODE>
    <MAX_MPITASKS_PER_NODE>24</MAX_MPITASKS_PER_NODE>
    <PROJECT_REQUIRED>TRUE</PROJECT_REQUIRED>
    <mpirun mpilib="default">
      <executable>aprun</executable>
      <arguments>
        <arg name="num_tasks"> -n {{ total_tasks }}</arg>
        <arg name="tasks_per_numa"> -S {{ tasks_per_numa }}</arg>
        <arg name="tasks_per_node"> -N $MAX_MPITASKS_PER_NODE</arg>
        <arg name="thread_count"> -d $ENV{OMP_NUM_THREADS}</arg>
      </arguments>
    </mpirun>
    <module_system type="none"/>
    <RUNDIR>$CASEROOT/run</RUNDIR>
    <!-- complete path to the run directory -->
    <EXEROOT>$CASEROOT/exedir</EXEROOT>
    <!-- complete path to the build directory -->
    <!-- complete path to the inputdata directory -->

    <!-- path to the optional forcing data for CLM (for CRUNCEP forcing) -->
    <!--<DOUT_S>FALSE</DOUT_S>-->
    <!-- logical for short term archiving -->
    <!-- complete path to a short term archiving directory -->
    <!-- complete path to a long term archiving directory -->
    <!-- where the cesm testing scripts write and read baseline results -->
    <!-- path to the cprnc tool used to compare netcdf history files in testing -->
  </machine>

  <machine MACH="itasca">
    <DESC>Itasca batch queue</DESC>
    <OS>LINUX</OS>
    <COMPILERS>intel</COMPILERS>
    <MPILIBS>openmpi</MPILIBS>
    <CIME_OUTPUT_ROOT>/home/reichpb/scratch</CIME_OUTPUT_ROOT>
    <DIN_LOC_ROOT>/home/reichpb/shared/cesm_inputdata</DIN_LOC_ROOT>
    <DIN_LOC_ROOT_CLMFORC>/home/reichpb/shared/cesm_inputdata/atm/datm7</DIN_LOC_ROOT_CLMFORC>
    <DOUT_S_ROOT>USERDEFINED_optional_run</DOUT_S_ROOT>
    <BASELINE_ROOT>USERDEFINED_optional_run/$COMPILER</BASELINE_ROOT>
    <CCSM_CPRNC>USERDEFINED_optional_test</CCSM_CPRNC>
    <GMAKE_J>2</GMAKE_J>
    <BATCH_SYSTEM>pbs</BATCH_SYSTEM>
    <SUPPORTED_BY>chen1718 at umn dot edu</SUPPORTED_BY>
    <MAX_TASKS_PER_NODE>8</MAX_TASKS_PER_NODE>
    <MAX_MPITASKS_PER_NODE>8</MAX_MPITASKS_PER_NODE>
    <mpirun mpilib="default">
      <executable>aprun</executable>
      <arguments>
        <arg name="num_tasks"> -n {{ total_tasks }}</arg>
        <arg name="tasks_per_numa"> -S {{ tasks_per_numa }}</arg>
        <arg name="tasks_per_node"> -N $MAX_MPITASKS_PER_NODE</arg>
        <arg name="thread_count"> -d $ENV{OMP_NUM_THREADS}</arg>
      </arguments>
    </mpirun>
    <module_system type="none"/>
    <RUNDIR>$CASEROOT/run</RUNDIR>
    <!-- complete path to the run directory -->
    <EXEROOT>$CASEROOT/exedir</EXEROOT>
    <!-- complete path to the build directory -->
    <!-- complete path to the inputdata directory -->

    <!-- path to the optional forcing data for CLM (for CRUNCEP forcing) -->
    <!--<DOUT_S>FALSE</DOUT_S>-->
    <!-- logical for short term archiving -->
    <!-- complete path to a short term archiving directory -->
    <!-- complete path to a long term archiving directory -->
    <!-- where the cesm testing scripts write and read baseline results -->
    <!-- path to the cprnc tool used to compare netcdf history files in testing -->
  </machine>

  <machine MACH="lawrencium-lr3">
    <DESC>Lawrencium LR3 cluster at LBL, OS is Linux (intel), batch system is SLURM</DESC>
    <NODENAME_REGEX>n000*</NODENAME_REGEX>
    <OS>LINUX</OS>
    <COMPILERS>intel,gnu</COMPILERS>
    <MPILIBS>openmpi</MPILIBS>
    <CHARGE_ACCOUNT>ac_acme</CHARGE_ACCOUNT>
    <CIME_OUTPUT_ROOT>/global/scratch/$ENV{USER}</CIME_OUTPUT_ROOT>
    <DIN_LOC_ROOT>/global/scratch/$ENV{USER}/cesm_input_datasets/</DIN_LOC_ROOT>
    <DIN_LOC_ROOT_CLMFORC>/global/scratch/$ENV{USER}/cesm_input_datasets/atm/datm7</DIN_LOC_ROOT_CLMFORC>
    <DOUT_S_ROOT>$CIME_OUTPUT_ROOT/cesm_archive/$CASE</DOUT_S_ROOT>
    <BASELINE_ROOT>$CIME_OUTPUT_ROOT/cesm_baselines/$COMPILER</BASELINE_ROOT>
    <CCSM_CPRNC>/$CIME_OUTPUT_ROOT/cesm_tools/cprnc/cprnc</CCSM_CPRNC>
    <GMAKE_J>4</GMAKE_J>
    <BATCH_SYSTEM>slurm</BATCH_SYSTEM>
    <SUPPORTED_BY>rgknox and glemieux at lbl dot gov</SUPPORTED_BY>
    <MAX_TASKS_PER_NODE>8</MAX_TASKS_PER_NODE>
    <MAX_MPITASKS_PER_NODE>8</MAX_MPITASKS_PER_NODE>
    <PROJECT_REQUIRED>TRUE</PROJECT_REQUIRED>
    <mpirun mpilib="mpi-serial">
      <executable>mpirun</executable>
      <arguments>
        <arg name="num_tasks">-np {{ total_tasks }}</arg>
        <arg name="tasks_per_node"> -npernode $MAX_MPITASKS_PER_NODE</arg>
      </arguments>
    </mpirun>
    <mpirun mpilib="default">
      <executable>mpirun</executable>
      <arguments>
        <arg name="num_tasks">-np {{ total_tasks }}</arg>
        <arg name="tasks_per_node"> -npernode $MAX_MPITASKS_PER_NODE</arg>
      </arguments>
    </mpirun>
    <module_system type="module">
      <init_path lang="sh">/etc/profile.d/modules.sh</init_path>
      <init_path lang="csh">/etc/profile.d/modules.csh</init_path>
      <init_path lang="perl">/usr/Modules/init/perl.pm</init_path>
      <init_path lang="python">/usr/Modules/python.py</init_path>
      <cmd_path lang="sh">module</cmd_path>
      <cmd_path lang="csh">module</cmd_path>
      <cmd_path lang="perl">/usr/Modules/bin/modulecmd perl</cmd_path>
      <cmd_path lang="python">/usr/Modules/bin/modulecmd python</cmd_path>
      <modules>
        <command name="purge"/>
	<command name="load">cmake/3.15.0</command>
        <command name="load">perl</command>
	<command name="load">xml-libxml</command>
	<command name="load">python/2.7</command>
      </modules>
      <modules compiler="intel">
        <command name="load">intel/2016.4.072</command>
        <command name="load">mkl</command>
      </modules>
      <modules compiler="intel" mpilib="mpi-serial">
        <command name="load">netcdf/4.4.1.1-intel-s</command>
      </modules>
      <modules compiler="intel" mpilib="!mpi-serial">
        <command name="load">openmpi</command>
        <command name="load">netcdf/4.4.1.1-intel-p</command>
      </modules>
      <modules compiler="gnu">
        <command name="load">gcc/6.3.0</command>
        <command name="load">lapack/3.8.0-gcc</command>
      </modules>
      <modules compiler="gnu" mpilib="mpi-serial">
        <command name="load">netcdf/5.4.1.1-gcc-s</command>
        <command name="unload">openmpi/2.0.2-gcc</command>
      </modules>
      <modules compiler="gnu" mpilib="!mpi-serial">
        <command name="load">openmpi/3.0.1-gcc</command>
        <command name="load">netcdf/4.4.1.1-gcc-p</command>
        <command name="unload">openmpi/2.0.2-gcc</command>
      </modules>

    </module_system>
    <RUNDIR>$CIME_OUTPUT_ROOT/$CASE/run</RUNDIR>
    <EXEROOT>$CIME_OUTPUT_ROOT/$CASE/bld</EXEROOT>
  </machine>

  <machine MACH="lawrencium-lr6">
    <DESC>Lawrencium LR6 cluster at LBL, OS is Linux (intel), batch system is SLURM</DESC>
    <NODENAME_REGEX>n000*</NODENAME_REGEX>
    <OS>LINUX</OS>
    <COMPILERS>intel,gnu</COMPILERS>
    <MPILIBS>openmpi</MPILIBS>
    <CHARGE_ACCOUNT>ac_acme</CHARGE_ACCOUNT>
    <CIME_OUTPUT_ROOT>/global/scratch/$ENV{USER}</CIME_OUTPUT_ROOT>
    <DIN_LOC_ROOT>/global/scratch/$ENV{USER}/cesm_input_datasets/</DIN_LOC_ROOT>
    <DIN_LOC_ROOT_CLMFORC>/global/scratch/$ENV{USER}/cesm_input_datasets/atm/datm7</DIN_LOC_ROOT_CLMFORC>
    <DOUT_S_ROOT>$CIME_OUTPUT_ROOT/cesm_archive/$CASE</DOUT_S_ROOT>
    <BASELINE_ROOT>$CIME_OUTPUT_ROOT/cesm_baselines/$COMPILER</BASELINE_ROOT>
    <CCSM_CPRNC>/$CIME_OUTPUT_ROOT/cesm_tools/cprnc/cprnc</CCSM_CPRNC>
    <GMAKE_J>4</GMAKE_J>
    <BATCH_SYSTEM>slurm</BATCH_SYSTEM>
    <SUPPORTED_BY>rgknox and glemieux at lbl dot gov</SUPPORTED_BY>
    <MAX_TASKS_PER_NODE>32</MAX_TASKS_PER_NODE>
    <MAX_MPITASKS_PER_NODE>32</MAX_MPITASKS_PER_NODE>
    <PROJECT_REQUIRED>TRUE</PROJECT_REQUIRED>
    <mpirun mpilib="mpi-serial">
      <executable>mpirun</executable>
      <arguments>
        <arg name="num_tasks">-np {{ total_tasks }}</arg>
      </arguments>
    </mpirun>
    <mpirun mpilib="default">

      <executable>mpirun</executable>
      <arguments>
        <arg name="num_tasks">-np {{ total_tasks }}</arg>
      </arguments>
      
    </mpirun>
    <module_system type="module">
      <init_path lang="sh">/etc/profile.d/modules.sh</init_path>
      <init_path lang="csh">/etc/profile.d/modules.csh</init_path>
      <init_path lang="perl">/usr/Modules/init/perl.pm</init_path>
      <init_path lang="python">/usr/Modules/python.py</init_path>
      <cmd_path lang="sh">module</cmd_path>
      <cmd_path lang="csh">module</cmd_path>
      <cmd_path lang="perl">/usr/Modules/bin/modulecmd perl</cmd_path>
      <cmd_path lang="python">/usr/Modules/bin/modulecmd python</cmd_path>
      <modules>
	<command name="purge"/>
        <command name="load">cmake/3.15.0</command>
        <command name="load">perl</command>
        <command name="load">xml-libxml</command>
        <command name="load">python/2.7</command>
      </modules>
      <modules compiler="intel">
        <command name="load">intel/2016.4.072</command>
        <command name="load">mkl</command>
      </modules>
      <modules compiler="intel" mpilib="mpi-serial">
        <command name="load">netcdf/4.4.1.1-intel-s</command>
      </modules>
      <modules compiler="intel" mpilib="!mpi-serial">
        <command name="load">openmpi</command>
        <command name="load">netcdf/4.4.1.1-intel-p</command>
      </modules>
      <modules compiler="gnu">
        <command name="load">gcc/6.3.0</command>
        <command name="load">lapack/3.8.0-gcc</command>
      </modules>
      <modules compiler="gnu" mpilib="mpi-serial">
        <command name="load">netcdf/5.4.1.1-gcc-s</command>
        <command name="unload">openmpi/2.0.2-gcc</command>
      </modules>
      <modules compiler="gnu" mpilib="!mpi-serial">
        <command name="load">openmpi/3.0.1-gcc</command>
        <command name="load">netcdf/4.4.1.1-gcc-p</command>
        <command name="unload">openmpi/2.0.2-gcc</command>
      </modules>

    </module_system>
    <RUNDIR>$CIME_OUTPUT_ROOT/$CASE/run</RUNDIR>
    <EXEROOT>$CIME_OUTPUT_ROOT/$CASE/bld</EXEROOT>
  </machine>

  <machine MACH="eddi">
    <DESC>small developer workhorse at lbl climate sciences</DESC>
    <OS>LINUX</OS>
    <COMPILERS>gnu</COMPILERS>
    <MPILIBS>mpi-serial</MPILIBS>
    <PROJECT>ngeet</PROJECT>
    <CIME_OUTPUT_ROOT>/raid1/lbleco/e3sm/</CIME_OUTPUT_ROOT>
    <DIN_LOC_ROOT>/raid1/lbleco/cesm/cesm_input_datasets/</DIN_LOC_ROOT>
    <DIN_LOC_ROOT_CLMFORC>/raid1/lbleco/cesm/cesm_input_datasets/atm/datm7/</DIN_LOC_ROOT_CLMFORC>
    <DOUT_S_ROOT>/raid1/lbleco/acme/cesm_archive/$CASE</DOUT_S_ROOT>
    <BASELINE_ROOT>/raid1/lbleco/acme/cesm_baselines/$COMPILER</BASELINE_ROOT>
    <CCSM_CPRNC>/raid1/lbleco/cesm/cesm_tools/cprnc/cprnc</CCSM_CPRNC>
    <GMAKE_J>1</GMAKE_J>
    <BATCH_SYSTEM>none</BATCH_SYSTEM>
    <SUPPORTED_BY>rgknox at lbl gov</SUPPORTED_BY>
    <MAX_TASKS_PER_NODE>4</MAX_TASKS_PER_NODE>
    <MAX_MPITASKS_PER_NODE>4</MAX_MPITASKS_PER_NODE>
    <PROJECT_REQUIRED>FALSE</PROJECT_REQUIRED>
    <mpirun mpilib="mpi-serial">
      <executable/>
    </mpirun>
    <mpirun mpilib="default">
      <executable>mpirun</executable>
      <arguments>
        <arg name="num_tasks">-np {{ total_tasks }}</arg>
        <arg name="tasks_per_node"> -npernode $MAX_MPITASKS_PER_NODE</arg>
      </arguments>
    </mpirun>
    <module_system type="none"/>
  </machine>

  <machine MACH="summit">
    <DESC>ORNL Summit. Node: 2x POWER9 + 6x Volta V100, 22 cores/socket, 4 HW threads/core.</DESC>
    <NODENAME_REGEX>.*summit.*</NODENAME_REGEX>
    <OS>LINUX</OS>
    <COMPILERS>ibm,ibmgpu,pgi,pgigpu,gnu,gnugpu</COMPILERS>
    <MPILIBS>spectrum-mpi,mpi-serial</MPILIBS>
    <PROJECT>cli115</PROJECT>
    <CHARGE_ACCOUNT>cli115</CHARGE_ACCOUNT>
    <SAVE_TIMING_DIR>/gpfs/alpine/proj-shared/$PROJECT</SAVE_TIMING_DIR>
    <SAVE_TIMING_DIR_PROJECTS>cli115,cli127</SAVE_TIMING_DIR_PROJECTS>
    <CIME_OUTPUT_ROOT>/gpfs/alpine/$PROJECT/proj-shared/$ENV{USER}/e3sm_scratch</CIME_OUTPUT_ROOT>
    <DIN_LOC_ROOT>/gpfs/alpine/cli115/world-shared/e3sm/inputdata</DIN_LOC_ROOT>
    <DIN_LOC_ROOT_CLMFORC>/gpfs/alpine/cli115/world-shared/e3sm/inputdata/atm/datm7</DIN_LOC_ROOT_CLMFORC>
    <DOUT_S_ROOT>/gpfs/alpine/$PROJECT/proj-shared/$ENV{USER}/archive/$CASE</DOUT_S_ROOT>
    <BASELINE_ROOT>/gpfs/alpine/cli115/world-shared/e3sm/baselines/$COMPILER</BASELINE_ROOT>
    <CCSM_CPRNC>/gpfs/alpine/cli115/world-shared/e3sm/tools/cprnc.summit/cprnc</CCSM_CPRNC>
    <GMAKE_J>8</GMAKE_J>
    <TESTS>e3sm_developer</TESTS>
    <NTEST_PARALLEL_JOBS>4</NTEST_PARALLEL_JOBS>
    <BATCH_SYSTEM>lsf</BATCH_SYSTEM>
    <SUPPORTED_BY>e3sm</SUPPORTED_BY>
    <MAX_TASKS_PER_NODE>84</MAX_TASKS_PER_NODE>
    <MAX_TASKS_PER_NODE compiler="pgigpu">18</MAX_TASKS_PER_NODE>
    <MAX_TASKS_PER_NODE compiler="gnugpu">42</MAX_TASKS_PER_NODE>
    <MAX_MPITASKS_PER_NODE>84</MAX_MPITASKS_PER_NODE>
    <MAX_MPITASKS_PER_NODE compiler="pgigpu">18</MAX_MPITASKS_PER_NODE>
    <MAX_MPITASKS_PER_NODE compiler="gnugpu">42</MAX_MPITASKS_PER_NODE>
    <PROJECT_REQUIRED>TRUE</PROJECT_REQUIRED>
    <mpirun mpilib="spectrum-mpi">
      <executable>jsrun</executable>
      <arguments>
        <arg name="exit_on_error">-X 1</arg>
        <arg name="num_rs">--nrs $ENV{NUM_RS}</arg>
        <arg name="rs_per_node">--rs_per_host $ENV{RS_PER_NODE}</arg>
        <arg name="tasks_per_rs">--tasks_per_rs $SHELL{echo "({{ tasks_per_node }} + $RS_PER_NODE - 1)/$RS_PER_NODE"|bc}</arg>
        <arg name="distribute">-d plane:$SHELL{echo "({{ tasks_per_node }} + $RS_PER_NODE - 1)/$RS_PER_NODE"|bc}</arg>
        <arg name="cpu_per_rs">--cpu_per_rs $ENV{CPU_PER_RS}</arg>
        <arg name="gpu_per_rs">--gpu_per_rs $ENV{GPU_PER_RS}</arg>
        <arg name="task_bind">--bind packed:smt:$ENV{OMP_NUM_THREADS}</arg>
        <arg name="nthreads">-E OMP_NUM_THREADS=$ENV{OMP_NUM_THREADS}</arg>
        <arg name="thread_bind">-E OMP_PROC_BIND=spread -E OMP_PLACES=threads -E OMP_STACKSIZE=256M</arg>
        <arg name="latency_priority">--latency_priority $ENV{LTC_PRT}</arg>
        <arg name="stdio_mode">--stdio_mode prepended</arg>
      </arguments>
    </mpirun>
    <module_system type="module" allow_error="true">
      <init_path lang="sh">/sw/summit/lmod/7.7.10/rhel7.3_gnu4.8.5/lmod/lmod/init/sh</init_path>
      <init_path lang="csh">/sw/summit/lmod/7.7.10/rhel7.3_gnu4.8.5/lmod/lmod/init/csh</init_path>
      <init_path lang="python">/sw/summit/lmod/7.7.10/rhel7.3_gnu4.8.5/lmod/lmod/init/env_modules_python.py</init_path>
      <init_path lang="perl">/sw/summit/lmod/7.7.10/rhel7.3_gnu4.8.5/lmod/lmod/init/perl</init_path>
      <cmd_path lang="perl">module</cmd_path>
      <cmd_path lang="python">/sw/summit/lmod/7.7.10/rhel7.3_gnu4.8.5/lmod/7.7.10/libexec/lmod python</cmd_path>
      <cmd_path lang="sh">module</cmd_path>
      <cmd_path lang="csh">module</cmd_path>
      <modules>
        <command name="purge"/>
        <command name="ls"/>
        <command name="load">DefApps</command>
        <command name="load">python/3.7.0</command>
        <command name="load">subversion/1.9.3</command>
        <command name="load">git/2.13.0</command>
        <command name="load">cmake/3.20.2</command>
        <command name="load">essl/6.1.0-2</command>
        <command name="load">netlib-lapack/3.8.0</command>
      </modules>
      <modules compiler="pgi.*">
        <command name="load">pgi/19.9</command>
        <command name="load">pgi-cxx14/default</command>
      </modules>
      <modules compiler="pgigpu">
        <command name="load">cuda/10.1.243</command>
      </modules>
      <modules compiler="gnugpu">
        <command name="load">cuda/10.1.105</command>
      </modules>
      <modules compiler="ibm.*">
        <command name="load">xl/16.1.1-9</command>
      </modules>
      <modules compiler="ibmgpu">
        <command name="load">cuda/10.1.243</command>
      </modules>
      <modules compiler="gnu">
        <command name="load">gcc/8.1.1</command>
      </modules>
      <modules compiler="gnugpu">
        <command name="load">gcc/8.1.1</command>
      </modules>
      <modules>
        <command name="load">netcdf/4.6.1</command>
        <command name="load">netcdf-fortran/4.4.4</command>
      </modules>
      <modules compiler="ibm" mpilib="!mpi-serial">
        <command name="load">spectrum-mpi/10.3.1.2-20200121</command>
      </modules>
      <modules compiler="pgi.*" mpilib="!mpi-serial">
        <command name="load">spectrum-mpi/10.3.1.2-20200121</command>
      </modules>
      <modules compiler="gnu" mpilib="!mpi-serial">
        <command name="load">spectrum-mpi/10.3.1.2-20200121</command>
      </modules>
      <modules compiler="gnugpu" mpilib="!mpi-serial">
        <command name="load">spectrum-mpi/10.3.1.2-20200121</command>
      </modules>
      <modules>
        <command name="load">parallel-netcdf/1.8.1</command>
        <command name="load">hdf5/1.10.4</command>
      </modules>
    </module_system>
    <RUNDIR>$CIME_OUTPUT_ROOT/$CASE/run</RUNDIR>
    <EXEROOT>$CIME_OUTPUT_ROOT/$CASE/bld</EXEROOT>
    <TEST_TPUT_TOLERANCE>0.1</TEST_TPUT_TOLERANCE>
    <environment_variables>
      <env name="NETCDF_C_PATH">$ENV{OLCF_NETCDF_ROOT}</env>
      <env name="NETCDF_FORTRAN_PATH">$ENV{OLCF_NETCDF_FORTRAN_ROOT}</env>
      <env name="ESSL_PATH">$ENV{OLCF_ESSL_ROOT}</env>
      <env name="PGI_ACC_POOL_ALLOC">0</env>
    </environment_variables>
    <environment_variables compiler="ibm.*">
      <env name="XLC_USR_CONFIG">/gpfs/alpine/cli115/world-shared/e3sm/tools/xlc/xlc.cfg.rhel.7.6.gcc.8.1.1.cuda.10.1</env>
      <env name="LD_LIBRARY_PATH">/sw/summit/gcc/8.1.1/lib64:$ENV{LD_LIBRARY_PATH}</env>
    </environment_variables>
    <environment_variables mpilib="!mpi-serial">
      <env name="HDF5_PATH">$ENV{OLCF_HDF5_ROOT}</env>
      <env name="PNETCDF_PATH">$ENV{OLCF_PARALLEL_NETCDF_ROOT}</env>
    </environment_variables>
    <environment_variables>
      <env name="RS_PER_NODE">2</env>
      <env name="CPU_PER_RS">21</env>
      <env name="GPU_PER_RS">0</env>
      <env name="LTC_PRT">cpu-cpu</env>
      <env name="NUM_RS">$SHELL{echo "2*((`./xmlquery --value TOTAL_TASKS` + `./xmlquery --value TASKS_PER_NODE` - 1)/`./xmlquery --value TASKS_PER_NODE`)"|bc}</env>
      <env name="SMT_MODE">$SHELL{echo "(`./xmlquery --value MAX_TASKS_PER_NODE`+41)/42"|bc}</env>
    </environment_variables>
    <environment_variables compiler="ibmgpu">
      <env name="RS_PER_NODE">6</env>
      <env name="CPU_PER_RS">7</env>
      <env name="GPU_PER_RS">1</env>
      <env name="LTC_PRT">gpu-cpu</env>
      <env name="NUM_RS">$SHELL{echo "6*((`./xmlquery --value TOTAL_TASKS` + `./xmlquery --value TASKS_PER_NODE` - 1)/`./xmlquery --value TASKS_PER_NODE`)"|bc}</env>
    </environment_variables>
    <environment_variables compiler="pgigpu">
      <env name="RS_PER_NODE">6</env>
      <env name="CPU_PER_RS">3</env>
      <env name="GPU_PER_RS">1</env>
      <env name="LTC_PRT">gpu-cpu</env>
      <env name="NUM_RS">$SHELL{echo "6*((`./xmlquery --value TOTAL_TASKS` + `./xmlquery --value TASKS_PER_NODE` - 1)/`./xmlquery --value TASKS_PER_NODE`)"|bc}</env>
    </environment_variables>
    <environment_variables compiler="gnugpu">
      <env name="RS_PER_NODE">6</env>
      <env name="CPU_PER_RS">7</env>
      <env name="GPU_PER_RS">1</env>
      <env name="LTC_PRT">gpu-cpu</env>
      <env name="NUM_RS">$SHELL{echo "6*((`./xmlquery --value TOTAL_TASKS` + `./xmlquery --value TASKS_PER_NODE` - 1)/`./xmlquery --value TASKS_PER_NODE`)"|bc}</env>
    </environment_variables>
  </machine>

  <machine MACH="ascent">
    <DESC>ORNL Ascent. Node: 2x POWER9 + 6x Volta V100, 22 cores/socket, 4 HW threads/core.</DESC>
    <NODENAME_REGEX>.*ascent.*</NODENAME_REGEX>
    <OS>LINUX</OS>
    <COMPILERS>ibm,ibmgpu,pgi,pgigpu,gnu,gnugpu</COMPILERS>
    <MPILIBS>spectrum-mpi</MPILIBS>
    <PROJECT>cli115</PROJECT>
    <CHARGE_ACCOUNT>cli115</CHARGE_ACCOUNT>
    <SAVE_TIMING_DIR>/gpfs/wolf/proj-shared/$PROJECT</SAVE_TIMING_DIR>
    <SAVE_TIMING_DIR_PROJECTS>cli115</SAVE_TIMING_DIR_PROJECTS>
    <CIME_OUTPUT_ROOT>/gpfs/wolf/$PROJECT/proj-shared/$ENV{USER}/e3sm_scratch</CIME_OUTPUT_ROOT>
    <DIN_LOC_ROOT>/gpfs/wolf/cli115/world-shared/e3sm/inputdata</DIN_LOC_ROOT>
    <DIN_LOC_ROOT_CLMFORC>/gpfs/wolf/cli115/world-shared/e3sm/inputdata/atm/datm7</DIN_LOC_ROOT_CLMFORC>
    <DOUT_S_ROOT>/gpfs/wolf/$PROJECT/proj-shared/$ENV{USER}/archive/$CASE</DOUT_S_ROOT>
    <BASELINE_ROOT>/gpfs/wolf/cli115/world-shared/e3sm/baselines/$COMPILER</BASELINE_ROOT>
    <CCSM_CPRNC>/gpfs/wolf/cli115/world-shared/e3sm/tools/cprnc/cprnc</CCSM_CPRNC>
    <GMAKE_J>8</GMAKE_J>
    <TESTS>e3sm_integration</TESTS>
    <NTEST_PARALLEL_JOBS>4</NTEST_PARALLEL_JOBS>
    <BATCH_SYSTEM>lsf</BATCH_SYSTEM>
    <SUPPORTED_BY>e3sm</SUPPORTED_BY>
    <MAX_TASKS_PER_NODE>84</MAX_TASKS_PER_NODE>
    <MAX_TASKS_PER_NODE compiler="pgigpu">18</MAX_TASKS_PER_NODE>
    <MAX_TASKS_PER_NODE compiler="gnugpu">42</MAX_TASKS_PER_NODE>
<<<<<<< HEAD
    <MAX_MPITASKS_PER_NODE>84</MAX_MPITASKS_PER_NODE>
    <MAX_MPITASKS_PER_NODE compiler="pgigpu">18</MAX_MPITASKS_PER_NODE>
    <MAX_MPITASKS_PER_NODE compiler="gnugpu">42</MAX_MPITASKS_PER_NODE>
=======
    <MAX_TASKS_PER_NODE compiler="ibmgpu">42</MAX_TASKS_PER_NODE>
    <MAX_MPITASKS_PER_NODE>84</MAX_MPITASKS_PER_NODE>
    <MAX_MPITASKS_PER_NODE compiler="pgigpu">18</MAX_MPITASKS_PER_NODE>
    <MAX_MPITASKS_PER_NODE compiler="gnugpu">42</MAX_MPITASKS_PER_NODE>
    <MAX_MPITASKS_PER_NODE compiler="ibmgpu">42</MAX_MPITASKS_PER_NODE>
>>>>>>> 596b667b
    <PROJECT_REQUIRED>TRUE</PROJECT_REQUIRED>
    <mpirun mpilib="spectrum-mpi">
      <executable>jsrun</executable>
      <arguments>
        <arg name="exit_on_error">-X 1</arg>
<<<<<<< HEAD
        <arg name="num_rs">--nrs $ENV{NUM_RS}</arg>
        <arg name="rs_per_node">--rs_per_host $ENV{RS_PER_NODE}</arg>
=======
        <arg name="num_rs">$SHELL{if [ {{ total_tasks }} -eq 1 ];then echo --nrs 1 --rs_per_host 1;else echo --nrs $NUM_RS --rs_per_host $RS_PER_NODE;fi}</arg>
>>>>>>> 596b667b
        <arg name="tasks_per_rs">--tasks_per_rs $SHELL{echo "({{ tasks_per_node }} + $RS_PER_NODE - 1)/$RS_PER_NODE"|bc}</arg>
        <arg name="distribute">-d plane:$SHELL{echo "({{ tasks_per_node }} + $RS_PER_NODE - 1)/$RS_PER_NODE"|bc}</arg>
        <arg name="cpu_per_rs">--cpu_per_rs $ENV{CPU_PER_RS}</arg>
        <arg name="gpu_per_rs">--gpu_per_rs $ENV{GPU_PER_RS}</arg>
        <arg name="task_bind">--bind packed:smt:$ENV{OMP_NUM_THREADS}</arg>
        <arg name="nthreads">-E OMP_NUM_THREADS=$ENV{OMP_NUM_THREADS}</arg>
        <arg name="thread_bind">-E OMP_PROC_BIND=spread -E OMP_PLACES=threads -E OMP_STACKSIZE=256M</arg>
        <arg name="latency_priority">--latency_priority $ENV{LTC_PRT}</arg>
        <arg name="stdio_mode">--stdio_mode prepended</arg>
      </arguments>
    </mpirun>
    <module_system type="module" allow_error="true">
      <init_path lang="sh">/sw/ascent/lmod/7.8.2/rhel7.5_4.8.5/lmod/lmod/init/sh</init_path>
      <init_path lang="csh">/sw/ascent/lmod/7.8.2/rhel7.5_4.8.5/lmod/lmod/init/csh</init_path>
      <init_path lang="python">/sw/ascent/lmod/7.8.2/rhel7.5_4.8.5/lmod/lmod/init/env_modules_python.py</init_path>
      <cmd_path lang="python">/sw/ascent/lmod/7.8.2/rhel7.5_4.8.5/lmod/lmod/libexec/lmod python</cmd_path>
      <cmd_path lang="sh">module</cmd_path>
      <cmd_path lang="csh">module</cmd_path>
      <modules>
        <command name="purge"/>
        <command name="ls"/>
        <command name="load">DefApps</command>
        <command name="load">python/3.7.0</command>
        <command name="load">subversion/1.9.3</command>
<<<<<<< HEAD
        <command name="load">git/2.13.0</command>
=======
        <command name="load">git/2.20.1</command>
>>>>>>> 596b667b
        <command name="load">cmake/3.18.2</command>
        <command name="load">essl/6.1.0-2</command>
        <command name="load">netlib-lapack/3.8.0</command>
      </modules>
<<<<<<< HEAD
      <modules compiler="pgi.*">
        <command name="load">pgi/19.9</command>
        <command name="load">pgi-cxx14/default</command>
      </modules>
      <modules compiler="pgigpu">
        <command name="load">cuda/10.1.243</command>
      </modules>
      <modules compiler="gnugpu">
        <command name="load">cuda/10.1.105</command>
      </modules>
      <modules compiler="ibm.*">
        <command name="load">xl/16.1.1-7</command>
=======
      <modules compiler="pgigpu">
        <command name="load">cuda/10.1.243</command>
      </modules>
      <modules compiler="pgi.*">
        <command name="load">pgi/19.10</command>
        <command name="use">/gpfs/wolf/cli115/world-shared/e3sm/tools</command>
        <command name="load">pgirc/cxx14</command>
        <command name="load">spectrum-mpi/10.3.1.2-20200121</command>
        <command name="load">hdf5/1.10.4</command>
        <command name="load">netcdf/4.6.1</command>
        <command name="load">netcdf-fortran/4.4.4</command>
        <command name="load">parallel-netcdf/1.8.1</command>
      </modules>
      <modules compiler="ibm.*">
        <command name="load">xl/16.1.1-10</command>
        <command name="load">spectrum-mpi/10.3.1.2-20200121</command>
        <command name="load">hdf5/1.10.7</command>
        <command name="load">netcdf-c/4.7.4</command>
        <command name="load">netcdf-cxx/4.2</command>
        <command name="load">netcdf-fortran/4.4.5</command>
        <command name="load">parallel-netcdf/1.12.1</command>
>>>>>>> 596b667b
      </modules>
      <modules compiler="ibmgpu">
        <command name="load">cuda/10.1.243</command>
      </modules>
<<<<<<< HEAD
      <modules compiler="gnu">
        <command name="load">gcc/8.1.1</command>
      </modules>
      <modules compiler="gnugpu">
        <command name="load">gcc/8.1.1</command>
      </modules>
      <modules>
        <command name="load">spectrum-mpi/10.3.1.2-20200121</command>
        <command name="load">netcdf/4.6.1</command>
        <command name="load">netcdf-fortran/4.4.4</command>
        <command name="load">parallel-netcdf/1.8.1</command>
        <command name="load">hdf5/1.10.4</command>
=======
      <modules compiler="gnu.*">
        <command name="load">gcc/8.1.1</command>
        <command name="load">spectrum-mpi/10.3.1.2-20200121</command>
        <command name="load">hdf5/1.10.4</command>
        <command name="load">netcdf/4.6.1</command>
        <command name="load">netcdf-fortran/4.4.4</command>
        <command name="load">parallel-netcdf/1.8.1</command>
      </modules>
      <modules compiler="gnugpu">
        <command name="load">cuda/10.1.105</command>
>>>>>>> 596b667b
      </modules>
    </module_system>
    <RUNDIR>$CIME_OUTPUT_ROOT/$CASE/run</RUNDIR>
    <EXEROOT>$CIME_OUTPUT_ROOT/$CASE/bld</EXEROOT>
    <TEST_TPUT_TOLERANCE>0.1</TEST_TPUT_TOLERANCE>
    <environment_variables>
      <env name="PATH">/gpfs/wolf/cli115/world-shared/e3sm/soft/perl/5.26.0/bin:$ENV{PATH}</env>
<<<<<<< HEAD
      <env name="NETCDF_C_PATH">$ENV{OLCF_NETCDF_ROOT}</env>
      <env name="NETCDF_FORTRAN_PATH">$ENV{OLCF_NETCDF_FORTRAN_ROOT}</env>
      <env name="ESSL_PATH">$ENV{OLCF_ESSL_ROOT}</env>
      <env name="HDF5_PATH">$ENV{OLCF_HDF5_ROOT}</env>
      <env name="PNETCDF_PATH">$ENV{OLCF_PARALLEL_NETCDF_ROOT}</env>
      <env name="PGI_ACC_POOL_ALLOC">0</env>
=======
      <env name="NETCDF_C_PATH">$SHELL{dirname $(dirname $(which nc-config))}</env>
      <env name="NETCDF_FORTRAN_PATH">$SHELL{dirname $(dirname $(which nf-config))}</env>
      <env name="PNETCDF_PATH">$SHELL{dirname $(dirname $(which pnetcdf_version))}</env>
      <env name="ESSL_PATH">$ENV{OLCF_ESSL_ROOT}</env>
      <env name="HDF5_PATH">$ENV{OLCF_HDF5_ROOT}</env>
    </environment_variables>
    <environment_variables compiler="ibm.*">
      <env name="XLC_USR_CONFIG">/gpfs/wolf/cli115/world-shared/e3sm/tools/xlc/xlc.cfg.rhel.7.6.gcc.8.1.1.cuda.10.2.89</env>
      <env name="LD_LIBRARY_PATH">/sw/ascent/gcc/8.1.1/lib64:$ENV{LD_LIBRARY_PATH}</env>
    </environment_variables>
    <environment_variables compiler="pgi.*">
      <env name="LD_LIBRARY_PATH">/sw/ascent/gcc/8.1.1/lib64:$ENV{LD_LIBRARY_PATH}</env>
>>>>>>> 596b667b
    </environment_variables>
    <environment_variables>
      <env name="RS_PER_NODE">2</env>
      <env name="CPU_PER_RS">21</env>
      <env name="GPU_PER_RS">0</env>
      <env name="LTC_PRT">cpu-cpu</env>
      <env name="NUM_RS">$SHELL{echo "2*((`./xmlquery --value TOTAL_TASKS` + `./xmlquery --value TASKS_PER_NODE` - 1)/`./xmlquery --value TASKS_PER_NODE`)"|bc}</env>
      <env name="SMT_MODE">$SHELL{echo "(`./xmlquery --value MAX_TASKS_PER_NODE`+41)/42"|bc}</env>
    </environment_variables>
    <environment_variables compiler="ibmgpu">
      <env name="RS_PER_NODE">6</env>
      <env name="CPU_PER_RS">7</env>
      <env name="GPU_PER_RS">1</env>
      <env name="LTC_PRT">gpu-cpu</env>
      <env name="NUM_RS">$SHELL{echo "6*((`./xmlquery --value TOTAL_TASKS` + `./xmlquery --value TASKS_PER_NODE` - 1)/`./xmlquery --value TASKS_PER_NODE`)"|bc}</env>
    </environment_variables>
    <environment_variables compiler="pgigpu">
      <env name="RS_PER_NODE">6</env>
      <env name="CPU_PER_RS">3</env>
      <env name="GPU_PER_RS">1</env>
      <env name="LTC_PRT">gpu-cpu</env>
      <env name="NUM_RS">$SHELL{echo "6*((`./xmlquery --value TOTAL_TASKS` + `./xmlquery --value TASKS_PER_NODE` - 1)/`./xmlquery --value TASKS_PER_NODE`)"|bc}</env>
<<<<<<< HEAD
=======
      <env name="PGI_ACC_POOL_ALLOC">0</env>
      <env name="NVCC_WRAPPER_DEFAULT_COMPILER">pgc++</env>
>>>>>>> 596b667b
    </environment_variables>
    <environment_variables compiler="gnugpu">
      <env name="RS_PER_NODE">6</env>
      <env name="CPU_PER_RS">7</env>
      <env name="GPU_PER_RS">1</env>
      <env name="LTC_PRT">gpu-cpu</env>
      <env name="NUM_RS">$SHELL{echo "6*((`./xmlquery --value TOTAL_TASKS` + `./xmlquery --value TASKS_PER_NODE` - 1)/`./xmlquery --value TASKS_PER_NODE`)"|bc}</env>
    </environment_variables>
  </machine>

  <machine MACH="modex">
      <DESC>Medium sized linux cluster at BNL, torque scheduler.</DESC>
      <OS>LINUX</OS>
      <COMPILERS>gnu</COMPILERS>
      <MPILIBS>openmpi,mpi-serial</MPILIBS>
      <CIME_OUTPUT_ROOT>/data/$ENV{USER}</CIME_OUTPUT_ROOT>
      <DIN_LOC_ROOT>/data/Model_Data/cesm_input_datasets/</DIN_LOC_ROOT>
      <DIN_LOC_ROOT_CLMFORC>/data/Model_Data/cesm_input_datasets/atm/datm7</DIN_LOC_ROOT_CLMFORC>
      <DOUT_S_ROOT>$CIME_OUTPUT_ROOT/cesm_archive/$CASE</DOUT_S_ROOT>
      <BASELINE_ROOT>$CIME_OUTPUT_ROOT/cesm_baselines</BASELINE_ROOT>
      <CCSM_CPRNC>/data/software/cesm_tools/cprnc/cprnc</CCSM_CPRNC>
      <GMAKE_J>4</GMAKE_J>
      <BATCH_SYSTEM>pbs</BATCH_SYSTEM>
      <SUPPORTED_BY>sserbin@bnl.gov</SUPPORTED_BY>
      <MAX_TASKS_PER_NODE>12</MAX_TASKS_PER_NODE>
      <MAX_MPITASKS_PER_NODE>12</MAX_MPITASKS_PER_NODE>
      <COSTPES_PER_NODE>12</COSTPES_PER_NODE>
      <PROJECT_REQUIRED>FALSE</PROJECT_REQUIRED>
      <mpirun mpilib="mpi-serial">
      		<executable></executable>
      </mpirun>
      <mpirun mpilib="default">
          <executable>mpirun</executable>
          <arguments>
              <arg name="num_tasks">-np {{ total_tasks }}</arg>
              <arg name="tasks_per_node">-npernode $MAX_TASKS_PER_NODE</arg>
          </arguments>
      </mpirun>
      <module_system type="module">
          <init_path lang="sh">/etc/profile.d/modules.sh</init_path>
          <init_path lang="csh">/etc/profile.d/modules.csh</init_path>
          <init_path lang="perl">/usr/share/Modules/init/perl.pm</init_path>
          <init_path lang="python">/usr/share/Modules/init/python.py</init_path>
          <cmd_path lang="sh">module</cmd_path>
          <cmd_path lang="csh">module</cmd_path>
          <cmd_path lang="perl">/usr/bin/modulecmd perl</cmd_path>
          <cmd_path lang="python">/usr/bin/modulecmd python</cmd_path>
          <modules>
              <command name="purge"/>
              <command name="load">perl/5.22.1</command>
              <command name="load">libxml2/2.9.2</command>
              <command name="load">maui/3.3.1</command>
              <command name="load">python/2.7.15</command>
              <command name="load">python/3.6.2</command> 
          </modules>
          <modules compiler="gnu">
              <command name="load">gcc/5.4.0</command>
              <command name="load">gfortran/5.4.0</command>
              <command name="load">hdf5/1.8.19fates</command>
              <command name="load">netcdf/4.4.1.1-gnu540-fates</command>
              <command name="load">openmpi/2.1.1-gnu540</command>
          </modules>
          <modules compiler="gnu" mpilib="!mpi-serial">
              <command name="load">openmpi/2.1.1-gnu540</command>
          </modules>
       </module_system>
       <environment_variables>
         <env name="HDF5_HOME">/data/software/hdf5/1.8.19fates</env>
         <env name="NETCDF_PATH">/data/software/netcdf/4.4.1.1-gnu540-fates</env>
       </environment_variables>
  </machine>

  <machine MACH="tulip">
    <DESC>ORNL experimental/evaluation cluster</DESC>
    <NODENAME_REGEX>tulip.*</NODENAME_REGEX>
    <OS>LINUX</OS>
    <COMPILERS>gnu</COMPILERS>
    <MPILIBS>openmpi</MPILIBS>
    <CIME_OUTPUT_ROOT>/home/groups/coegroup/e3sm/scratch/$USER</CIME_OUTPUT_ROOT>
    <DIN_LOC_ROOT>/home/groups/coegroup/e3sm/inputdata2</DIN_LOC_ROOT>
    <DIN_LOC_ROOT_CLMFORC>/home/groups/coegroup/e3sm/inputdata2/atm/datm7</DIN_LOC_ROOT_CLMFORC>
    <DOUT_S_ROOT>$CIME_OUTPUT_ROOT/archive/$CASE</DOUT_S_ROOT>
    <BASELINE_ROOT>/home/groups/coegroup/e3sm/baselines/$COMPILER</BASELINE_ROOT>
    <CCSM_CPRNC>/home/groups/coegroup/e3sm/tools/cprnc/cprnc</CCSM_CPRNC>
    <GMAKE_J>16</GMAKE_J>
    <TESTS>e3sm_developer</TESTS>
    <NTEST_PARALLEL_JOBS>4</NTEST_PARALLEL_JOBS>
    <BATCH_SYSTEM>slurm</BATCH_SYSTEM>
    <SUPPORTED_BY>e3sm</SUPPORTED_BY>
    <MAX_TASKS_PER_NODE>64</MAX_TASKS_PER_NODE>
    <MAX_MPITASKS_PER_NODE>32</MAX_MPITASKS_PER_NODE>
    <PROJECT_REQUIRED>FALSE</PROJECT_REQUIRED>
    <mpirun mpilib="openmpi">
      <executable>mpirun</executable>
      <arguments>
        <arg name="num_tasks">--tag-output -n {{ total_tasks }} </arg>
        <arg name="tasks_per_node"> --map-by ppr:1:core:PE=$ENV{OMP_NUM_THREADS} --bind-to core </arg>
      </arguments>
    </mpirun>
    <module_system type="module">
      <init_path lang="python">/cm/local/apps/environment-modules/current/init/python</init_path>
      <init_path lang="sh">/cm/local/apps/environment-modules/current/init/sh</init_path>
      <init_path lang="csh">/cm/local/apps/environment-modules/current/init/csh</init_path>
      <cmd_path lang="python">/cm/local/apps/environment-modules/current/bin/modulecmd python</cmd_path>
      <cmd_path lang="sh">module</cmd_path>
      <cmd_path lang="csh">module</cmd_path>
      <modules>
        <command name="rm">gcc</command>
        <command name="rm">cce</command>
        <command name="rm">PrgEnv-cray</command>
        <command name="rm">cray-mvapich2</command>
        <command name="load">cmake/3.17.0</command>
        <command name="use">/home/users/twhite/share/modulefiles</command>
        <command name="load">svn/1.10.6</command>
      </modules>
      <modules compiler="gnu">
        <command name="load">gcc/8.1.0</command>
        <command name="load">blas/gcc/64/3.8.0</command>
        <command name="load">lapack/gcc/64/3.8.0</command>
      </modules>
    </module_system>
    <RUNDIR>$CIME_OUTPUT_ROOT/$CASE/run</RUNDIR>
    <EXEROOT>$CIME_OUTPUT_ROOT/$CASE/bld</EXEROOT>
    <environment_variables>
      <env name="PERL5LIB">/home/groups/coegroup/e3sm/soft/perl5/lib/perl5</env>
    </environment_variables>
    <environment_variables compiler="gnu">
      <env name="NETCDF_PATH">/home/groups/coegroup/e3sm/soft/netcdf/4.4.1c-4.2cxx-4.4.4f/gcc/8.2.0</env>
    </environment_variables>
    <environment_variables compiler="gnu" mpilib="openmpi">
      <env name="OMPI_CC">gcc</env>
      <env name="OMPI_CXX">g++</env>
      <env name="OMPI_FC">gfortran</env>
      <env name="PATH">/home/groups/coegroup/e3sm/soft/openmpi/2.1.6/gcc/8.2.0/bin:$ENV{PATH}</env>
      <env name="LD_LIBRARY_PATH">/home/groups/coegroup/e3sm/soft/openmpi/2.1.6/gcc/8.2.0/lib:/home/groups/coegroup/e3sm/soft/netcdf/4.4.1c-4.2cxx-4.4.4f/gcc/8.2.0/lib:$ENV{LD_LIBRARY_PATH}</env>
      <env name="PNETCDF_PATH">/home/groups/coegroup/e3sm/soft/pnetcdf/1.12.1/gcc/8.2.0/openmpi/2.1.6</env>
    </environment_variables>
    <environment_variables SMP_PRESENT="TRUE">
      <env name="OMP_STACKSIZE">128M</env>
      <env name="OMP_PLACES">threads</env>
    </environment_variables>
  </machine>

  <default_run_suffix>
    <default_run_exe>${EXEROOT}/e3sm.exe </default_run_exe>
    <default_run_misc_suffix> &gt;&gt; e3sm.log.$LID 2&gt;&amp;1 </default_run_misc_suffix>
  </default_run_suffix>

</config_machines><|MERGE_RESOLUTION|>--- conflicted
+++ resolved
@@ -116,6 +116,7 @@
     <EXEROOT>$CIME_OUTPUT_ROOT/$CASE/bld</EXEROOT>
     <TEST_TPUT_TOLERANCE>0.1</TEST_TPUT_TOLERANCE>
   </machine>
+
   <machine MACH="cori-haswell">
     <DESC>Cori. XC40 Cray system at NERSC. Haswell partition. os is CNL, 32 pes/node, batch system is SLURM</DESC>
     <NODENAME_REGEX>cori-knl-is-default</NODENAME_REGEX>
@@ -3045,28 +3046,17 @@
     <MAX_TASKS_PER_NODE>84</MAX_TASKS_PER_NODE>
     <MAX_TASKS_PER_NODE compiler="pgigpu">18</MAX_TASKS_PER_NODE>
     <MAX_TASKS_PER_NODE compiler="gnugpu">42</MAX_TASKS_PER_NODE>
-<<<<<<< HEAD
-    <MAX_MPITASKS_PER_NODE>84</MAX_MPITASKS_PER_NODE>
-    <MAX_MPITASKS_PER_NODE compiler="pgigpu">18</MAX_MPITASKS_PER_NODE>
-    <MAX_MPITASKS_PER_NODE compiler="gnugpu">42</MAX_MPITASKS_PER_NODE>
-=======
     <MAX_TASKS_PER_NODE compiler="ibmgpu">42</MAX_TASKS_PER_NODE>
     <MAX_MPITASKS_PER_NODE>84</MAX_MPITASKS_PER_NODE>
     <MAX_MPITASKS_PER_NODE compiler="pgigpu">18</MAX_MPITASKS_PER_NODE>
     <MAX_MPITASKS_PER_NODE compiler="gnugpu">42</MAX_MPITASKS_PER_NODE>
     <MAX_MPITASKS_PER_NODE compiler="ibmgpu">42</MAX_MPITASKS_PER_NODE>
->>>>>>> 596b667b
     <PROJECT_REQUIRED>TRUE</PROJECT_REQUIRED>
     <mpirun mpilib="spectrum-mpi">
       <executable>jsrun</executable>
       <arguments>
         <arg name="exit_on_error">-X 1</arg>
-<<<<<<< HEAD
-        <arg name="num_rs">--nrs $ENV{NUM_RS}</arg>
-        <arg name="rs_per_node">--rs_per_host $ENV{RS_PER_NODE}</arg>
-=======
         <arg name="num_rs">$SHELL{if [ {{ total_tasks }} -eq 1 ];then echo --nrs 1 --rs_per_host 1;else echo --nrs $NUM_RS --rs_per_host $RS_PER_NODE;fi}</arg>
->>>>>>> 596b667b
         <arg name="tasks_per_rs">--tasks_per_rs $SHELL{echo "({{ tasks_per_node }} + $RS_PER_NODE - 1)/$RS_PER_NODE"|bc}</arg>
         <arg name="distribute">-d plane:$SHELL{echo "({{ tasks_per_node }} + $RS_PER_NODE - 1)/$RS_PER_NODE"|bc}</arg>
         <arg name="cpu_per_rs">--cpu_per_rs $ENV{CPU_PER_RS}</arg>
@@ -3091,29 +3081,11 @@
         <command name="load">DefApps</command>
         <command name="load">python/3.7.0</command>
         <command name="load">subversion/1.9.3</command>
-<<<<<<< HEAD
-        <command name="load">git/2.13.0</command>
-=======
         <command name="load">git/2.20.1</command>
->>>>>>> 596b667b
         <command name="load">cmake/3.18.2</command>
         <command name="load">essl/6.1.0-2</command>
         <command name="load">netlib-lapack/3.8.0</command>
       </modules>
-<<<<<<< HEAD
-      <modules compiler="pgi.*">
-        <command name="load">pgi/19.9</command>
-        <command name="load">pgi-cxx14/default</command>
-      </modules>
-      <modules compiler="pgigpu">
-        <command name="load">cuda/10.1.243</command>
-      </modules>
-      <modules compiler="gnugpu">
-        <command name="load">cuda/10.1.105</command>
-      </modules>
-      <modules compiler="ibm.*">
-        <command name="load">xl/16.1.1-7</command>
-=======
       <modules compiler="pgigpu">
         <command name="load">cuda/10.1.243</command>
       </modules>
@@ -3135,25 +3107,10 @@
         <command name="load">netcdf-cxx/4.2</command>
         <command name="load">netcdf-fortran/4.4.5</command>
         <command name="load">parallel-netcdf/1.12.1</command>
->>>>>>> 596b667b
       </modules>
       <modules compiler="ibmgpu">
         <command name="load">cuda/10.1.243</command>
       </modules>
-<<<<<<< HEAD
-      <modules compiler="gnu">
-        <command name="load">gcc/8.1.1</command>
-      </modules>
-      <modules compiler="gnugpu">
-        <command name="load">gcc/8.1.1</command>
-      </modules>
-      <modules>
-        <command name="load">spectrum-mpi/10.3.1.2-20200121</command>
-        <command name="load">netcdf/4.6.1</command>
-        <command name="load">netcdf-fortran/4.4.4</command>
-        <command name="load">parallel-netcdf/1.8.1</command>
-        <command name="load">hdf5/1.10.4</command>
-=======
       <modules compiler="gnu.*">
         <command name="load">gcc/8.1.1</command>
         <command name="load">spectrum-mpi/10.3.1.2-20200121</command>
@@ -3164,7 +3121,6 @@
       </modules>
       <modules compiler="gnugpu">
         <command name="load">cuda/10.1.105</command>
->>>>>>> 596b667b
       </modules>
     </module_system>
     <RUNDIR>$CIME_OUTPUT_ROOT/$CASE/run</RUNDIR>
@@ -3172,14 +3128,6 @@
     <TEST_TPUT_TOLERANCE>0.1</TEST_TPUT_TOLERANCE>
     <environment_variables>
       <env name="PATH">/gpfs/wolf/cli115/world-shared/e3sm/soft/perl/5.26.0/bin:$ENV{PATH}</env>
-<<<<<<< HEAD
-      <env name="NETCDF_C_PATH">$ENV{OLCF_NETCDF_ROOT}</env>
-      <env name="NETCDF_FORTRAN_PATH">$ENV{OLCF_NETCDF_FORTRAN_ROOT}</env>
-      <env name="ESSL_PATH">$ENV{OLCF_ESSL_ROOT}</env>
-      <env name="HDF5_PATH">$ENV{OLCF_HDF5_ROOT}</env>
-      <env name="PNETCDF_PATH">$ENV{OLCF_PARALLEL_NETCDF_ROOT}</env>
-      <env name="PGI_ACC_POOL_ALLOC">0</env>
-=======
       <env name="NETCDF_C_PATH">$SHELL{dirname $(dirname $(which nc-config))}</env>
       <env name="NETCDF_FORTRAN_PATH">$SHELL{dirname $(dirname $(which nf-config))}</env>
       <env name="PNETCDF_PATH">$SHELL{dirname $(dirname $(which pnetcdf_version))}</env>
@@ -3192,7 +3140,6 @@
     </environment_variables>
     <environment_variables compiler="pgi.*">
       <env name="LD_LIBRARY_PATH">/sw/ascent/gcc/8.1.1/lib64:$ENV{LD_LIBRARY_PATH}</env>
->>>>>>> 596b667b
     </environment_variables>
     <environment_variables>
       <env name="RS_PER_NODE">2</env>
@@ -3215,11 +3162,8 @@
       <env name="GPU_PER_RS">1</env>
       <env name="LTC_PRT">gpu-cpu</env>
       <env name="NUM_RS">$SHELL{echo "6*((`./xmlquery --value TOTAL_TASKS` + `./xmlquery --value TASKS_PER_NODE` - 1)/`./xmlquery --value TASKS_PER_NODE`)"|bc}</env>
-<<<<<<< HEAD
-=======
       <env name="PGI_ACC_POOL_ALLOC">0</env>
       <env name="NVCC_WRAPPER_DEFAULT_COMPILER">pgc++</env>
->>>>>>> 596b667b
     </environment_variables>
     <environment_variables compiler="gnugpu">
       <env name="RS_PER_NODE">6</env>
