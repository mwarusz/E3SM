<?xml version="1.0"?>

<config_machines version="2.0">

  <!--

   ===============================================================
   COMPILER and COMPILERS
   ===============================================================
   If a machine supports multiple compilers - then
    - the settings for COMPILERS should reflect the supported compilers
      as a comma separated string
    - the setting for COMPILER should be the default compiler
      (which is one of the values in COMPILERS)

   ===============================================================
   MPILIB and MPILIBS
   ===============================================================
   If a machine supports only one MPILIB is supported - then
   the setting for  MPILIB and MPILIBS should be blank ("")
   If a machine supports multiple mpi libraries (e.g. mpich and openmpi)
    - the settings for MPILIBS should reflect the supported mpi libraries
      as a comma separated string

   The default settings for COMPILERS and MPILIBS is blank (in config_machines.xml)

   Normally variable substitutions are not made until the case scripts are run, however variables
   of the form $ENV{VARIABLE_NAME} are substituted in create_newcase from the environment
   variable of the same name if it exists.

   ===============================================================
   PROJECT_REQUIRED
   ===============================================================
   A machine may need the PROJECT xml variable to be defined either because it is
   used in some paths, or because it is used to give an account number in the job
   submission script. If either of these are the case, then PROJECT_REQUIRED
   should be set to TRUE for the given machine.


   walltimes:
   Denotes the walltimes that can be used for a particular machine.
   walltime: as before, if default="true" is defined, this walltime will be used
   by default.
   Alternatively, ccsm_estcost must be used to choose the queue based on the estimated cost of the run.

   mpirun: the mpirun command that will be used to actually launch the model.
   The attributes used to choose the mpirun command are:

   mpilib: can either be 'default' the name of an mpi library, or a compiler name so one can choose the mpirun
           based on the mpi library in use.

     the 'executable' tag must have arguments required for the chosen mpirun, as well as the executable name.

   unit_testing: can be 'true' or 'false'.
     This allows using a different mpirun command to launch unit tests

  -->

  <machine MACH="miller">
    <DESC> ORNL AF cluster 800-node AMD Epyc 2-sockets 64-cores per node</DESC>
    <OS>CNL</OS>
    <COMPILERS>gnu,cray,intel</COMPILERS>
    <MPILIBS>mpt</MPILIBS>
    <PROJECT>nwp501</PROJECT>
    <SAVE_TIMING_DIR>/lustre/storm/nwp501/proj-shared/e3sm</SAVE_TIMING_DIR>
    <SAVE_TIMING_DIR_PROJECTS>e3sm,nwp501</SAVE_TIMING_DIR_PROJECTS>
    <CIME_OUTPUT_ROOT>/lustre/storm/nwp501/proj-shared/e3sm/e3sm_scratch/</CIME_OUTPUT_ROOT>
    <DIN_LOC_ROOT>/lustre/storm/nwp501/proj-shared/e3sm/inputdata</DIN_LOC_ROOT>
    <DIN_LOC_ROOT_CLMFORC>/lustre/storm/nwp501/proj-shared/e3sm/inputdata/atm/datm7</DIN_LOC_ROOT_CLMFORC>
    <DOUT_S_ROOT>$CIME_OUTPUT_ROOT/archive/$CASE</DOUT_S_ROOT>
    <BASELINE_ROOT>/lustre/storm/nwp501/proj-shared/e3sm/baselines/$COMPILER</BASELINE_ROOT>
    <CCSM_CPRNC>/lustre/storm/nwp501/proj-shared/e3sm/tools/cprnc</CCSM_CPRNC>
    <GMAKE_J>8</GMAKE_J>
    <TESTS>e3sm_developer</TESTS>
    <NTEST_PARALLEL_JOBS>4</NTEST_PARALLEL_JOBS>
    <BATCH_SYSTEM>miller_slurm</BATCH_SYSTEM>
    <SUPPORTED_BY>e3sm</SUPPORTED_BY>
    <MAX_TASKS_PER_NODE>128</MAX_TASKS_PER_NODE>
    <MAX_MPITASKS_PER_NODE>128</MAX_MPITASKS_PER_NODE>
    <PROJECT_REQUIRED>FALSE</PROJECT_REQUIRED>
    <mpirun mpilib="default">
      <executable>srun</executable>
      <arguments>
        <arg name="num_tasks">-n {{ total_tasks }} -N {{ num_nodes }} --kill-on-bad-exit </arg>
        <arg name="thread_count">-c $SHELL{echo 128/ {{ tasks_per_node }} |bc}</arg>
        <arg name="binding"> $SHELL{if [ 128 -ge `./xmlquery --value MAX_MPITASKS_PER_NODE` ]; then echo "--cpu_bind=cores"; else echo "--cpu_bind=threads";fi;} </arg>
        <arg name="placement">-m plane={{ tasks_per_node }}</arg>
      </arguments>
    </mpirun>
    <module_system type="module">
      <init_path lang="perl">/opt/cray/pe/modules/default/init/perl.pm</init_path>
      <init_path lang="python">/opt/cray/pe/modules/default/init/python.py</init_path>
      <init_path lang="sh">/opt/cray/pe/modules/default/init/sh</init_path>
      <init_path lang="csh">/opt/cray/pe/modules/default/init/csh</init_path>
      <cmd_path lang="perl">/opt/cray/pe/modules/default/bin/modulecmd perl</cmd_path>
      <cmd_path lang="python">/opt/cray/pe/modules/default/bin/modulecmd python</cmd_path>
      <cmd_path lang="sh">module</cmd_path>
      <cmd_path lang="csh">module</cmd_path>
      <modules>
        <command name="unload">craype</command>
        <command name="unload">cray-mpich</command>
        <command name="unload">cray-parallel-netcdf</command>
        <command name="unload">cray-hdf5-parallel</command>
        <command name="unload">cray-hdf5</command>
        <command name="unload">cray-netcdf</command>
        <command name="unload">cray-netcdf-hdf5parallel</command>
        <command name="load">craype/2.7.15</command>
      </modules>
      <modules compiler="gnu">
        <command name="unload">PrgEnv-cray</command>
        <command name="unload">PrgEnv-gnu</command>
        <command name="load">PrgEnv-gnu/8.3.3</command>
        <command name="swap">gcc/12.1.0</command>
      </modules>
      <modules compiler="cray">
        <command name="unload">PrgEnv-gnu</command>
        <command name="load">gcc/9.3.0</command>
        <command name="load">PrgEnv-cray/8.3.3</command>
        <command name="rm">darshan</command>
      </modules>
      <modules>
        <command name="load">cray-mpich/8.1.16</command>
        <command name="load">cray-hdf5-parallel/1.12.1.3</command>
        <command name="load">cray-netcdf-hdf5parallel/4.8.1.3</command>
        <command name="load">cray-parallel-netcdf/1.12.2.3</command>
      </modules>
    </module_system>

    <RUNDIR>$CIME_OUTPUT_ROOT/$CASE/run</RUNDIR>
    <EXEROOT>$CIME_OUTPUT_ROOT/$CASE/bld</EXEROOT>
    <TEST_TPUT_TOLERANCE>0.1</TEST_TPUT_TOLERANCE>
    <MAX_GB_OLD_TEST_DATA>1000</MAX_GB_OLD_TEST_DATA>
    <environment_variables>
      <env name="PERL5LIB">/usr/lib/perl5/5.26.2</env>
      <env name="NETCDF_C_PATH">/opt/cray/pe/netcdf-hdf5parallel/4.8.1.3/gnu/9.1/</env>
      <env name="NETCDF_FORTRAN_PATH">/opt/cray/pe/netcdf-hdf5parallel/4.8.1.3/gnu/9.1/</env>
      <env name="PNETCDF_PATH">$SHELL{dirname $(dirname $(which pnetcdf_version))}</env>
    </environment_variables>
    <environment_variables SMP_PRESENT="TRUE">
      <env name="OMP_STACKSIZE">128M</env>
    </environment_variables>
    <environment_variables SMP_PRESENT="TRUE" compiler="gnu">
      <env name="OMP_PLACES">cores</env>
    </environment_variables>
  </machine>

  <machine MACH="pm-cpu">
    <DESC>Perlmutter CPU-only nodes at NERSC.  Phase2 only: Each node has 2 AMD EPYC 7713 64-Core (Milan) 512GB</DESC>
    <NODENAME_REGEX>$ENV{NERSC_HOST}:perlmutter</NODENAME_REGEX>
    <OS>Linux</OS>
    <COMPILERS>intel,gnu,nvidia,amdclang</COMPILERS>
    <MPILIBS>mpich</MPILIBS>
    <PROJECT>e3sm</PROJECT>
    <SAVE_TIMING_DIR>/global/cfs/cdirs/e3sm</SAVE_TIMING_DIR>
    <SAVE_TIMING_DIR_PROJECTS>e3sm,m3411,m3412</SAVE_TIMING_DIR_PROJECTS>
    <CIME_OUTPUT_ROOT>$ENV{PSCRATCH}/e3sm_scratch/pm-cpu</CIME_OUTPUT_ROOT>
    <CIME_HTML_ROOT>/global/cfs/cdirs/e3sm/www/$ENV{USER}</CIME_HTML_ROOT>
    <CIME_URL_ROOT>http://portal.nersc.gov/project/e3sm/$ENV{USER}</CIME_URL_ROOT>
    <DIN_LOC_ROOT>/global/cfs/cdirs/e3sm/inputdata</DIN_LOC_ROOT>
    <DIN_LOC_ROOT_CLMFORC>/global/cfs/cdirs/e3sm/inputdata/atm/datm7</DIN_LOC_ROOT_CLMFORC>
    <DOUT_S_ROOT>$CIME_OUTPUT_ROOT/archive/$CASE</DOUT_S_ROOT>
    <BASELINE_ROOT>/global/cfs/cdirs/e3sm/baselines/$COMPILER</BASELINE_ROOT>
    <CCSM_CPRNC>/global/cfs/cdirs/e3sm/tools/cprnc/cprnc</CCSM_CPRNC>
    <GMAKE_J>10</GMAKE_J>
    <TESTS>e3sm_developer</TESTS>
    <NTEST_PARALLEL_JOBS>4</NTEST_PARALLEL_JOBS>
    <BATCH_SYSTEM>nersc_slurm</BATCH_SYSTEM>
    <SUPPORTED_BY>e3sm</SUPPORTED_BY>
    <MAX_TASKS_PER_NODE>256</MAX_TASKS_PER_NODE>
    <MAX_MPITASKS_PER_NODE>128</MAX_MPITASKS_PER_NODE>
    <PROJECT_REQUIRED>TRUE</PROJECT_REQUIRED>
    <mpirun mpilib="default">
      <executable>srun</executable>
      <arguments>
        <arg name="label"> --label</arg>
        <arg name="num_tasks"> -n {{ total_tasks }} -N {{ num_nodes }}</arg>
        <arg name="thread_count">-c $SHELL{echo 256/`./xmlquery --value MAX_MPITASKS_PER_NODE`|bc}</arg>
        <arg name="binding"> $SHELL{if [ 128 -ge `./xmlquery --value MAX_MPITASKS_PER_NODE` ]; then echo "--cpu_bind=cores"; else echo "--cpu_bind=threads";fi;} </arg>
        <arg name="placement"> -m plane=$SHELL{echo `./xmlquery --value MAX_MPITASKS_PER_NODE`}</arg>
    </arguments>
    </mpirun>
    <module_system type="module" allow_error="true">
      <init_path lang="perl">/usr/share/lmod/8.3.1/init/perl</init_path>
      <init_path lang="python">/usr/share/lmod/8.3.1/init/python</init_path>
      <init_path lang="sh">/usr/share/lmod/8.3.1/init/sh</init_path>
      <init_path lang="csh">/usr/share/lmod/8.3.1/init/csh</init_path>
      <cmd_path lang="perl">/usr/share/lmod/lmod/libexec/lmod perl</cmd_path>
      <cmd_path lang="python">/usr/share/lmod/lmod/libexec/lmod python</cmd_path>
      <cmd_path lang="sh">module</cmd_path>
      <cmd_path lang="csh">module</cmd_path>

      <modules>
        <command name="unload">cray-hdf5-parallel</command>
        <command name="unload">cray-netcdf-hdf5parallel</command>
        <command name="unload">cray-parallel-netcdf</command>
        <command name="unload">cray-netcdf</command>
        <command name="unload">cray-hdf5</command>
        <command name="unload">PrgEnv-gnu</command>
        <command name="unload">PrgEnv-intel</command>
        <command name="unload">PrgEnv-nvidia</command>
        <command name="unload">PrgEnv-cray</command>
        <command name="unload">PrgEnv-aocc</command>
        <command name="unload">intel</command>
        <command name="unload">intel-oneapi</command>
        <command name="unload">nvidia</command>
        <command name="unload">aocc</command>
        <command name="unload">cudatoolkit</command>
        <command name="unload">climate-utils</command>
        <command name="unload">craype-accel-nvidia80</command>
        <command name="unload">craype-accel-host</command>
        <command name="unload">perftools-base</command>
        <command name="unload">perftools</command>
        <command name="unload">darshan</command>
      </modules>

      <modules compiler="gnu">
        <command name="load">PrgEnv-gnu/8.3.3</command>
        <command name="load">gcc/11.2.0</command>
        <command name="load">cray-libsci/23.02.1.1</command>
      </modules>

      <modules compiler="intel">
        <command name="load">PrgEnv-intel/8.3.3</command>
        <command name="load">intel/2023.1.0</command>
      </modules>

      <modules compiler="nvidia">
        <command name="load">PrgEnv-nvidia</command>
        <command name="load">nvidia/22.7</command>
        <command name="load">cray-libsci/23.02.1.1</command>
      </modules>

      <modules compiler="amdclang">
        <command name="load">PrgEnv-aocc</command>
        <command name="load">aocc/4.0.0</command>
        <command name="load">cray-libsci/23.02.1.1</command>
      </modules>

      <modules>
        <command name="load">craype-accel-host</command>
        <command name="load">craype/2.7.20</command>
        <command name="load">cray-mpich/8.1.25</command>
        <command name="load">cray-hdf5-parallel/1.12.2.3</command>
        <command name="load">cray-netcdf-hdf5parallel/4.9.0.3</command>
        <command name="load">cray-parallel-netcdf/1.12.3.3</command>
        <command name="load">cmake/3.24.3</command>
      </modules>
    </module_system>

    <RUNDIR>$CIME_OUTPUT_ROOT/$CASE/run</RUNDIR>
    <EXEROOT>$CIME_OUTPUT_ROOT/$CASE/bld</EXEROOT>
    <TEST_TPUT_TOLERANCE>0.1</TEST_TPUT_TOLERANCE>
    <TEST_MEMLEAK_TOLERANCE>0.20</TEST_MEMLEAK_TOLERANCE>

    <environment_variables>
      <env name="MPICH_ENV_DISPLAY">1</env>
      <env name="MPICH_VERSION_DISPLAY">1</env>
      <env name="OMP_STACKSIZE">128M</env>
      <env name="OMP_PROC_BIND">spread</env>
      <env name="OMP_PLACES">threads</env>
      <env name="HDF5_USE_FILE_LOCKING">FALSE</env>
      <env name="PERL5LIB">/global/cfs/cdirs/e3sm/perl/lib/perl5-only-switch</env>
      <env name="FI_CXI_RX_MATCH_MODE">software</env>
      <env name="MPICH_COLL_SYNC">MPI_Bcast</env>
      <env name="Albany_ROOT">$SHELL{if [ -z "$Albany_ROOT" ]; then echo /global/common/software/e3sm/mali_tpls/albany-e3sm-serial-release-gcc; else echo "$Albany_ROOT"; fi}</env>
      <env name="Trilinos_ROOT">$SHELL{if [ -z "$Trilinos_ROOT" ]; then echo /global/common/software/e3sm/mali_tpls/trilinos-e3sm-serial-release-gcc; else echo "$Trilinos_ROOT"; fi}</env>
      <env name="NETCDF_PATH">$ENV{CRAY_NETCDF_HDF5PARALLEL_PREFIX}</env>
      <env name="PNETCDF_PATH">$ENV{CRAY_PARALLEL_NETCDF_PREFIX}</env>
    </environment_variables>
    <environment_variables compiler="intel" mpilib="mpich">
      <env name="ADIOS2_ROOT">$SHELL{if [ -z "$ADIOS2_ROOT" ]; then echo /global/cfs/cdirs/e3sm/3rdparty/adios2/2.9.1/cray-mpich-8.1.25/intel-2023.1.0; else echo "$ADIOS2_ROOT"; fi}</env>
    </environment_variables>
    <environment_variables compiler="gnu" mpilib="mpich">
      <env name="ADIOS2_ROOT">$SHELL{if [ -z "$ADIOS2_ROOT" ]; then echo /global/cfs/cdirs/e3sm/3rdparty/adios2/2.9.1/cray-mpich-8.1.25/gcc-11.2.0; else echo "$ADIOS2_ROOT"; fi}</env>
      <env name="BLA_VENDOR">Generic</env>
    </environment_variables>
    <environment_variables compiler="nvidia" mpilib="mpich">
      <env name="ADIOS2_ROOT">$SHELL{if [ -z "$ADIOS2_ROOT" ]; then echo /global/cfs/cdirs/e3sm/3rdparty/adios2/2.9.1/cray-mpich-8.1.25/nvidia-22.7; else echo "$ADIOS2_ROOT"; fi}</env>
    </environment_variables>
    <environment_variables compiler="nvidia">
      <env name="BLAS_ROOT">$SHELL{if [ -z "$BLAS_ROOT" ]; then echo /opt/nvidia/hpc_sdk/Linux_x86_64/22.7/compilers; else echo "$BLAS_ROOT"; fi}</env>
      <env name="LAPACK_ROOT">$SHELL{if [ -z "$LAPACK_ROOT" ]; then echo /opt/nvidia/hpc_sdk/Linux_x86_64/22.7/compilers; else echo "$LAPACK_ROOT"; fi}</env>
      <env name="BLA_VENDOR">NVHPC</env>
    </environment_variables>
    <environment_variables compiler="intel">
      <env name="BLA_VENDOR">Intel10_64_dyn</env>
    </environment_variables>
    <environment_variables compiler="amdclang" mpilib="mpich">
      <env name="ADIOS2_ROOT">$SHELL{if [ -z "$ADIOS2_ROOT" ]; then echo /global/cfs/cdirs/e3sm/3rdparty/adios2/2.9.1/cray-mpich-8.1.25/aocc-4.0.0; else echo "$ADIOS2_ROOT"; fi}</env>
    </environment_variables>
    <resource_limits>
      <resource name="RLIMIT_STACK">-1</resource>
    </resource_limits>
  </machine>

  <machine MACH="pm-gpu">
    <DESC>Perlmutter GPU nodes at NERSC.  Phase1 only: Each GPU node has single AMD EPYC 7713 64-Core (Milan) (256GB) and 4 nvidia A100's.</DESC>
    <NODENAME_REGEX>$ENV{NERSC_HOST}:perlmutter</NODENAME_REGEX>
    <OS>Linux</OS>
    <COMPILERS>gnugpu,gnu,nvidiagpu,nvidia</COMPILERS>
    <MPILIBS>mpich</MPILIBS>
    <PROJECT>e3sm_g</PROJECT>
    <SAVE_TIMING_DIR>/global/cfs/cdirs/e3sm</SAVE_TIMING_DIR>
    <SAVE_TIMING_DIR_PROJECTS>e3sm,m3411,m3412</SAVE_TIMING_DIR_PROJECTS>
    <CIME_OUTPUT_ROOT>$ENV{PSCRATCH}/e3sm_scratch/pm-gpu</CIME_OUTPUT_ROOT>
    <CIME_HTML_ROOT>/global/cfs/cdirs/e3sm/www/$ENV{USER}</CIME_HTML_ROOT>
    <CIME_URL_ROOT>http://portal.nersc.gov/project/e3sm/$ENV{USER}</CIME_URL_ROOT>
    <DIN_LOC_ROOT>/global/cfs/cdirs/e3sm/inputdata</DIN_LOC_ROOT>
    <DIN_LOC_ROOT_CLMFORC>/global/cfs/cdirs/e3sm/inputdata/atm/datm7</DIN_LOC_ROOT_CLMFORC>
    <DOUT_S_ROOT>$CIME_OUTPUT_ROOT/archive/$CASE</DOUT_S_ROOT>
    <BASELINE_ROOT>/global/cfs/cdirs/e3sm/baselines/$COMPILER</BASELINE_ROOT>
    <CCSM_CPRNC>/global/cfs/cdirs/e3sm/tools/cprnc/cprnc</CCSM_CPRNC>
    <GMAKE_J>10</GMAKE_J>
    <TESTS>e3sm_developer</TESTS>
    <NTEST_PARALLEL_JOBS>4</NTEST_PARALLEL_JOBS>
    <BATCH_SYSTEM>nersc_slurm</BATCH_SYSTEM>
    <SUPPORTED_BY>e3sm</SUPPORTED_BY>
    <MAX_TASKS_PER_NODE>128</MAX_TASKS_PER_NODE>
    <MAX_TASKS_PER_NODE compiler="gnu">256</MAX_TASKS_PER_NODE>
    <MAX_TASKS_PER_NODE compiler="nvidia">256</MAX_TASKS_PER_NODE>
    <MAX_MPITASKS_PER_NODE>4</MAX_MPITASKS_PER_NODE>
    <MAX_MPITASKS_PER_NODE compiler="gnu">64</MAX_MPITASKS_PER_NODE>
    <MAX_MPITASKS_PER_NODE compiler="nvidia">64</MAX_MPITASKS_PER_NODE>
    <PROJECT_REQUIRED>TRUE</PROJECT_REQUIRED>
    <mpirun mpilib="default">
      <executable>srun</executable>
      <arguments>
        <arg name="label"> --label</arg>
        <arg name="num_tasks"> -n {{ total_tasks }} -N {{ num_nodes }}</arg>
        <arg name="thread_count">-c $SHELL{echo 128/`./xmlquery --value MAX_MPITASKS_PER_NODE`|bc}</arg>
        <arg name="binding"> $SHELL{if [ 64 -ge `./xmlquery --value MAX_MPITASKS_PER_NODE` ]; then echo "--cpu_bind=cores"; else echo "--cpu_bind=threads";fi;} </arg>
        <arg name="placement"> -m plane=$SHELL{echo `./xmlquery --value MAX_MPITASKS_PER_NODE`}</arg>
    </arguments>
    </mpirun>
    <module_system type="module" allow_error="true">
      <init_path lang="perl">/usr/share/lmod/8.3.1/init/perl</init_path>
      <init_path lang="python">/usr/share/lmod/8.3.1/init/python</init_path>
      <init_path lang="sh">/usr/share/lmod/8.3.1/init/sh</init_path>
      <init_path lang="csh">/usr/share/lmod/8.3.1/init/csh</init_path>
      <cmd_path lang="perl">/usr/share/lmod/lmod/libexec/lmod perl</cmd_path>
      <cmd_path lang="python">/usr/share/lmod/lmod/libexec/lmod python</cmd_path>
      <cmd_path lang="sh">module</cmd_path>
      <cmd_path lang="csh">module</cmd_path>

      <modules>
        <command name="unload">cray-hdf5-parallel</command>
        <command name="unload">cray-netcdf-hdf5parallel</command>
        <command name="unload">cray-parallel-netcdf</command>
        <command name="unload">cray-netcdf</command>
        <command name="unload">cray-hdf5</command>
        <command name="unload">PrgEnv-gnu</command>
        <command name="unload">PrgEnv-intel</command>
        <command name="unload">PrgEnv-nvidia</command>
        <command name="unload">PrgEnv-cray</command>
        <command name="unload">PrgEnv-aocc</command>
        <command name="unload">intel</command>
        <command name="unload">intel-oneapi</command>
        <command name="unload">nvidia</command>
        <command name="unload">aocc</command>
        <command name="unload">cudatoolkit</command>
        <command name="unload">climate-utils</command>
        <command name="unload">craype-accel-nvidia80</command>
        <command name="unload">craype-accel-host</command>
        <command name="unload">perftools-base</command>
        <command name="unload">perftools</command>
        <command name="unload">darshan</command>
      </modules>

      <modules compiler="gnu.*">
        <command name="load">PrgEnv-gnu/8.3.3</command>
        <command name="load">gcc/11.2.0</command>
      </modules>

      <modules compiler="nvidia.*">
        <command name="load">PrgEnv-nvidia</command>
        <command name="load">nvidia/22.7</command>
      </modules>

      <modules compiler="gnugpu">
        <command name="load">cudatoolkit/11.7</command>
        <command name="load">craype-accel-nvidia80</command>
      </modules>

      <modules compiler="nvidiagpu">
        <command name="load">cudatoolkit/11.7</command>
        <command name="load">craype-accel-nvidia80</command>
      </modules>

      <modules compiler="gnu">
        <command name="load">craype-accel-host</command>
      </modules>

      <modules compiler="nvidia">
        <command name="load">craype-accel-host</command>
      </modules>

      <modules>
        <command name="load">cray-libsci/23.02.1.1</command>
        <command name="load">craype/2.7.20</command>
        <command name="load">cray-mpich/8.1.25</command>
        <command name="load">cray-hdf5-parallel/1.12.2.3</command>
        <command name="load">cray-netcdf-hdf5parallel/4.9.0.3</command>
        <command name="load">cray-parallel-netcdf/1.12.3.3</command>
        <command name="load">cmake/3.24.3</command>
      </modules>
    </module_system>

    <RUNDIR>$CIME_OUTPUT_ROOT/$CASE/run</RUNDIR>
    <EXEROOT>$CIME_OUTPUT_ROOT/$CASE/bld</EXEROOT>
    <TEST_TPUT_TOLERANCE>0.1</TEST_TPUT_TOLERANCE>

    <environment_variables>
      <env name="MPICH_ENV_DISPLAY">1</env>
      <env name="MPICH_VERSION_DISPLAY">1</env>
      <env name="OMP_STACKSIZE">128M</env>
      <env name="OMP_PROC_BIND">spread</env>
      <env name="OMP_PLACES">threads</env>
      <env name="HDF5_USE_FILE_LOCKING">FALSE</env>
      <env name="PERL5LIB">/global/cfs/cdirs/e3sm/perl/lib/perl5-only-switch</env>
      <env name="MPICH_COLL_SYNC">MPI_Bcast</env>
      <env name="NETCDF_PATH">$ENV{CRAY_NETCDF_HDF5PARALLEL_PREFIX}</env>
      <env name="PNETCDF_PATH">$ENV{CRAY_PARALLEL_NETCDF_PREFIX}</env>
    </environment_variables>
    <environment_variables compiler="gnugpu">
      <env name="MPICH_GPU_SUPPORT_ENABLED">1</env>
    </environment_variables>
    <environment_variables compiler="nvidiagpu">
      <env name="MPICH_GPU_SUPPORT_ENABLED">1</env>
    </environment_variables>
    <environment_variables compiler="gnu.*" mpilib="mpich">
      <env name="ADIOS2_ROOT">$SHELL{if [ -z "$ADIOS2_ROOT" ]; then echo /global/cfs/cdirs/e3sm/3rdparty/adios2/2.9.1/cray-mpich-8.1.25/gcc-11.2.0; else echo "$ADIOS2_ROOT"; fi}</env>
    </environment_variables>
    <environment_variables compiler="nvidia.*" mpilib="mpich">
      <env name="ADIOS2_ROOT">$SHELL{if [ -z "$ADIOS2_ROOT" ]; then echo /global/cfs/cdirs/e3sm/3rdparty/adios2/2.9.1/cray-mpich-8.1.25/nvidia-22.7; else echo "$ADIOS2_ROOT"; fi}</env>
    </environment_variables>
    <resource_limits>
      <resource name="RLIMIT_STACK">-1</resource>
    </resource_limits>
  </machine>

  <machine MACH="muller">
    <DESC>Muller small internal machine at NERSC with GPU nodes similar to pm-gpu </DESC>
    <NODENAME_REGEX>$ENV{NERSC_HOST}:muller</NODENAME_REGEX>
    <OS>Linux</OS>
    <COMPILERS>gnugpu,gnu,nvidiagpu,nvidia</COMPILERS>
    <MPILIBS>mpich</MPILIBS>
    <PROJECT>e3sm_g</PROJECT>
    <SAVE_TIMING_DIR>/global/cfs/cdirs/e3sm</SAVE_TIMING_DIR>
    <SAVE_TIMING_DIR_PROJECTS>e3sm,m3411,m3412</SAVE_TIMING_DIR_PROJECTS>
    <CIME_OUTPUT_ROOT>$ENV{SCRATCH}/e3sm_scratch/muller</CIME_OUTPUT_ROOT>
    <CIME_HTML_ROOT>/global/cfs/cdirs/e3sm/www/$ENV{USER}</CIME_HTML_ROOT>
    <CIME_URL_ROOT>http://portal.nersc.gov/project/e3sm/$ENV{USER}</CIME_URL_ROOT>
    <DIN_LOC_ROOT>/global/cfs/cdirs/e3sm/inputdata</DIN_LOC_ROOT>
    <DIN_LOC_ROOT_CLMFORC>/global/cfs/cdirs/e3sm/inputdata/atm/datm7</DIN_LOC_ROOT_CLMFORC>
    <DOUT_S_ROOT>$CIME_OUTPUT_ROOT/archive/$CASE</DOUT_S_ROOT>
    <BASELINE_ROOT>/global/cfs/cdirs/e3sm/baselines/$COMPILER</BASELINE_ROOT>
    <CCSM_CPRNC>/global/cfs/cdirs/e3sm/tools/cprnc/cprnc</CCSM_CPRNC>
    <GMAKE_J>10</GMAKE_J>
    <TESTS>e3sm_developer</TESTS>
    <NTEST_PARALLEL_JOBS>4</NTEST_PARALLEL_JOBS>
    <BATCH_SYSTEM>nersc_slurm</BATCH_SYSTEM>
    <SUPPORTED_BY>e3sm</SUPPORTED_BY>
    <MAX_TASKS_PER_NODE>128</MAX_TASKS_PER_NODE>
    <MAX_TASKS_PER_NODE compiler="gnu">256</MAX_TASKS_PER_NODE>
    <MAX_TASKS_PER_NODE compiler="nvidia">256</MAX_TASKS_PER_NODE>
    <MAX_MPITASKS_PER_NODE>4</MAX_MPITASKS_PER_NODE>
    <MAX_MPITASKS_PER_NODE compiler="gnu">64</MAX_MPITASKS_PER_NODE>
    <MAX_MPITASKS_PER_NODE compiler="nvidia">64</MAX_MPITASKS_PER_NODE>
    <PROJECT_REQUIRED>TRUE</PROJECT_REQUIRED>
    <mpirun mpilib="default">
      <executable>srun</executable>
      <arguments>
        <arg name="label"> --label</arg>
        <arg name="num_tasks"> -n {{ total_tasks }} -N {{ num_nodes }}</arg>
        <arg name="thread_count">-c $SHELL{echo 128/`./xmlquery --value MAX_MPITASKS_PER_NODE`|bc}</arg>
        <arg name="binding"> $SHELL{if [ 64 -ge `./xmlquery --value MAX_MPITASKS_PER_NODE` ]; then echo "--cpu_bind=cores"; else echo "--cpu_bind=threads";fi;} </arg>
        <arg name="placement"> -m plane=$SHELL{echo `./xmlquery --value MAX_MPITASKS_PER_NODE`}</arg>
    </arguments>
    </mpirun>
    <module_system type="module" allow_error="true">
      <init_path lang="perl">/usr/share/lmod/8.3.1/init/perl</init_path>
      <init_path lang="python">/usr/share/lmod/8.3.1/init/python</init_path>
      <init_path lang="sh">/usr/share/lmod/8.3.1/init/sh</init_path>
      <init_path lang="csh">/usr/share/lmod/8.3.1/init/csh</init_path>
      <cmd_path lang="perl">/usr/share/lmod/lmod/libexec/lmod perl</cmd_path>
      <cmd_path lang="python">/usr/share/lmod/lmod/libexec/lmod python</cmd_path>
      <cmd_path lang="sh">module</cmd_path>
      <cmd_path lang="csh">module</cmd_path>

      <modules>
        <command name="unload">cray-hdf5-parallel</command>
        <command name="unload">cray-netcdf-hdf5parallel</command>
        <command name="unload">cray-parallel-netcdf</command>
        <command name="unload">cray-netcdf</command>
        <command name="unload">cray-hdf5</command>
        <command name="unload">PrgEnv-gnu</command>
        <command name="unload">PrgEnv-intel</command>
        <command name="unload">PrgEnv-nvidia</command>
        <command name="unload">PrgEnv-cray</command>
        <command name="unload">PrgEnv-aocc</command>
        <command name="unload">intel</command>
        <command name="unload">intel-oneapi</command>
        <command name="unload">nvidia</command>
        <command name="unload">aocc</command>
        <command name="unload">cudatoolkit</command>
        <command name="unload">climate-utils</command>
        <command name="unload">craype-accel-nvidia80</command>
        <command name="unload">craype-accel-host</command>
        <command name="unload">perftools-base</command>
        <command name="unload">perftools</command>
        <command name="unload">darshan</command>
      </modules>

      <modules compiler="gnu.*">
        <command name="load">PrgEnv-gnu/8.3.3</command>
        <command name="load">gcc/11.2.0</command>
      </modules>

      <modules compiler="nvidia.*">
        <command name="load">PrgEnv-nvidia</command>
        <command name="load">nvidia/22.7</command>
      </modules>

      <modules compiler="gnugpu">
        <command name="load">cudatoolkit/11.7</command>
        <command name="load">craype-accel-nvidia80</command>
      </modules>

      <modules compiler="nvidiagpu">
        <command name="load">cudatoolkit/11.7</command>
        <command name="load">craype-accel-nvidia80</command>
      </modules>

      <modules compiler="gnu">
        <command name="load">craype-accel-host</command>
      </modules>

      <modules compiler="nvidia">
        <command name="load">craype-accel-host</command>
      </modules>

      <modules>
        <command name="load">cray-libsci/23.02.1.1</command>
        <command name="load">craype/2.7.20</command>
        <command name="load">cray-mpich/8.1.25</command>
        <command name="load">cray-hdf5-parallel/1.12.2.3</command>
        <command name="load">cray-netcdf-hdf5parallel/4.9.0.3</command>
        <command name="load">cray-parallel-netcdf/1.12.3.3</command>
        <command name="load">cmake/3.24.3</command>
      </modules>
    </module_system>

    <RUNDIR>$CIME_OUTPUT_ROOT/$CASE/run</RUNDIR>
    <EXEROOT>$CIME_OUTPUT_ROOT/$CASE/bld</EXEROOT>
    <TEST_TPUT_TOLERANCE>0.1</TEST_TPUT_TOLERANCE>

    <environment_variables>
      <env name="MPICH_ENV_DISPLAY">1</env>
      <env name="MPICH_VERSION_DISPLAY">1</env>
      <env name="OMP_STACKSIZE">128M</env>
      <env name="OMP_PROC_BIND">spread</env>
      <env name="OMP_PLACES">threads</env>
      <env name="HDF5_USE_FILE_LOCKING">FALSE</env>
      <env name="PERL5LIB">/global/cfs/cdirs/e3sm/perl/lib/perl5-only-switch</env>
      <env name="MPICH_COLL_SYNC">MPI_Bcast</env>
      <env name="NETCDF_PATH">$ENV{CRAY_NETCDF_HDF5PARALLEL_PREFIX}</env>
      <env name="PNETCDF_PATH">$ENV{CRAY_PARALLEL_NETCDF_PREFIX}</env>
    </environment_variables>
    <environment_variables compiler="gnugpu">
      <env name="MPICH_GPU_SUPPORT_ENABLED">1</env>
    </environment_variables>
    <environment_variables compiler="nvidiagpu">
      <env name="MPICH_GPU_SUPPORT_ENABLED">1</env>
    </environment_variables>
    <environment_variables compiler="gnu.*" mpilib="mpich">
      <env name="ADIOS2_ROOT">$SHELL{if [ -z "$ADIOS2_ROOT" ]; then echo /global/cfs/cdirs/e3sm/3rdparty/adios2/2.9.1/cray-mpich-8.1.25/gcc-11.2.0; else echo "$ADIOS2_ROOT"; fi}</env>
    </environment_variables>
    <environment_variables compiler="nvidia.*" mpilib="mpich">
      <env name="ADIOS2_ROOT">$SHELL{if [ -z "$ADIOS2_ROOT" ]; then echo /global/cfs/cdirs/e3sm/3rdparty/adios2/2.9.1/cray-mpich-8.1.25/nvidia-22.7; else echo "$ADIOS2_ROOT"; fi}</env>
    </environment_variables>
    <resource_limits>
      <resource name="RLIMIT_STACK">-1</resource>
    </resource_limits>
  </machine>

  <machine MACH="alvarez">
    <DESC>test machine at NERSC, very similar to pm-cpu. each node has 2 AMD EPYC 7713 64-Core (Milan) 512GB</DESC>
    <NODENAME_REGEX>$ENV{NERSC_HOST}:alvarez</NODENAME_REGEX>
    <OS>Linux</OS>
    <COMPILERS>intel,gnu,nvidia,amdclang</COMPILERS>
    <MPILIBS>mpich</MPILIBS>
    <PROJECT>e3sm</PROJECT>
    <SAVE_TIMING_DIR>/global/cfs/cdirs/e3sm</SAVE_TIMING_DIR>
    <SAVE_TIMING_DIR_PROJECTS>e3sm,m3411,m3412</SAVE_TIMING_DIR_PROJECTS>
    <CIME_OUTPUT_ROOT>$ENV{SCRATCH}/e3sm_scratch/alvarez</CIME_OUTPUT_ROOT>
    <CIME_HTML_ROOT>/global/cfs/cdirs/e3sm/www/$ENV{USER}</CIME_HTML_ROOT>
    <CIME_URL_ROOT>http://portal.nersc.gov/project/e3sm/$ENV{USER}</CIME_URL_ROOT>
    <DIN_LOC_ROOT>/global/cfs/cdirs/e3sm/inputdata</DIN_LOC_ROOT>
    <DIN_LOC_ROOT_CLMFORC>/global/cfs/cdirs/e3sm/inputdata/atm/datm7</DIN_LOC_ROOT_CLMFORC>
    <DOUT_S_ROOT>$CIME_OUTPUT_ROOT/archive/$CASE</DOUT_S_ROOT>
    <BASELINE_ROOT>/global/cfs/cdirs/e3sm/baselines/$COMPILER</BASELINE_ROOT>
    <CCSM_CPRNC>/global/cfs/cdirs/e3sm/tools/cprnc/cprnc</CCSM_CPRNC>
    <GMAKE_J>10</GMAKE_J>
    <TESTS>e3sm_developer</TESTS>
    <NTEST_PARALLEL_JOBS>4</NTEST_PARALLEL_JOBS>
    <BATCH_SYSTEM>nersc_slurm</BATCH_SYSTEM>
    <SUPPORTED_BY>e3sm</SUPPORTED_BY>
    <MAX_TASKS_PER_NODE>256</MAX_TASKS_PER_NODE>
    <MAX_MPITASKS_PER_NODE>128</MAX_MPITASKS_PER_NODE>
    <PROJECT_REQUIRED>TRUE</PROJECT_REQUIRED>
    <mpirun mpilib="default">
      <executable>srun</executable>
      <arguments>
        <arg name="label"> --label</arg>
        <arg name="num_tasks"> -n {{ total_tasks }} -N {{ num_nodes }}</arg>
        <arg name="thread_count">-c $SHELL{echo 256/`./xmlquery --value MAX_MPITASKS_PER_NODE`|bc}</arg>
        <arg name="binding"> $SHELL{if [ 128 -ge `./xmlquery --value MAX_MPITASKS_PER_NODE` ]; then echo "--cpu_bind=cores"; else echo "--cpu_bind=threads";fi;} </arg>
        <arg name="placement"> -m plane=$SHELL{echo `./xmlquery --value MAX_MPITASKS_PER_NODE`}</arg>
    </arguments>
    </mpirun>
    <module_system type="module" allow_error="true">
      <init_path lang="perl">/opt/cray/pe/lmod/8.7.19/init/perl</init_path>
      <init_path lang="python">/opt/cray/pe/lmod/8.7.19/init/python</init_path>
      <init_path lang="sh">/opt/cray/pe/lmod/8.7.19/init/sh</init_path>
      <init_path lang="csh">/opt/cray/pe/lmod/8.7.19/init/csh</init_path>
      <cmd_path lang="perl">/opt/cray/pe/lmod/lmod/libexec/lmod perl</cmd_path>
      <cmd_path lang="python">/opt/cray/pe/lmod/lmod/libexec/lmod python</cmd_path>
      <cmd_path lang="sh">module</cmd_path>
      <cmd_path lang="csh">module</cmd_path>

      <modules>
        <command name="unload">cray-hdf5-parallel</command>
        <command name="unload">cray-netcdf-hdf5parallel</command>
        <command name="unload">cray-parallel-netcdf</command>
        <command name="unload">cray-netcdf</command>
        <command name="unload">cray-hdf5</command>
        <command name="unload">PrgEnv-gnu</command>
        <command name="unload">PrgEnv-intel</command>
        <command name="unload">PrgEnv-nvidia</command>
        <command name="unload">PrgEnv-cray</command>
        <command name="unload">PrgEnv-aocc</command>
        <command name="unload">intel</command>
        <command name="unload">intel-oneapi</command>
        <command name="unload">nvidia</command>
        <command name="unload">aocc</command>
        <command name="unload">cudatoolkit</command>
        <command name="unload">climate-utils</command>
        <command name="unload">craype-accel-nvidia80</command>
        <command name="unload">craype-accel-host</command>
        <command name="unload">perftools-base</command>
        <command name="unload">perftools</command>
        <command name="unload">darshan</command>
      </modules>

      <modules compiler="gnu">
        <command name="load">PrgEnv-gnu</command>
        <command name="load">gcc</command>
        <command name="load">cray-libsci</command>
      </modules>

      <modules compiler="intel">
        <command name="load">PrgEnv-intel</command>
        <command name="load">intel</command>
      </modules>

      <modules compiler="nvidia">
        <command name="load">PrgEnv-nvidia</command>
        <command name="load">nvidia/22.7</command>
        <command name="load">cray-libsci</command>
      </modules>

      <modules compiler="amdclang">
        <command name="load">PrgEnv-aocc</command>
        <command name="load">aocc/4.0.0</command>
        <command name="load">cray-libsci</command>
      </modules>

      <modules>
        <command name="load">craype-accel-host</command>
        <command name="load">cray-libsci</command>
        <command name="load">craype/2.7.21</command>
        <command name="load">cray-mpich/8.1.26</command>
        <command name="load">cray-hdf5-parallel/1.12.2.3</command>
        <command name="load">cray-netcdf-hdf5parallel/4.9.0.3</command>
        <command name="load">cray-parallel-netcdf/1.12.3.3</command>
        <command name="load">cmake/3.24.3</command>
      </modules>
    </module_system>

    <RUNDIR>$CIME_OUTPUT_ROOT/$CASE/run</RUNDIR>
    <EXEROOT>$CIME_OUTPUT_ROOT/$CASE/bld</EXEROOT>
    <TEST_TPUT_TOLERANCE>0.1</TEST_TPUT_TOLERANCE>

    <environment_variables>
      <env name="MPICH_ENV_DISPLAY">1</env>
      <env name="MPICH_VERSION_DISPLAY">1</env>
      <env name="OMP_STACKSIZE">128M</env>
      <env name="OMP_PROC_BIND">spread</env>
      <env name="OMP_PLACES">threads</env>
      <env name="HDF5_USE_FILE_LOCKING">FALSE</env>
      <env name="PERL5LIB">/global/cfs/cdirs/e3sm/perl/lib/perl5-only-switch</env>
      <env name="FI_CXI_RX_MATCH_MODE">software</env>
      <env name="MPICH_COLL_SYNC">MPI_Bcast</env>
      <env name="NETCDF_PATH">$ENV{CRAY_NETCDF_HDF5PARALLEL_PREFIX}</env>
      <env name="PNETCDF_PATH">$ENV{CRAY_PARALLEL_NETCDF_PREFIX}</env>
    </environment_variables>
    <resource_limits>
      <resource name="RLIMIT_STACK">-1</resource>
    </resource_limits>
  </machine>

  <machine MACH="spock">
    <DESC>Spock. NCCS moderate-security system that contains similar hardware and software as the upcoming Frontier system at ORNL.</DESC>
    <NODENAME_REGEX>.*spock.*</NODENAME_REGEX>
    <OS>Linux</OS>
    <COMPILERS>gnu,cray</COMPILERS>
    <MPILIBS>mpich</MPILIBS>
    <PROJECT>cli133</PROJECT>
    <CIME_OUTPUT_ROOT>/gpfs/alpine/$PROJECT/proj-shared/$ENV{USER}/e3sm_scratch/spock</CIME_OUTPUT_ROOT>
    <DIN_LOC_ROOT>/gpfs/alpine/cli115/world-shared/e3sm/inputdata</DIN_LOC_ROOT>
    <DIN_LOC_ROOT_CLMFORC>/gpfs/alpine/cli115/world-shared/e3sm/inputdata/atm/datm7</DIN_LOC_ROOT_CLMFORC>
    <DOUT_S_ROOT>$CIME_OUTPUT_ROOT/archive/$CASE</DOUT_S_ROOT>
    <CCSM_CPRNC>/gpfs/alpine/cli133/world-shared/grnydawn/e3sm/tools/cprnc_spock/cprnc</CCSM_CPRNC>
    <GMAKE_J>8</GMAKE_J>
    <NTEST_PARALLEL_JOBS>1</NTEST_PARALLEL_JOBS>
    <BATCH_SYSTEM>slurm</BATCH_SYSTEM>
    <SUPPORTED_BY>e3sm</SUPPORTED_BY>
    <MAX_TASKS_PER_NODE>64</MAX_TASKS_PER_NODE>
    <MAX_MPITASKS_PER_NODE>64</MAX_MPITASKS_PER_NODE>
    <PROJECT_REQUIRED>TRUE</PROJECT_REQUIRED>

    <mpirun mpilib="default">
      <executable>srun</executable>
      <arguments>
        <arg name="label"> --label</arg>
        <arg name="num_tasks"> -l -K -n {{ total_tasks }} -N {{ num_nodes }} </arg>
        <arg name="binding">--cpu_bind=cores</arg>
        <arg name="thread_count">-c $ENV{OMP_NUM_THREADS}</arg>
        <arg name="placement">-m plane={{ tasks_per_node }}</arg>
      </arguments>
    </mpirun>

    <module_system type="module" allow_error="true">
      <init_path lang="sh">/usr/share/lmod/lmod/init/sh</init_path>
      <init_path lang="csh">/usr/share/lmod/lmod/init/csh</init_path>
      <init_path lang="perl">/usr/share/lmod/lmod/init/perl</init_path>
      <init_path lang="python">/usr/share/lmod/lmod/init/env_modules_python.py</init_path>
      <cmd_path lang="perl">/usr/share/lmod/lmod/libexec/lmod perl</cmd_path>
      <cmd_path lang="sh">module</cmd_path>
      <cmd_path lang="csh">module</cmd_path>
      <cmd_path lang="python">/usr/share/lmod/lmod/libexec/lmod python</cmd_path>

      <modules>
        <command name="purge"/>
        <command name="load">DefApps</command>
        <command name="load">cray-python/3.8.5.1</command>
        <command name="load">subversion/1.14.0</command>
        <command name="load">git/2.31.1</command>
        <command name="load">cmake/3.20.2</command>
        <command name="load">zlib/1.2.11</command>
        <command name="load">cray-libsci/21.06.1.1</command>
      </modules>
      <modules compiler="gnu">
        <command name="load">PrgEnv-gnu/8.0.0</command>
        <command name="load">cray-mpich/8.1.7</command>
        <command name="load">cray-hdf5-parallel/1.12.0.6</command>
        <command name="load">cray-netcdf-hdf5parallel/4.7.4.6</command>
        <command name="load">cray-parallel-netcdf/1.12.1.5</command>
      </modules>
      <modules compiler="cray">
        <command name="load">PrgEnv-cray/8.0.0</command>
        <command name="load">cray-mpich/8.1.7</command>
        <command name="load">cray-hdf5-parallel/1.12.0.6</command>
        <command name="load">cray-netcdf-hdf5parallel/4.7.4.6</command>
        <command name="load">cray-parallel-netcdf/1.12.1.5</command>
      </modules>

    </module_system>
    <RUNDIR>$CIME_OUTPUT_ROOT/$CASE/run</RUNDIR>
    <EXEROOT>$CIME_OUTPUT_ROOT/$CASE/bld</EXEROOT>
    <TEST_TPUT_TOLERANCE>0.1</TEST_TPUT_TOLERANCE>
    <environment_variables>
      <env name="NETCDF_PATH">$SHELL{dirname $(dirname $(which nc-config))}</env>
      <env name="PNETCDF_PATH">$SHELL{dirname $(dirname $(which pnetcdf_version))}</env>
    </environment_variables>
    <environment_variables SMP_PRESENT="TRUE">
      <env name="OMP_STACKSIZE">128M</env>
      <env name="OMP_PROC_BIND">spread</env>
      <env name="OMP_PLACES">threads</env>
    </environment_variables>
  </machine>

  <machine MACH="frontier">
    <DESC>Frontier exascale supercomputer at ORNL. 9408 nodes, Node: 4 AMD MI250X GPUs (2 GCDs) ~ 8 GPUs, 512 GB HDB2E, AMD EPYC 64 cores, 512GB DDR4 </DESC>
    <NODENAME_REGEX>.*frontier.*</NODENAME_REGEX>
    <OS>Linux</OS>
    <COMPILERS>crayclang,gnu,amdclang,gnugpu,crayclanggpu,amdclanggpu</COMPILERS>
    <MPILIBS>mpich</MPILIBS>
    <PROJECT>cli115</PROJECT>
    <SAVE_TIMING_DIR>/lustre/orion/cli115/world-shared/frontier</SAVE_TIMING_DIR>
    <SAVE_TIMING_DIR_PROJECTS>.*</SAVE_TIMING_DIR_PROJECTS>
    <CIME_OUTPUT_ROOT>/lustre/orion/$PROJECT/proj-shared/$ENV{USER}/e3sm_scratch</CIME_OUTPUT_ROOT>
    <DIN_LOC_ROOT>/lustre/orion/cli115/world-shared/e3sm/inputdata</DIN_LOC_ROOT>
    <DIN_LOC_ROOT_CLMFORC>/lustre/orion/cli115/world-shared/e3sm/inputdata/atm/datm7</DIN_LOC_ROOT_CLMFORC>
    <DOUT_S_ROOT>$CIME_OUTPUT_ROOT/archive/$CASE</DOUT_S_ROOT>
    <BASELINE_ROOT>/lustre/orion/cli115/world-shared/e3sm/baselines/frontier/$COMPILER</BASELINE_ROOT>
    <CCSM_CPRNC>/lustre/orion/cli115/world-shared/e3sm/tools/cprnc/cprnc</CCSM_CPRNC>
    <GMAKE_J>8</GMAKE_J>
    <NTEST_PARALLEL_JOBS>1</NTEST_PARALLEL_JOBS>
    <BATCH_SYSTEM>slurm</BATCH_SYSTEM>
    <SUPPORTED_BY>e3sm</SUPPORTED_BY>
    <MAX_TASKS_PER_NODE>56</MAX_TASKS_PER_NODE>
    <MAX_MPITASKS_PER_NODE>56</MAX_MPITASKS_PER_NODE>
    <MAX_MPITASKS_PER_NODE compiler="gnugpu">8</MAX_MPITASKS_PER_NODE>
    <MAX_MPITASKS_PER_NODE compiler="crayclanggpu">8</MAX_MPITASKS_PER_NODE>
    <MAX_MPITASKS_PER_NODE compiler="amdclanggpu">8</MAX_MPITASKS_PER_NODE>
    <PROJECT_REQUIRED>TRUE</PROJECT_REQUIRED>
    <mpirun mpilib="default">
      <executable>srun</executable>
      <arguments>
        <arg name="num_tasks"> -l -K -n {{ total_tasks }} -N {{ num_nodes }} </arg>
        <arg name="thread_count">-c $ENV{OMP_NUM_THREADS}</arg>
        <arg name="ntasks_per_gpu">$ENV{NTASKS_PER_GPU}</arg>
        <arg name="gpu_bind">$ENV{GPU_BIND_ARGS}</arg>
      </arguments>
    </mpirun>
    <module_system type="module" allow_error="true">
      <init_path lang="sh">/usr/share/lmod/lmod/init/sh</init_path>
      <init_path lang="csh">/usr/share/lmod/lmod/init/csh</init_path>
      <init_path lang="perl">/usr/share/lmod/lmod/init/perl</init_path>
      <init_path lang="python">/usr/share/lmod/lmod/init/env_modules_python.py</init_path>
      <cmd_path lang="perl">/usr/share/lmod/lmod/libexec/lmod perl</cmd_path>
      <cmd_path lang="sh">module</cmd_path>
      <cmd_path lang="csh">module</cmd_path>
      <cmd_path lang="python">/usr/share/lmod/lmod/libexec/lmod python</cmd_path>
      <modules compiler="crayclang.*">
        <command name="reset"></command>
        <command name="switch">PrgEnv-cray PrgEnv-cray/8.3.3</command>
        <command name="switch">cce cce/15.0.1</command>
        <!-- craype module to address tcmalloc runtime errors at startup -->
        <!-- tcmalloc.cc:647 Attempt to free invalid pointer -->
        <command name="switch">craype craype/2.7.20</command>
      </modules>
      <modules compiler="crayclanggpu">
        <command name="load">craype-accel-amd-gfx90a</command>
        <command name="load">rocm/5.4.0</command>
      </modules>
      <modules compiler="amdclang.*">
        <command name="reset"></command>
        <command name="switch">PrgEnv-cray PrgEnv-amd/8.3.3</command>
        <command name="switch">amd amd/5.4.0</command>
      </modules>
      <modules compiler="amdclanggpu">
        <command name="load">craype-accel-amd-gfx90a</command>
      </modules>
      <modules compiler="gnu.*">
        <command name="reset"></command>
        <command name="switch">PrgEnv-cray PrgEnv-gnu/8.3.3</command>
        <!-- TODO: gcc/12.2.0 is default, need to check -->
        <command name="switch">gcc gcc/11.2.0</command>
      </modules>
      <modules compiler="gnugpu">
        <command name="load">craype-accel-amd-gfx90a</command>
        <command name="load">rocm/5.4.0</command>
      </modules>
      <modules>
        <command name="load">cray-python/3.9.13.1</command>
        <command name="load">subversion/1.14.1</command>
        <command name="load">git/2.36.1</command>
        <command name="load">cmake/3.21.3</command>
        <command name="load">zlib/1.2.11</command>
        <command name="load">cray-hdf5-parallel/1.12.2.1</command>
        <command name="load">cray-netcdf-hdf5parallel/4.9.0.1</command>
        <command name="load">cray-parallel-netcdf/1.12.3.1</command>
      </modules>
    </module_system>
    <RUNDIR>$CIME_OUTPUT_ROOT/$CASE/run</RUNDIR>
    <EXEROOT>$CIME_OUTPUT_ROOT/$CASE/bld</EXEROOT>
    <TEST_TPUT_TOLERANCE>0.1</TEST_TPUT_TOLERANCE>
    <TEST_MEMLEAK_TOLERANCE>0.25</TEST_MEMLEAK_TOLERANCE>
    <MAX_GB_OLD_TEST_DATA>0</MAX_GB_OLD_TEST_DATA>
    <environment_variables>
      <env name="NETCDF_PATH">$ENV{NETCDF_DIR}</env>
      <env name="PNETCDF_PATH">$ENV{PNETCDF_DIR}</env>
      <env name="NTASKS_PER_GPU"> </env>
      <env name="GPU_BIND_ARGS"> </env>
    </environment_variables>
    <environment_variables compiler="amdclang">
      <env name="LD_LIBRARY_PATH">$ENV{CRAY_LIBSCI_DIR}/amd/4.0/x86_64/lib:$ENV{LD_LIBRARY_PATH}</env>
    </environment_variables>
    <environment_variables compiler=".*gpu.*">
      <env name="NTASKS_PER_GPU">--ntasks-per-gpu=$SHELL{echo "`./xmlquery --value MAX_MPITASKS_PER_NODE`/8"|bc}</env>
      <env name="GPU_BIND_ARGS">--gpu-bind=closest</env>
      <env name="PNETCDF_HINTS">romio_cb_read=disable</env>
      <env name="MPICH_GPU_SUPPORT_ENABLED">0</env>
    </environment_variables>
    <environment_variables compiler=".*gpu.*" DEBUG="TRUE">
      <env name="AMD_LOG_LEVEL">10</env>
      <env name="CRAY_ACC_DEBUG">3</env>
    </environment_variables>
    <environment_variables SMP_PRESENT="TRUE">
      <env name="OMP_STACKSIZE">128M</env>
      <env name="OMP_PROC_BIND">spread</env>
      <env name="OMP_PLACES">threads</env>
    </environment_variables>
    <environment_variables compiler="gnu.*" mpilib="mpich">
      <env name="ADIOS2_ROOT">$SHELL{if [ -z "$ADIOS2_ROOT" ]; then echo /lustre/orion/cli115/world-shared/frontier/3rdparty/adios2/2.9.1/cray-mpich-8.1.23/gcc-11.2.0; else echo "$ADIOS2_ROOT"; fi}</env>
    </environment_variables>
    <environment_variables compiler="crayclang.*" mpilib="mpich">
      <env name="ADIOS2_ROOT">$SHELL{if [ -z "$ADIOS2_ROOT" ]; then echo /lustre/orion/cli115/world-shared/frontier/3rdparty/adios2/2.9.1/cray-mpich-8.1.23/crayclang-15.0.1; else echo "$ADIOS2_ROOT"; fi}</env>
    </environment_variables>
    <environment_variables compiler="amdclang.*" mpilib="mpich">
      <env name="ADIOS2_ROOT">$SHELL{if [ -z "$ADIOS2_ROOT" ]; then echo /lustre/orion/cli115/world-shared/frontier/3rdparty/adios2/2.9.1/cray-mpich-8.1.23/amdclang-15.0.0; else echo "$ADIOS2_ROOT"; fi}</env>
    </environment_variables>
  </machine>

  <machine MACH="crusher">
    <DESC>Crusher. NCCS moderate-security system that contains similar hardware and software as the upcoming Frontier system at ORNL. 192 AMD EPYC 7A53 64C nodes, 128 hwthreads, 512GB DDR4, 4 MI250X GPUs</DESC>
    <NODENAME_REGEX>.*crusher.*</NODENAME_REGEX>
    <OS>Linux</OS>
    <COMPILERS>crayclang,gnu,amdclang,gnugpu,crayclanggpu,amdclanggpu</COMPILERS>
    <MPILIBS>mpich</MPILIBS>
    <PROJECT>cli115</PROJECT>
    <SAVE_TIMING_DIR>/lustre/orion/cli115/world-shared/crusher</SAVE_TIMING_DIR>
    <SAVE_TIMING_DIR_PROJECTS>.*</SAVE_TIMING_DIR_PROJECTS>
    <CIME_OUTPUT_ROOT>/lustre/orion/$PROJECT/proj-shared/$ENV{USER}/e3sm_scratch/crusher</CIME_OUTPUT_ROOT>
    <DIN_LOC_ROOT>/lustre/orion/cli115/world-shared/e3sm/inputdata</DIN_LOC_ROOT>
    <DIN_LOC_ROOT_CLMFORC>/lustre/orion/cli115/world-shared/e3sm/inputdata/atm/datm7</DIN_LOC_ROOT_CLMFORC>
    <DOUT_S_ROOT>$CIME_OUTPUT_ROOT/archive/$CASE</DOUT_S_ROOT>
    <BASELINE_ROOT>/lustre/orion/cli115/world-shared/e3sm/baselines/crusher/$COMPILER</BASELINE_ROOT>
    <CCSM_CPRNC>/lustre/orion/cli115/world-shared/e3sm/tools/cprnc/cprnc</CCSM_CPRNC>
    <GMAKE_J>8</GMAKE_J>
    <NTEST_PARALLEL_JOBS>1</NTEST_PARALLEL_JOBS>
    <BATCH_SYSTEM>slurm</BATCH_SYSTEM>
    <SUPPORTED_BY>e3sm</SUPPORTED_BY>
    <MAX_TASKS_PER_NODE>56</MAX_TASKS_PER_NODE>
    <MAX_MPITASKS_PER_NODE>56</MAX_MPITASKS_PER_NODE>
    <MAX_MPITASKS_PER_NODE compiler="gnugpu">8</MAX_MPITASKS_PER_NODE>
    <MAX_MPITASKS_PER_NODE compiler="crayclanggpu">8</MAX_MPITASKS_PER_NODE>
    <MAX_MPITASKS_PER_NODE compiler="amdclanggpu">8</MAX_MPITASKS_PER_NODE>
    <PROJECT_REQUIRED>TRUE</PROJECT_REQUIRED>
    <mpirun mpilib="default">
      <executable>srun</executable>
      <arguments>
        <arg name="num_tasks"> -l -K -n {{ total_tasks }} -N {{ num_nodes }} </arg>
        <arg name="thread_count">-c $ENV{OMP_NUM_THREADS}</arg>
        <arg name="ntasks_per_gpu">$ENV{NTASKS_PER_GPU}</arg>
        <arg name="gpu_bind">$ENV{GPU_BIND_ARGS}</arg>
      </arguments>
    </mpirun>
    <module_system type="module" allow_error="true">
      <init_path lang="sh">/usr/share/lmod/lmod/init/sh</init_path>
      <init_path lang="csh">/usr/share/lmod/lmod/init/csh</init_path>
      <init_path lang="perl">/usr/share/lmod/lmod/init/perl</init_path>
      <init_path lang="python">/usr/share/lmod/lmod/init/env_modules_python.py</init_path>
      <cmd_path lang="perl">/usr/share/lmod/lmod/libexec/lmod perl</cmd_path>
      <cmd_path lang="sh">module</cmd_path>
      <cmd_path lang="csh">module</cmd_path>
      <cmd_path lang="python">/usr/share/lmod/lmod/libexec/lmod python</cmd_path>
      <modules compiler="crayclang.*">
        <command name="reset"></command>
        <command name="switch">PrgEnv-cray PrgEnv-cray/8.3.3</command>
        <command name="switch">cce cce/15.0.1</command>
        <!-- craype module to address tcmalloc runtime errors at startup -->
        <!-- tcmalloc.cc:647 Attempt to free invalid pointer -->
        <command name="switch">craype craype/2.7.20</command>
      </modules>
      <modules compiler="crayclanggpu">
        <command name="load">craype-accel-amd-gfx90a</command>
        <command name="load">rocm/5.4.0</command>
      </modules>
      <modules compiler="amdclang.*">
        <command name="reset"></command>
        <command name="switch">PrgEnv-cray PrgEnv-amd/8.3.3</command>
        <command name="switch">amd amd/5.4.0</command>
      </modules>
      <modules compiler="amdclanggpu">
        <command name="load">craype-accel-amd-gfx90a</command>
      </modules>
      <modules compiler="gnu.*">
        <command name="reset"></command>
        <command name="switch">PrgEnv-cray PrgEnv-gnu/8.3.3</command>
        <command name="switch">gcc gcc/11.2.0</command>
      </modules>
      <modules compiler="gnugpu">
        <command name="load">craype-accel-amd-gfx90a</command>
        <command name="load">rocm/5.4.0</command>
      </modules>
      <modules>
        <command name="load">cray-python/3.9.13.1</command>
        <command name="load">subversion/1.14.1</command>
        <command name="load">git/2.36.1</command>
        <command name="load">cmake/3.21.3</command>
        <command name="load">zlib/1.2.11</command>
        <command name="load">cray-hdf5-parallel/1.12.2.1</command>
        <command name="load">cray-netcdf-hdf5parallel/4.9.0.1</command>
        <command name="load">cray-parallel-netcdf/1.12.3.1</command>
      </modules>
    </module_system>
    <RUNDIR>$CIME_OUTPUT_ROOT/$CASE/run</RUNDIR>
    <EXEROOT>$CIME_OUTPUT_ROOT/$CASE/bld</EXEROOT>
    <TEST_TPUT_TOLERANCE>0.1</TEST_TPUT_TOLERANCE>
    <TEST_MEMLEAK_TOLERANCE>0.25</TEST_MEMLEAK_TOLERANCE>
    <MAX_GB_OLD_TEST_DATA>0</MAX_GB_OLD_TEST_DATA>
    <environment_variables>
      <env name="NETCDF_PATH">$ENV{NETCDF_DIR}</env>
      <env name="PNETCDF_PATH">$ENV{PNETCDF_DIR}</env>
      <env name="NTASKS_PER_GPU"> </env>
      <env name="GPU_BIND_ARGS"> </env>
    </environment_variables>
    <environment_variables compiler="amdclang">
      <env name="LD_LIBRARY_PATH">$ENV{CRAY_LIBSCI_DIR}/amd/4.0/x86_64/lib:$ENV{LD_LIBRARY_PATH}</env>
    </environment_variables>
    <environment_variables compiler=".*gpu.*">
      <env name="NTASKS_PER_GPU">--ntasks-per-gpu=$SHELL{echo "`./xmlquery --value MAX_MPITASKS_PER_NODE`/8"|bc}</env>
      <env name="GPU_BIND_ARGS">--gpu-bind=closest</env>
      <env name="PNETCDF_HINTS">romio_cb_read=disable</env>
      <env name="MPICH_GPU_SUPPORT_ENABLED">0</env>
    </environment_variables>
    <environment_variables compiler=".*gpu.*" DEBUG="TRUE">
      <env name="AMD_LOG_LEVEL">10</env>
      <env name="CRAY_ACC_DEBUG">3</env>
    </environment_variables>
    <environment_variables SMP_PRESENT="TRUE">
      <env name="OMP_STACKSIZE">128M</env>
      <env name="OMP_PROC_BIND">spread</env>
      <env name="OMP_PLACES">threads</env>
    </environment_variables>
  </machine>

  <machine MACH="crusher-scream-cpu">
    <DESC>Crusher. NCCS moderate-security system that contains similar hardware and software as the upcoming Frontier system at ORNL. 192 AMD EPYC 7A53 64C nodes, 128 hwthreads, 512GB DDR4, 4 MI250X GPUs</DESC>
    <NODENAME_REGEX>.*crusher.*</NODENAME_REGEX>
    <OS>Linux</OS>
    <COMPILERS>crayclang-scream</COMPILERS>
    <MPILIBS>mpich</MPILIBS>
    <PROJECT>CLI133_crusher</PROJECT>
    <CIME_OUTPUT_ROOT>/lustre/orion/cli133/proj-shared/$ENV{USER}/e3sm_scratch/crusher</CIME_OUTPUT_ROOT>
    <DIN_LOC_ROOT>/lustre/orion/cli115/world-shared/e3sm/inputdata</DIN_LOC_ROOT>
    <DIN_LOC_ROOT_CLMFORC>/lustre/orion/cli115/world-shared/e3sm/inputdata/atm/datm7</DIN_LOC_ROOT_CLMFORC>
    <DOUT_S_ROOT>$CIME_OUTPUT_ROOT/archive/$CASE</DOUT_S_ROOT>
    <CCSM_CPRNC>/lustre/orion/cli115/world-shared/e3sm/tools/cprnc/cprnc</CCSM_CPRNC>
    <GMAKE_J>8</GMAKE_J>
    <NTEST_PARALLEL_JOBS>1</NTEST_PARALLEL_JOBS>
    <BATCH_SYSTEM>slurm</BATCH_SYSTEM>
    <SUPPORTED_BY>e3sm</SUPPORTED_BY>
    <MAX_TASKS_PER_NODE>56</MAX_TASKS_PER_NODE>
    <MAX_MPITASKS_PER_NODE>56</MAX_MPITASKS_PER_NODE>
    <PROJECT_REQUIRED>TRUE</PROJECT_REQUIRED>

    <mpirun mpilib="default">
      <executable>srun</executable>
      <arguments>
        <arg name="num_tasks"> -l -K -n {{ total_tasks }} -N {{ num_nodes }} </arg>
        <!-- <arg name="binding">cpu_bind=cores</arg>  -->
        <!-- <arg name="binding">threads-per-core=1 -c 2</arg> -->
        <arg name="binding">--threads-per-core=1</arg>
        <arg name="thread_count">-c $ENV{OMP_NUM_THREADS}</arg>
        <arg name="placement">-m *:block</arg>
        <!--<arg name="placement">-m plane={{ tasks_per_node }}</arg>-->
      </arguments>
    </mpirun>

    <module_system type="module" allow_error="true">
      <init_path lang="sh">/usr/share/lmod/lmod/init/sh</init_path>
      <init_path lang="csh">/usr/share/lmod/lmod/init/csh</init_path>
      <init_path lang="perl">/usr/share/lmod/lmod/init/perl</init_path>
      <init_path lang="python">/usr/share/lmod/lmod/init/env_modules_python.py</init_path>
      <cmd_path lang="perl">/usr/share/lmod/lmod/libexec/lmod perl</cmd_path>
      <cmd_path lang="sh">module</cmd_path>
      <cmd_path lang="csh">module</cmd_path>
      <cmd_path lang="python">/usr/share/lmod/lmod/libexec/lmod python</cmd_path>

      <modules compiler="crayclang-scream">
        <command name="reset"></command>
        <command name="switch">PrgEnv-cray PrgEnv-cray/8.3.3</command>
        <command name="switch">cce cce/14.0.0</command>
      </modules>

      <modules compiler="amdclang">
        <command name="reset"></command>
        <command name="switch">PrgEnv-cray PrgEnv-amd/8.3.3</command>
        <command name="switch">amd amd/5.1.0</command>
      </modules>

      <modules compiler="gnu">
        <command name="reset"></command>
        <command name="switch">PrgEnv-cray PrgEnv-gnu/8.3.3</command>
      </modules>
      <modules>
        <command name="load">cray-mpich/8.1.12</command>
        <command name="load">cray-python/3.9.4.2</command>
        <command name="load">subversion/1.14.0</command>
        <command name="load">git/2.31.1</command>
        <command name="load">cmake/3.21.3</command>
        <command name="load">zlib/1.2.11</command>
        <command name="load">cray-libsci/21.08.1.2</command>
        <command name="load">cray-hdf5-parallel/1.12.1.1</command>
        <command name="load">cray-netcdf-hdf5parallel/4.8.1.1</command>
        <command name="load">cray-parallel-netcdf/1.12.1.7</command>
      </modules>

    </module_system>
    <RUNDIR>$CIME_OUTPUT_ROOT/$CASE/run</RUNDIR>
    <EXEROOT>$CIME_OUTPUT_ROOT/$CASE/bld</EXEROOT>
    <TEST_TPUT_TOLERANCE>0.1</TEST_TPUT_TOLERANCE>
    <environment_variables>
      <env name="NETCDF_PATH">$ENV{NETCDF_DIR}</env>
      <env name="PNETCDF_PATH">$ENV{PNETCDF_DIR}</env>
    </environment_variables>

    <environment_variables compiler="amdclang">
      <env name="LD_LIBRARY_PATH">$ENV{CRAY_LIBSCI_DIR}/amd/4.0/x86_64/lib:$ENV{LD_LIBRARY_PATH}</env>
    </environment_variables>

    <environment_variables>
      <env name="MPICH_GPU_SUPPORT_ENABLED">0</env>
    </environment_variables>

    <environment_variables SMP_PRESENT="TRUE">
      <env name="OMP_STACKSIZE">128M</env>
      <env name="OMP_PROC_BIND">spread</env>
      <env name="OMP_PLACES">threads</env>
    </environment_variables>
  </machine>

  <machine MACH="crusher-scream-gpu">
    <DESC>Crusher. NCCS moderate-security system that contains similar hardware and software as the upcoming Frontier system at ORNL. 192 AMD EPYC 7A53 64C nodes, 128 hwthreads, 512GB DDR4, 4 MI250X GPUs</DESC>
    <NODENAME_REGEX>.*crusher.*</NODENAME_REGEX>
    <OS>Linux</OS>
    <COMPILERS>crayclang-scream</COMPILERS>
    <MPILIBS>mpich</MPILIBS>
    <PROJECT>CLI133_crusher</PROJECT>
    <CIME_OUTPUT_ROOT>/lustre/orion/cli133/proj-shared/$ENV{USER}/e3sm_scratch/crusher</CIME_OUTPUT_ROOT>
    <DIN_LOC_ROOT>/lustre/orion/cli115/world-shared/e3sm/inputdata</DIN_LOC_ROOT>
    <DIN_LOC_ROOT_CLMFORC>/lustre/orion/cli115/world-shared/e3sm/inputdata/atm/datm7</DIN_LOC_ROOT_CLMFORC>
    <DOUT_S_ROOT>$CIME_OUTPUT_ROOT/archive/$CASE</DOUT_S_ROOT>
    <CCSM_CPRNC>/lustre/orion/cli115/world-shared/e3sm/tools/cprnc/cprnc</CCSM_CPRNC>
    <GMAKE_J>8</GMAKE_J>
    <NTEST_PARALLEL_JOBS>1</NTEST_PARALLEL_JOBS>
    <BATCH_SYSTEM>slurm</BATCH_SYSTEM>
    <SUPPORTED_BY>e3sm</SUPPORTED_BY>
    <MAX_TASKS_PER_NODE>64</MAX_TASKS_PER_NODE>
    <MAX_MPITASKS_PER_NODE>8</MAX_MPITASKS_PER_NODE>
    <PROJECT_REQUIRED>TRUE</PROJECT_REQUIRED>

    <mpirun mpilib="default">
      <executable>srun</executable>
      <arguments>
        <arg name="num_tasks"> -l -K -n {{ total_tasks }} -N {{ num_nodes }} </arg>
        <!-- <arg name="binding">cpu_bind=cores</arg>  -->
        <!-- <arg name="binding">threads-per-core=1 -c 2</arg> -->
        <arg name="binding">--gpus-per-node=8 --gpu-bind=closest</arg>
        <arg name="thread_count">-c $ENV{OMP_NUM_THREADS}</arg>
        <!-- <arg name="placement">-m *:block</arg> -->
        <!--<arg name="placement">-m plane={{ tasks_per_node }}</arg>-->
      </arguments>
    </mpirun>

    <module_system type="module" allow_error="true">
      <init_path lang="sh">/usr/share/lmod/lmod/init/sh</init_path>
      <init_path lang="csh">/usr/share/lmod/lmod/init/csh</init_path>
      <init_path lang="perl">/usr/share/lmod/lmod/init/perl</init_path>
      <init_path lang="python">/usr/share/lmod/lmod/init/env_modules_python.py</init_path>
      <cmd_path lang="perl">/usr/share/lmod/lmod/libexec/lmod perl</cmd_path>
      <cmd_path lang="sh">module</cmd_path>
      <cmd_path lang="csh">module</cmd_path>
      <cmd_path lang="python">/usr/share/lmod/lmod/libexec/lmod python</cmd_path>
      <modules compiler="crayclang-scream">
        <command name="reset"></command>
        <command name="load">PrgEnv-cray</command>
        <!-- See SCREAM issue #2080. -->
        <command name="load">craype-accel-amd-gfx90a</command>
        <command name="load">rocm/5.1.0</command>
        <!-- Work around tcmalloc crash. -->
        <command name="load">cce/14.0.3</command>
      </modules>
      <modules>
        <command name="load">cray-python/3.9.4.2</command>
        <command name="load">subversion/1.14.0</command>
        <command name="load">git/2.31.1</command>
        <command name="load">cmake/3.21.3</command>
        <command name="load">zlib/1.2.11</command>
        <command name="load">cray-hdf5-parallel/1.12.2.1</command>
        <command name="load">cray-netcdf-hdf5parallel/4.9.0.1</command>
        <command name="load">cray-parallel-netcdf/1.12.3.1</command>
      </modules>

    </module_system>
    <RUNDIR>$CIME_OUTPUT_ROOT/$CASE/run</RUNDIR>
    <EXEROOT>$CIME_OUTPUT_ROOT/$CASE/bld</EXEROOT>
    <TEST_TPUT_TOLERANCE>0.1</TEST_TPUT_TOLERANCE>
    <MAX_GB_OLD_TEST_DATA>0</MAX_GB_OLD_TEST_DATA>
    <environment_variables>
      <env name="NETCDF_PATH">$ENV{NETCDF_DIR}</env>
      <env name="PNETCDF_PATH">$ENV{PNETCDF_DIR}</env>
      <env name="MPIR_CVAR_GPU_EAGER_DEVICE_MEM">0</env>
      <!-- See SCREAM issue #2080. -->
      <env name="MPICH_GPU_SUPPORT_ENABLED">1</env>
      <env name="PNETCDF_HINTS">romio_cb_read=disable</env>
    </environment_variables>

    <environment_variables SMP_PRESENT="TRUE">
      <env name="OMP_STACKSIZE">128M</env>
      <env name="OMP_PROC_BIND">spread</env>
      <env name="OMP_PLACES">threads</env>
    </environment_variables>
  </machine>

  <!-- Skylake nodes of Stampede2 at TACC -->
  <machine MACH="stampede2">
    <DESC>Stampede2. Intel skylake nodes at TACC. 48 cores per node, batch system is SLURM</DESC>
    <NODENAME_REGEX>.*stampede2.*</NODENAME_REGEX>
    <OS>LINUX</OS>
    <COMPILERS>intel,gnu</COMPILERS>
    <MPILIBS>impi</MPILIBS>
    <SAVE_TIMING_DIR>$ENV{SCRATCH}</SAVE_TIMING_DIR>
    <SAVE_TIMING_DIR_PROJECTS>acme</SAVE_TIMING_DIR_PROJECTS>
    <CIME_OUTPUT_ROOT>$ENV{SCRATCH}/acme_scratch/stampede2</CIME_OUTPUT_ROOT>
    <DIN_LOC_ROOT>$ENV{SCRATCH}/inputdata</DIN_LOC_ROOT>
    <DIN_LOC_ROOT_CLMFORC>$ENV{SCRATCH}/inputdata/atm/datm7</DIN_LOC_ROOT_CLMFORC>
    <DOUT_S_ROOT>$CIME_OUTPUT_ROOT/archive/$CASE</DOUT_S_ROOT>
    <BASELINE_ROOT>$ENV{SCRATCH}/baselines/$COMPILER</BASELINE_ROOT>
    <CCSM_CPRNC>$ENV{SCRATCH}/tools/cprnc/cprnc</CCSM_CPRNC>
    <GMAKE_J>8</GMAKE_J>
    <TESTS>e3sm_developer</TESTS>
    <BATCH_SYSTEM>slurm</BATCH_SYSTEM>
    <SUPPORTED_BY>e3sm</SUPPORTED_BY>
    <MAX_TASKS_PER_NODE>96</MAX_TASKS_PER_NODE>
    <MAX_MPITASKS_PER_NODE>48</MAX_MPITASKS_PER_NODE>
    <PROJECT_REQUIRED>FALSE</PROJECT_REQUIRED>
    <mpirun mpilib="default">
      <executable>ibrun</executable>
    </mpirun>
    <module_system type="module">
      <init_path lang="perl">/opt/apps/lmod/lmod/init/perl</init_path>
      <init_path lang="python">/opt/apps/lmod/lmod/init/python</init_path>
      <init_path lang="sh">/opt/apps/lmod/lmod/init/sh</init_path>
      <init_path lang="csh">/opt/apps/lmod/lmod/init/csh</init_path>
      <cmd_path lang="perl">/opt/apps/lmod/lmod/libexec/lmod perl</cmd_path>
      <cmd_path lang="python">/opt/apps/lmod/lmod/libexec/lmod python</cmd_path>
      <cmd_path lang="sh">module -q</cmd_path>
      <cmd_path lang="csh">module -q</cmd_path>

      <modules>
        <command name="purge"/>
      </modules>

      <modules compiler="intel">
        <command name="load">intel/18.0.0</command>
      </modules>

      <modules compiler="gnu">
        <command name="load">gcc/6.3.0</command>
      </modules>

      <modules mpilib="impi">
        <command name="load">impi/18.0.0</command>
      </modules>

      <modules mpilib="mpi-serial">
        <command name="load">hdf5/1.8.16</command>
        <command name="load">netcdf/4.3.3.1</command>
      </modules>
      <modules mpilib="!mpi-serial">
        <command name="load">phdf5/1.8.16</command>
        <command name="load">parallel-netcdf/4.3.3.1</command>
        <command name="load">pnetcdf/1.8.1</command>
      </modules>
      <modules>
        <command name="load">git</command>
        <command name="load">cmake</command>
        <command name="load">autotools</command>
        <command name="load">xalt</command>
        <!--command name="load">TACC</command-->
        <!--command name="load">python/2.7.13</command-->
      </modules>

    </module_system>

    <RUNDIR>$CIME_OUTPUT_ROOT/$CASE/run</RUNDIR>
    <EXEROOT>$CIME_OUTPUT_ROOT/$CASE/bld</EXEROOT>
    <TEST_TPUT_TOLERANCE>0.1</TEST_TPUT_TOLERANCE>
    <environment_variables>
      <env name="MPICH_ENV_DISPLAY">1</env>
      <env name="MPICH_VERSION_DISPLAY">1</env>

      <env name="OMP_STACKSIZE">128M</env>
      <env name="OMP_PROC_BIND">spread</env>
      <env name="OMP_PLACES">threads</env>
      <env name="I_MPI_PIN">1</env>
      <env name="MY_MPIRUN_OPTIONS">-l</env>
      <env name="NETCDF_PATH">$ENV{TACC_NETCDF_DIR}</env>
      <env name="PNETCDF_PATH">$ENV{TACC_PNETCDF_DIR}</env>
    </environment_variables>
  </machine>

  <machine MACH="mac">
    <DESC>Mac OS/X workstation or laptop</DESC>
    <NODENAME_REGEX/>
    <OS>Darwin</OS>
    <COMPILERS>gnu</COMPILERS>
    <MPILIBS>openmpi,mpich</MPILIBS>
    <CIME_OUTPUT_ROOT>$ENV{HOME}/projects/acme/scratch</CIME_OUTPUT_ROOT>
    <DIN_LOC_ROOT>$ENV{HOME}/projects/acme/cesm-inputdata</DIN_LOC_ROOT>
    <DIN_LOC_ROOT_CLMFORC>$ENV{HOME}/projects/acme/ptclm-data</DIN_LOC_ROOT_CLMFORC>
    <DOUT_S_ROOT>$ENV{HOME}/projects/acme/scratch/archive/$CASE</DOUT_S_ROOT>
    <BASELINE_ROOT>$ENV{HOME}/projects/acme/baselines/$COMPILER</BASELINE_ROOT>
    <CCSM_CPRNC>$CCSMROOT/tools/cprnc/build/cprnc</CCSM_CPRNC>
    <GMAKE_J>4</GMAKE_J>
    <TESTS>e3sm_developer</TESTS>
    <BATCH_SYSTEM>none</BATCH_SYSTEM>
    <SUPPORTED_BY>jnjohnson at lbl dot gov</SUPPORTED_BY>
    <MAX_TASKS_PER_NODE>4</MAX_TASKS_PER_NODE>
    <MAX_MPITASKS_PER_NODE>2</MAX_MPITASKS_PER_NODE>
    <mpirun mpilib="default">
      <executable>mpirun</executable>
      <arguments/>
    </mpirun>
    <module_system type="none"/>
    <RUNDIR>$ENV{HOME}/projects/acme/scratch/$CASE/run</RUNDIR>
    <EXEROOT>$ENV{HOME}/projects/acme/scratch/$CASE/bld</EXEROOT>
    <!-- cmake -DCMAKE_Fortran_COMPILER=/opt/local/bin/mpif90-mpich-gcc48 -DHDF5_DIR=/opt/local -DNetcdf_INCLUDE_DIR=/opt/local/include .. -->
    <!--    <GMAKE>make</GMAKE> <- this doesn't actually work! -->
  </machine>

  <machine MACH="linux-generic">
    <DESC>Linux workstation or laptop</DESC>
    <NODENAME_REGEX>none</NODENAME_REGEX>
    <OS>LINUX</OS>
    <COMPILERS>gnu</COMPILERS>
    <MPILIBS>openmpi,mpich</MPILIBS>
    <CIME_OUTPUT_ROOT>$ENV{HOME}/projects/acme/scratch</CIME_OUTPUT_ROOT>
    <DIN_LOC_ROOT>$ENV{HOME}/projects/acme/cesm-inputdata</DIN_LOC_ROOT>
    <DIN_LOC_ROOT_CLMFORC>$ENV{HOME}/projects/acme/ptclm-data</DIN_LOC_ROOT_CLMFORC>
    <DOUT_S_ROOT>$ENV{HOME}/projects/acme/scratch/archive/$CASE</DOUT_S_ROOT>
    <BASELINE_ROOT>$ENV{HOME}/projects/acme/baselines/$COMPILER</BASELINE_ROOT>
    <CCSM_CPRNC>$CCSMROOT/tools/cprnc/build/cprnc</CCSM_CPRNC>
    <GMAKE_J>4</GMAKE_J>
    <TESTS>e3sm_developer</TESTS>
    <BATCH_SYSTEM>none</BATCH_SYSTEM>
    <SUPPORTED_BY>jayesh at mcs dot anl dot gov</SUPPORTED_BY>
    <MAX_TASKS_PER_NODE>4</MAX_TASKS_PER_NODE>
    <MAX_MPITASKS_PER_NODE>2</MAX_MPITASKS_PER_NODE>
    <mpirun mpilib="default">
      <executable>mpirun</executable>
      <arguments>
        <arg name="num_tasks"> -np {{ total_tasks }}</arg>
      </arguments>
    </mpirun>
    <module_system type="none"/>
    <RUNDIR>$ENV{HOME}/projects/acme/scratch/$CASE/run</RUNDIR>
    <EXEROOT>$ENV{HOME}/projects/acme/scratch/$CASE/bld</EXEROOT>
    <!-- cmake -DCMAKE_Fortran_COMPILER=/opt/local/bin/mpif90-mpich-gcc48 -DHDF5_DIR=/opt/local -DNetcdf_INCLUDE_DIR=/opt/local/include .. -->
    <!--    <GMAKE>make</GMAKE> <- this doesn't actually work! -->
  </machine>

  <machine MACH="WSL2">
    <DESC>Windows Subsystem for Linux v2, using Ubuntu distribution</DESC>
    <NODENAME_REGEX>none</NODENAME_REGEX>
    <OS>LINUX</OS>
    <COMPILERS>gnu</COMPILERS>
    <MPILIBS>mpich</MPILIBS>
    <CIME_OUTPUT_ROOT>$ENV{HOME}/e3sm_scratch</CIME_OUTPUT_ROOT>
    <DIN_LOC_ROOT>$ENV{HOME}/pt-e3sm-inputdata</DIN_LOC_ROOT>
    <DIN_LOC_ROOT_CLMFORC>$ENV{HOME}/pt-e3sm-inputdata</DIN_LOC_ROOT_CLMFORC>
    <DOUT_S_ROOT>$ENV{HOME}/e3sm_scratch/archive/$CASE</DOUT_S_ROOT>
    <BASELINE_ROOT>$ENV{HOME}/e3sm_baselines</BASELINE_ROOT>
    <CCSM_CPRNC>$CCSMROOT/tools/cprnc/build/cprnc</CCSM_CPRNC>
    <GMAKE>make</GMAKE>
    <GMAKE_J>4</GMAKE_J>
    <TESTS>e3sm_developer</TESTS>
    <BATCH_SYSTEM>none</BATCH_SYSTEM>
    <SUPPORTED_BY>thorntonpe at ornl dot gov</SUPPORTED_BY>
    <MAX_TASKS_PER_NODE>4</MAX_TASKS_PER_NODE>
    <MAX_MPITASKS_PER_NODE>4</MAX_MPITASKS_PER_NODE>
    <mpirun mpilib="default">
      <executable>mpirun</executable>
      <arguments>
        <arg name="num_tasks"> -np {{ total_tasks }}</arg>
      </arguments>
    </mpirun>
    <module_system type="none"/>
    <RUNDIR>$ENV{HOME}/e3sm_scratch/$CASE/run</RUNDIR>
    <EXEROOT>$ENV{HOME}/e3sm_scratch/$CASE/bld</EXEROOT>
    <environment_variables>
      <env name="LAPACK_ROOT">$ENV{BLASLAPACK_LIBDIR}</env>
    </environment_variables>
  </machine>

  <machine MACH="singularity">
    <DESC>Singularity container</DESC>
    <NODENAME_REGEX>singularity</NODENAME_REGEX>
    <OS>LINUX</OS>
    <COMPILERS>gnu</COMPILERS>
    <MPILIBS>mpich</MPILIBS>
    <CIME_OUTPUT_ROOT>$ENV{HOME}/projects/e3sm/scratch</CIME_OUTPUT_ROOT>
    <DIN_LOC_ROOT>$ENV{HOME}/projects/e3sm/cesm-inputdata</DIN_LOC_ROOT>
    <DIN_LOC_ROOT_CLMFORC>$ENV{HOME}/projects/e3sm/ptclm-data</DIN_LOC_ROOT_CLMFORC>
    <DOUT_S_ROOT>$ENV{HOME}/projects/e3sm/scratch/archive/$CASE</DOUT_S_ROOT>
    <BASELINE_ROOT>$ENV{HOME}/projects/e3sm/baselines/$COMPILER</BASELINE_ROOT>
    <CCSM_CPRNC>$CCSMROOT/tools/cprnc/build/cprnc</CCSM_CPRNC>
    <GMAKE>make</GMAKE>
    <GMAKE_J>4</GMAKE_J>
    <TESTS>e3sm_developer</TESTS>
    <BATCH_SYSTEM>none</BATCH_SYSTEM>
    <SUPPORTED_BY>lukasz at uchicago dot edu</SUPPORTED_BY>
    <MAX_TASKS_PER_NODE>16</MAX_TASKS_PER_NODE>
    <MAX_MPITASKS_PER_NODE>16</MAX_MPITASKS_PER_NODE>
    <mpirun mpilib="default">
      <executable>mpirun</executable>
      <arguments>
        <arg name="num_tasks"> -launcher fork -hosts localhost -np {{ total_tasks }}</arg>
      </arguments>
    </mpirun>
    <module_system type="none"/>
    <RUNDIR>$ENV{HOME}/projects/e3sm/scratch/$CASE/run</RUNDIR>
    <EXEROOT>$ENV{HOME}/projects/e3sm/scratch/$CASE/bld</EXEROOT>
    <environment_variables>
      <env name="E3SM_SRCROOT">$SRCROOT</env>
    </environment_variables>
    <environment_variables mpilib="mpi-serial">
      <env name="NETCDF_PATH">/usr/local/packages/netcdf-serial</env>
      <env name="PATH">/usr/local/packages/cmake/bin:/usr/local/packages/hdf5-serial/bin:/usr/local/packages/netcdf-serial/bin:$ENV{PATH}</env>
      <env name="LD_LIBRARY_PATH">/usr/local/packages/szip/lib:/usr/local/packages/hdf5-serial/lib:/usr/local/packages/netcdf-serial/lib</env>
    </environment_variables>
    <environment_variables mpilib="!mpi-serial">
      <env name="NETCDF_PATH">/usr/local/packages/netcdf-parallel</env>
      <env name="PNETCDF_PATH">/usr/local/packages/pnetcdf</env>
      <env name="HDF5_ROOT">/usr/local/packages/hdf5-parallel</env>
      <env name="PATH">/usr/local/packages/cmake/bin:/usr/local/packages/mpich/bin:/usr/local/packages/hdf5-parallel/bin:/usr/local/packages/netcdf-parallel/bin:/usr/local/packages/pnetcdf/bin:$ENV{PATH}</env>
      <env name="LD_LIBRARY_PATH">/usr/local/packages/mpich/lib:/usr/local/packages/szip/lib:/usr/local/packages/hdf5-parallel/lib:/usr/local/packages/netcdf-parallel/lib:/usr/local/packages/pnetcdf/lib</env>
    </environment_variables>
  </machine>

  <machine MACH="melvin">
    <DESC>Linux workstation for Jenkins testing</DESC>
    <NODENAME_REGEX>(melvin|watson|s999964|climate|penn|sems)</NODENAME_REGEX>
    <OS>LINUX</OS>
    <PROXY>proxy.sandia.gov:80</PROXY>
    <COMPILERS>gnu,intel</COMPILERS>
    <MPILIBS>openmpi</MPILIBS>
    <SAVE_TIMING_DIR>/sems-data-store/ACME/timings</SAVE_TIMING_DIR>
    <SAVE_TIMING_DIR_PROJECTS>.*</SAVE_TIMING_DIR_PROJECTS>
    <CIME_OUTPUT_ROOT>$ENV{HOME}/acme/scratch</CIME_OUTPUT_ROOT>
    <DIN_LOC_ROOT>/sems-data-store/ACME/inputdata</DIN_LOC_ROOT>
    <DIN_LOC_ROOT_CLMFORC>/sems-data-store/ACME/inputdata/atm/datm7</DIN_LOC_ROOT_CLMFORC>
    <DOUT_S_ROOT>$CIME_OUTPUT_ROOT/archive/$CASE</DOUT_S_ROOT>
    <BASELINE_ROOT>/sems-data-store/ACME/baselines/$COMPILER</BASELINE_ROOT>
    <CCSM_CPRNC>/sems-data-store/ACME/cprnc/build.new/cprnc</CCSM_CPRNC>
    <GMAKE_J>32</GMAKE_J>
    <TESTS>e3sm_developer</TESTS>
    <BATCH_SYSTEM>none</BATCH_SYSTEM>
    <SUPPORTED_BY>jgfouca at sandia dot gov</SUPPORTED_BY>
    <MAX_TASKS_PER_NODE>48</MAX_TASKS_PER_NODE>
    <MAX_MPITASKS_PER_NODE>48</MAX_MPITASKS_PER_NODE>
    <mpirun mpilib="default">
      <executable>mpirun</executable>
      <arguments>
        <arg name="num_tasks"> -np {{ total_tasks }}</arg>
        <arg name="tasks_per_node"> --map-by ppr:{{ tasks_per_numa }}:socket:PE=$ENV{OMP_NUM_THREADS} --bind-to hwthread:overload-allowed</arg>
      </arguments>
    </mpirun>
    <module_system type="module" allow_error="false">
      <init_path lang="python">/usr/share/Modules/init/python.py</init_path>
      <init_path lang="perl">/usr/share/Modules/init/perl.pm</init_path>
      <init_path lang="sh">/usr/share/Modules/init/sh</init_path>
      <init_path lang="csh">/usr/share/Modules/init/csh</init_path>
      <cmd_path lang="python">/usr/bin/modulecmd python</cmd_path>
      <cmd_path lang="perl">/usr/bin/modulecmd perl</cmd_path>
      <cmd_path lang="csh">module</cmd_path>
      <cmd_path lang="sh">module</cmd_path>
      <modules>
        <command name="purge"/>
        <command name="load">sems-env</command>
        <command name="load">acme-env</command>
        <command name="load">sems-git</command>
        <command name="load">acme-binutils</command>
        <command name="load">sems-python/3.5.2</command>
        <command name="load">sems-cmake/3.12.2</command>
      </modules>
      <modules compiler="gnu">
        <command name="load">sems-gcc/7.3.0</command>
      </modules>
      <modules compiler="intel">
        <command name="load">sems-intel/16.0.3</command>
      </modules>
      <modules mpilib="mpi-serial">
        <command name="load">sems-netcdf/4.4.1/exo</command>
        <command name="load">acme-pfunit/3.2.8/base</command>
      </modules>
      <modules mpilib="!mpi-serial">
        <command name="load">acme-openmpi/2.1.5</command>
        <command name="load">acme-netcdf/4.7.4/acme</command>
      </modules>
    </module_system>
    <RUNDIR>$CIME_OUTPUT_ROOT/$CASE/run</RUNDIR>
    <EXEROOT>$CIME_OUTPUT_ROOT/$CASE/bld</EXEROOT>
    <TEST_TPUT_TOLERANCE>0.1</TEST_TPUT_TOLERANCE>
    <MAX_GB_OLD_TEST_DATA>1000</MAX_GB_OLD_TEST_DATA>
    <!--    <GMAKE>make</GMAKE> <- this doesn't actually work! -->
    <environment_variables>
      <env name="NETCDFROOT">$ENV{SEMS_NETCDF_ROOT}</env>
      <env name="OMP_STACKSIZE">64M</env>
      <env name="OMP_PROC_BIND">spread</env>
      <env name="OMP_PLACES">threads</env>
    </environment_variables>
  </machine>

  <machine MACH="mappy">
    <DESC>Huge Linux workstation for Sandia climate scientists</DESC>
    <NODENAME_REGEX>mappy</NODENAME_REGEX>
    <OS>LINUX</OS>
    <PROXY>proxy.sandia.gov:80</PROXY>
    <COMPILERS>gnu,gnu9,intel</COMPILERS>
    <MPILIBS>openmpi</MPILIBS>
    <SAVE_TIMING_DIR>/sems-data-store/ACME/mappy/timings</SAVE_TIMING_DIR>
    <SAVE_TIMING_DIR_PROJECTS>.*</SAVE_TIMING_DIR_PROJECTS>
    <CIME_OUTPUT_ROOT>$ENV{HOME}/acme/scratch</CIME_OUTPUT_ROOT>
    <DIN_LOC_ROOT>/sems-data-store/ACME/inputdata</DIN_LOC_ROOT>
    <DIN_LOC_ROOT_CLMFORC>/sems-data-store/ACME/inputdata/atm/datm7</DIN_LOC_ROOT_CLMFORC>
    <DOUT_S_ROOT>$CIME_OUTPUT_ROOT/archive/$CASE</DOUT_S_ROOT>
    <BASELINE_ROOT>/sems-data-store/ACME/baselines/mappy/$COMPILER</BASELINE_ROOT>
    <CCSM_CPRNC>/sems-data-store/ACME/mappy/cprnc/cprnc</CCSM_CPRNC>
    <GMAKE_J>64</GMAKE_J>
    <TESTS>e3sm_developer</TESTS>
    <BATCH_SYSTEM>slurm_single_node</BATCH_SYSTEM>
    <SUPPORTED_BY>jgfouca at sandia dot gov</SUPPORTED_BY>
    <MAX_TASKS_PER_NODE>64</MAX_TASKS_PER_NODE>
    <MAX_MPITASKS_PER_NODE>64</MAX_MPITASKS_PER_NODE>
    <mpirun mpilib="default">
      <executable>srun</executable>
      <arguments>
        <arg name="binding"> --cpu_bind=threads</arg>
      </arguments>
    </mpirun>
    <module_system type="module" allow_error="false">
      <init_path lang="python">/projects/sems/install/rhel7-x86_64/sems/v2/lmod/lmod/8.3/gcc/10.1.0/zbzzu7k/lmod/lmod/init/env_modules_python.py</init_path>
      <init_path lang="perl">/projects/sems/install/rhel7-x86_64/sems/v2/lmod/lmod/8.3/gcc/10.1.0/zbzzu7k/lmod/lmod/init/perl</init_path>
      <init_path lang="sh">/projects/sems/install/rhel7-x86_64/sems/v2/lmod/lmod/8.3/gcc/10.1.0/zbzzu7k/lmod/lmod/init/sh</init_path>
      <init_path lang="csh">/projects/sems/install/rhel7-x86_64/sems/v2/lmod/lmod/8.3/gcc/10.1.0/zbzzu7k/lmod/lmod/init/csh</init_path>
      <cmd_path lang="python">/projects/sems/install/rhel7-x86_64/sems/v2/lmod/lmod/8.3/gcc/10.1.0/zbzzu7k/lmod/lmod/libexec/lmod python</cmd_path>
      <cmd_path lang="perl">/projects/sems/install/rhel7-x86_64/sems/v2/lmod/lmod/8.3/gcc/10.1.0/zbzzu7k/lmod/lmod/libexec/lmod perl</cmd_path>
      <cmd_path lang="csh">module</cmd_path>
      <cmd_path lang="sh">module</cmd_path>
      <modules>
        <command name="purge"/>
        <command name="load">sems-archive-env</command>
        <command name="load">acme-env</command>
        <command name="load">sems-archive-git</command>
        <command name="load">sems-archive-cmake/3.19.1</command>
      </modules>
      <modules compiler="gnu">
        <command name="load">acme-gcc/8.1.0</command>
      </modules>
      <modules compiler="gnu9">
        <command name="load">sems-archive-gcc/9.2.0</command>
      </modules>
      <modules compiler="intel">
        <command name="load">sems-archive-intel/19.0.5</command>
      </modules>
      <modules mpilib="mpi-serial" compiler="!gnu9">
        <command name="load">acme-netcdf/4.4.1/exo_acme</command>
        <command name="load">acme-pfunit/3.2.8/base</command>
      </modules>
      <modules mpilib="mpi-serial" compiler="gnu9">
        <command name="load">sems-archive-netcdf/4.7.3/base</command>
      </modules>
      <modules mpilib="!mpi-serial">
        <command name="load">acme-openmpi/4.1.4</command>
        <command name="load">acme-netcdf/4.7.4/acme</command>
      </modules>
    </module_system>
    <RUNDIR>$CIME_OUTPUT_ROOT/$CASE/run</RUNDIR>
    <EXEROOT>$CIME_OUTPUT_ROOT/$CASE/bld</EXEROOT>
    <TEST_TPUT_TOLERANCE>0.1</TEST_TPUT_TOLERANCE>
    <MAX_GB_OLD_TEST_DATA>0</MAX_GB_OLD_TEST_DATA>
    <!--    <GMAKE>make</GMAKE> <- this doesn't actually work! -->
    <environment_variables>
      <env name="NETCDF_PATH">$ENV{SEMS_NETCDF_ROOT}</env>
      <env name="OMP_STACKSIZE">64M</env>
      <env name="OMP_PROC_BIND">spread</env>
      <env name="OMP_PLACES">threads</env>
      <env name="BLA_VENDOR">Generic</env>
    </environment_variables>
  </machine>

  <machine MACH="weaver">
    <DESC>Sandia GPU testbed</DESC>
    <NODENAME_REGEX>weaver</NODENAME_REGEX>
    <OS>LINUX</OS>
    <COMPILERS>gnugpu</COMPILERS>
    <MPILIBS>openmpi</MPILIBS>
    <SAVE_TIMING_DIR>/home/projects/e3sm/timings</SAVE_TIMING_DIR>
    <SAVE_TIMING_DIR_PROJECTS>.*</SAVE_TIMING_DIR_PROJECTS>
    <CIME_OUTPUT_ROOT>$ENV{HOME}/acme/scratch</CIME_OUTPUT_ROOT>
    <DIN_LOC_ROOT>/home/projects/e3sm/scream/data</DIN_LOC_ROOT>
    <DIN_LOC_ROOT_CLMFORC>/home/projects/e3sm/scream/data/atm/datm7</DIN_LOC_ROOT_CLMFORC>
    <DOUT_S_ROOT>$CIME_OUTPUT_ROOT/archive/$CASE</DOUT_S_ROOT>
    <BASELINE_ROOT>/home/projects/e3sm/baselines/weaver/$COMPILER</BASELINE_ROOT>
    <CCSM_CPRNC>/home/projects/e3sm/cprnc/cprnc</CCSM_CPRNC>
    <GMAKE_J>32</GMAKE_J>
    <TESTS>e3sm_developer</TESTS>
    <BATCH_SYSTEM>lsf</BATCH_SYSTEM>
    <SUPPORTED_BY>jgfouca at sandia dot gov</SUPPORTED_BY>
    <MAX_TASKS_PER_NODE>32</MAX_TASKS_PER_NODE>
    <MAX_MPITASKS_PER_NODE>32</MAX_MPITASKS_PER_NODE>
    <mpirun mpilib="default">
      <executable>mpirun</executable>
      <arguments>
        <arg name="num_tasks"> -np {{ total_tasks }}</arg>
      </arguments>
    </mpirun>
    <module_system type="module" allow_error="false">
      <init_path lang="sh">/usr/share/Modules/init/sh</init_path>
      <init_path lang="python">/usr/share/Modules/init/python.py</init_path>
      <cmd_path lang="sh">module</cmd_path>
      <cmd_path lang="python">/usr/bin/modulecmd python</cmd_path>
      <modules>
        <command name="purge"/>
        <command name="load">cuda/10.1.105</command>
        <command name="load">ucx/1.6.0</command>
        <command name="load">git/2.10.1</command>
        <command name="load">python/3.7.3</command>
        <command name="load">cmake/3.18.0</command>
        <command name="load">perl/5.22.1</command>
      </modules>
    </module_system>
    <RUNDIR>$CIME_OUTPUT_ROOT/$CASE/run</RUNDIR>
    <EXEROOT>$CIME_OUTPUT_ROOT/$CASE/bld</EXEROOT>
    <TEST_TPUT_TOLERANCE>0.1</TEST_TPUT_TOLERANCE>
    <MAX_GB_OLD_TEST_DATA>0</MAX_GB_OLD_TEST_DATA>
    <!--    <GMAKE>make</GMAKE> <- this doesn't actually work! -->
    <environment_variables>
      <env name="LD_LIBRARY_PATH">/ascldap/users/projects/e3sm/scream/libs/mpfr/install/weaver/lib:/ascldap/users/projects/e3sm/scream/libs/gcc/install/weaver/gcc/8.5.0/lib64:/ascldap/users/projects/e3sm/scream/libs/gcc/install/weaver/gcc/8.5.0/lib:$ENV{LD_LIBRARY_PATH}</env>
      <env name="PATH">/ascldap/users/projects/e3sm/scream/libs/gcc/install/weaver/gcc/8.5.0/bin:/ascldap/users/projects/e3sm/scream/libs/gcc/install/weaver/gcc/8.5.0/libexec/gcc/powerpc64le-unknown-linux-gnu/8.5.0:/ascldap/users/projects/e3sm/scream/libs/openmpi/install/weaver/gcc/8.5.0/cuda/10.1.105/bin:/ascldap/users/projects/e3sm/scream/libs/pnetcdf/install/weaver/gcc/8.5.0/cuda/10.1.105/bin:/ascldap/users/projects/e3sm/scream/libs/netcdf-c/install/weaver/gcc/8.5.0/cuda/10.1.105/bin:/ascldap/users/projects/e3sm/scream/libs/netcdf-fortran/install/weaver/gcc/8.5.0/cuda/10.1.105/bin:/ascldap/users/projects/e3sm/scream/libs/wget/bin:/ascldap/users/jgfouca/perl5/bin:$ENV{PATH}</env>
      <env name="PERL5LIB">/ascldap/users/jgfouca/perl5/lib/perl5</env>
      <env name="PERL_LOCAL_LIB_ROOT">/ascldap/users/jgfouca/perl5</env>
      <env name="NETCDF_C_PATH">/ascldap/users/projects/e3sm/scream/libs/netcdf-c/install/weaver/gcc/8.5.0/cuda/10.1.105</env>
      <env name="NETCDF_FORTRAN_PATH">/ascldap/users/projects/e3sm/scream/libs/netcdf-fortran/install/weaver/gcc/8.5.0/cuda/10.1.105</env>
      <env name="PNETCDF_PATH">/ascldap/users/projects/e3sm/scream/libs/pnetcdf/install/weaver/gcc/8.5.0/cuda/10.1.105</env>
    </environment_variables>
  </machine>

  <machine MACH="snl-white">
    <DESC>IBM Power 8 Testbed machine</DESC>
    <NODENAME_REGEX>white</NODENAME_REGEX>
    <OS>LINUX</OS>
    <COMPILERS>gnu</COMPILERS>
    <MPILIBS>openmpi</MPILIBS>
    <CIME_OUTPUT_ROOT>$ENV{HOME}/projects/e3sm/scratch</CIME_OUTPUT_ROOT>
    <DIN_LOC_ROOT>$ENV{HOME}/projects/e3sm/cesm-inputdata</DIN_LOC_ROOT>
    <DIN_LOC_ROOT_CLMFORC>$ENV{HOME}/projects/e3sm/ptclm-data</DIN_LOC_ROOT_CLMFORC>
    <DOUT_S_ROOT>$ENV{HOME}/projects/e3sm/scratch/archive/$CASE</DOUT_S_ROOT>
    <BASELINE_ROOT>$ENV{HOME}/projects/e3sm/baselines/$COMPILER</BASELINE_ROOT>
    <CCSM_CPRNC>$CCSMROOT/tools/cprnc/build/cprnc</CCSM_CPRNC>
    <GMAKE_J>32</GMAKE_J>
    <TESTS>e3sm_developer</TESTS>
    <BATCH_SYSTEM>lsf</BATCH_SYSTEM>
    <SUPPORTED_BY>mdeakin at sandia dot gov</SUPPORTED_BY>
    <MAX_TASKS_PER_NODE>4</MAX_TASKS_PER_NODE>
    <MAX_MPITASKS_PER_NODE>1</MAX_MPITASKS_PER_NODE>
    <mpirun mpilib="default">
      <executable>mpirun</executable>
      <arguments/>
    </mpirun>
    <module_system type="module" allow_error="true">
      <init_path lang="sh">/usr/share/Modules/init/sh</init_path>
      <init_path lang="python">/usr/share/Modules/init/python.py</init_path>
      <cmd_path lang="sh">module</cmd_path>
      <cmd_path lang="python">/usr/bin/modulecmd python</cmd_path>
      <modules>
        <command name="load">devpack/20181011/openmpi/2.1.2/gcc/7.2.0/cuda/9.2.88</command>
      </modules>
    </module_system>
    <RUNDIR>$ENV{HOME}/projects/e3sm/scratch/$CASE/run</RUNDIR>
    <EXEROOT>$ENV{HOME}/projects/e3sm/scratch/$CASE/bld</EXEROOT>
    <environment_variables>
      <env name="NETCDF_C_PATH">$ENV{NETCDF_ROOT}</env>
      <env name="NETCDF_FORTRAN_PATH">/ascldap/users/jgfouca/packages/netcdf-fortran-4.4.4-white</env>
      <env name="E3SM_SRCROOT">$SRCROOT</env>
    </environment_variables>
  </machine>

  <machine MACH="snl-blake">
    <DESC>Skylake Testbed machine</DESC>
    <NODENAME_REGEX>blake</NODENAME_REGEX>
    <OS>LINUX</OS>
    <COMPILERS>intel18</COMPILERS>
    <MPILIBS>openmpi</MPILIBS>
    <CIME_OUTPUT_ROOT>$ENV{HOME}/projects/e3sm/scratch</CIME_OUTPUT_ROOT>
    <DIN_LOC_ROOT>$ENV{HOME}/projects/e3sm/cesm-inputdata</DIN_LOC_ROOT>
    <DIN_LOC_ROOT_CLMFORC>$ENV{HOME}/projects/e3sm/ptclm-data</DIN_LOC_ROOT_CLMFORC>
    <DOUT_S_ROOT>$ENV{HOME}/projects/e3sm/scratch/archive/$CASE</DOUT_S_ROOT>
    <BASELINE_ROOT>$ENV{HOME}/projects/e3sm/baselines/$COMPILER</BASELINE_ROOT>
    <CCSM_CPRNC>$CCSMROOT/tools/cprnc/build/cprnc</CCSM_CPRNC>
    <GMAKE_J>48</GMAKE_J>
    <TESTS>e3sm_developer</TESTS>
    <BATCH_SYSTEM>slurm</BATCH_SYSTEM>
    <SUPPORTED_BY>mdeakin at sandia dot gov</SUPPORTED_BY>
    <MAX_TASKS_PER_NODE>48</MAX_TASKS_PER_NODE>
    <MAX_MPITASKS_PER_NODE>48</MAX_MPITASKS_PER_NODE>
    <mpirun mpilib="default">
      <executable>mpirun</executable>
      <arguments/>
    </mpirun>
    <module_system type="module" allow_error="true">
      <init_path lang="sh">/usr/share/Modules/init/sh</init_path>
      <init_path lang="python">/usr/share/Modules/init/python.py</init_path>
      <cmd_path lang="sh">module</cmd_path>
      <cmd_path lang="python">module</cmd_path>
      <modules>
        <command name="load">zlib/1.2.11</command>
        <command name="load">intel/compilers/18.1.163</command>
        <command name="load">openmpi/2.1.2/intel/18.1.163</command>
        <command name="load">hdf5/1.10.1/openmpi/2.1.2/intel/18.1.163</command>
        <command name="load">netcdf-exo/4.4.1.1/openmpi/2.1.2/intel/18.1.163</command>
      </modules>
    </module_system>
    <RUNDIR>$ENV{HOME}/projects/e3sm/scratch/$CASE/run</RUNDIR>
    <EXEROOT>$ENV{HOME}/projects/e3sm/scratch/$CASE/bld</EXEROOT>
    <environment_variables>
      <env name="NETCDF_C_PATH">$ENV{NETCDF_ROOT}</env>
      <env name="NETCDF_FORTRAN_PATH">$ENV{NETCDFF_ROOT}</env>
    </environment_variables>
  </machine>

  <machine MACH="anlworkstation">
    <DESC>Linux workstation for ANL</DESC>
    <NODENAME_REGEX>compute.*mcs.anl.gov</NODENAME_REGEX>
    <OS>LINUX</OS>
    <COMPILERS>gnu</COMPILERS>
    <MPILIBS>mpich,openmpi</MPILIBS>
    <CIME_OUTPUT_ROOT>$ENV{HOME}/acme/scratch</CIME_OUTPUT_ROOT>
    <DIN_LOC_ROOT>/home/climate1/acme/inputdata</DIN_LOC_ROOT>
    <DIN_LOC_ROOT_CLMFORC>/home/climate1/acme/inputdata/atm/datm7</DIN_LOC_ROOT_CLMFORC>
    <DOUT_S_ROOT>$CIME_OUTPUT_ROOT/archive/$CASE</DOUT_S_ROOT>
    <BASELINE_ROOT>/home/climate1/acme/baselines/$COMPILER</BASELINE_ROOT>
    <CCSM_CPRNC>/home/climate1/acme/cprnc/build/cprnc</CCSM_CPRNC>
    <GMAKE>make</GMAKE>
    <GMAKE_J>32</GMAKE_J>
    <TESTS>e3sm_developer</TESTS>
    <BATCH_SYSTEM>none</BATCH_SYSTEM>
    <SUPPORTED_BY>jgfouca at sandia dot gov</SUPPORTED_BY>
    <MAX_TASKS_PER_NODE>32</MAX_TASKS_PER_NODE>
    <MAX_MPITASKS_PER_NODE>32</MAX_MPITASKS_PER_NODE>
    <mpirun mpilib="mpich">
      <executable>mpirun</executable>
      <arguments>
        <arg name="num_tasks"> -l -np {{ total_tasks }}</arg>
      </arguments>
    </mpirun>
    <mpirun mpilib="openmpi">
      <executable>mpirun</executable>
      <arguments>
        <arg name="num_tasks"> -np {{ total_tasks }}</arg>
      </arguments>
    </mpirun>
    <module_system type="soft">
      <init_path lang="csh">/software/common/adm/packages/softenv-1.6.2/etc/softenv-load.csh</init_path>
      <init_path lang="sh">/software/common/adm/packages/softenv-1.6.2/etc/softenv-load.sh</init_path>
      <cmd_path lang="csh">source /software/common/adm/packages/softenv-1.6.2/etc/softenv-aliases.csh ; soft</cmd_path>
      <cmd_path lang="sh">source /software/common/adm/packages/softenv-1.6.2/etc/softenv-aliases.sh ; soft</cmd_path>
      <modules compiler="gnu">
        <command name="add">+gcc-8.2.0</command>
      </modules>
    </module_system>
    <RUNDIR>$CIME_OUTPUT_ROOT/$CASE/run</RUNDIR>
    <EXEROOT>$CIME_OUTPUT_ROOT/$CASE/bld</EXEROOT>
    <environment_variables mpilib="mpi-serial">
      <env name="PATH">/soft/apps/packages/climate/cmake/3.18.4/bin:/soft/apps/packages/climate/gmake/bin:$ENV{PATH}</env>
      <!-- We currently don't have a soft env for serial hdf5 and szip built with gcc 8.2.0 -->
      <env name="LD_LIBRARY_PATH">/soft/apps/packages/climate/hdf5/1.8.16-serial/gcc-8.2.0/lib:/soft/apps/packages/climate/szip/2.1/gcc-8.2.0/lib:$ENV{LD_LIBRARY_PATH}</env>
      <!-- We currently don't have a soft env for netcdf serial built with gcc 8.2.0 -->
      <env name="NETCDF_PATH">/soft/apps/packages/climate/netcdf/4.4.1c-4.2cxx-4.4.4f-serial/gcc-8.2.0</env>
    </environment_variables>
    <environment_variables mpilib="mpich">
      <!-- We currently don't have a soft env for parallel hdf5 and szip built with gcc 8.2.0 -->
      <env name="LD_LIBRARY_PATH">/soft/apps/packages/climate/hdf5/1.8.16-parallel/mpich-3.3.2/gcc-8.2.0/lib:/soft/apps/packages/climate/szip/2.1/gcc-8.2.0/lib:$ENV{LD_LIBRARY_PATH}</env>
      <!-- We currently don't have a soft env for mpich 3.3.2 built with gcc 8.2.0 -->
      <env name="PATH">/soft/apps/packages/climate/mpich/3.3.2/gcc-8.2.0/bin:/soft/apps/packages/climate/cmake/3.18.4/bin:/soft/apps/packages/climate/gmake/bin:$ENV{PATH}</env>
      <!-- We currently don't have a soft env for parallel hdf5 built with mpich 3.3.2 and gcc 8.2.0 -->
      <env name="HDF5_ROOT">/soft/apps/packages/climate/hdf5/1.8.16-parallel/mpich-3.3.2/gcc-8.2.0</env>
      <!-- We currently don't have a soft env for netcdf parallel built with mpich 3.3.2 and gcc 8.2.0 -->
      <env name="NETCDF_PATH">/soft/apps/packages/climate/netcdf/4.4.1c-4.2cxx-4.4.4f-parallel/mpich-3.3.2/gcc-8.2.0</env>
      <!-- We currently don't have a soft env for pnetcdf built with mpich 3.3.2 and gcc 8.2.0 -->
      <env name="PNETCDF_PATH">/soft/apps/packages/climate/pnetcdf/1.12.0/mpich-3.3.2/gcc-8.2.0</env>
    </environment_variables>
    <environment_variables mpilib="openmpi">
      <!-- We currently don't have a soft env for openmpi 2.1.5, zlib, szip, hdf5, NetCDF and PnetCDF libraries -->
      <env name="PATH">/soft/apps/packages/climate/openmpi/2.1.5/gcc-8.2.0/bin:/soft/apps/packages/climate/cmake/3.18.4/bin:/soft/apps/packages/climate/gmake/bin:$ENV{PATH}</env>
      <env name="ZLIB_ROOT">/soft/apps/packages/climate/zlib/1.2.11/gcc-8.2.0-static</env>
      <env name="SZIP_ROOT">/soft/apps/packages/climate/szip/2.1/gcc-8.2.0-static</env>
      <env name="HDF5_ROOT">/soft/apps/packages/climate/hdf5/1.8.12-parallel/openmpi-2.1.5/gcc-8.2.0-static</env>
      <env name="NETCDF_PATH">/soft/apps/packages/climate/netcdf/4.7.4c-4.3.1cxx-4.4.4f-parallel/openmpi-2.1.5/gcc-8.2.0-static-hdf5-1.8.12-pnetcdf-1.12.0</env>
      <env name="PNETCDF_PATH">/soft/apps/packages/climate/pnetcdf/1.12.0/openmpi-2.1.5/gcc-8.2.0</env>
    </environment_variables>
    <environment_variables SMP_PRESENT="TRUE">
      <env name="OMP_STACKSIZE">64M</env>
    </environment_variables>
    <environment_variables>
      <env name="PERL5LIB">/soft/apps/packages/climate/perl5/lib/perl5</env>
    </environment_variables>
  </machine>

  <machine MACH="anlgce-ub22">
    <DESC>ANL CELS General Computing Environment (Linux) workstation (Ubuntu 22.04)</DESC>
    <NODENAME_REGEX>compute-386-01|compute-386-02</NODENAME_REGEX>
    <OS>LINUX</OS>
    <COMPILERS>gnu</COMPILERS>
    <MPILIBS>mpich,openmpi</MPILIBS>
    <SAVE_TIMING_DIR>/scratch/$ENV{USER}/e3sm/timings</SAVE_TIMING_DIR>
    <SAVE_TIMING_DIR_PROJECTS>.*</SAVE_TIMING_DIR_PROJECTS>
    <CIME_OUTPUT_ROOT>/scratch/$ENV{USER}/e3sm/scratch</CIME_OUTPUT_ROOT>
    <DIN_LOC_ROOT>/nfs/gce/projects/climate/inputdata</DIN_LOC_ROOT>
    <DIN_LOC_ROOT_CLMFORC>$DIN_LOC_ROOT/atm/datm7</DIN_LOC_ROOT_CLMFORC>
    <DOUT_S_ROOT>$CIME_OUTPUT_ROOT/archive/$CASE</DOUT_S_ROOT>
    <BASELINE_ROOT>/nfs/gce/projects/climate/e3sm/baselines/$COMPILER</BASELINE_ROOT>
    <CCSM_CPRNC>/nfs/gce/projects/climate/e3sm/cprnc/build/cprnc</CCSM_CPRNC>
    <GMAKE>make</GMAKE>
    <GMAKE_J>8</GMAKE_J>
    <TESTS>e3sm_developer</TESTS>
    <BATCH_SYSTEM>none</BATCH_SYSTEM>
    <SUPPORTED_BY>jayesh at mcs dot anl dot gov</SUPPORTED_BY>
    <MAX_TASKS_PER_NODE>32</MAX_TASKS_PER_NODE>
    <MAX_MPITASKS_PER_NODE>32</MAX_MPITASKS_PER_NODE>
    <mpirun mpilib="mpich">
      <executable>mpirun</executable>
      <arguments>
        <arg name="num_tasks"> -l -np {{ total_tasks }}</arg>
      </arguments>
    </mpirun>
    <mpirun mpilib="openmpi">
      <executable>mpirun</executable>
      <arguments>
        <arg name="num_tasks"> --oversubscribe -np {{ total_tasks }}</arg>
      </arguments>
    </mpirun>
    <module_system type="module">
      <init_path lang="python">/nfs/gce/software/custom/linux-ubuntu22.04-x86_64/spack/opt/spack/linux-ubuntu22.04-x86_64/gcc-11.2.0/lmod-8.5.6-hkjjxhp/lmod/8.5.6/init/env_modules_python.py</init_path>
      <init_path lang="perl">/nfs/gce/software/custom/linux-ubuntu22.04-x86_64/spack/opt/spack/linux-ubuntu22.04-x86_64/gcc-11.2.0/lmod-8.5.6-hkjjxhp/lmod/lmod/init/perl</init_path>
      <init_path lang="bash">/nfs/gce/software/custom/linux-ubuntu22.04-x86_64/spack/opt/spack/linux-ubuntu22.04-x86_64/gcc-11.2.0/lmod-8.5.6-hkjjxhp/lmod/lmod/init/bash</init_path>
      <init_path lang="sh">/nfs/gce/software/custom/linux-ubuntu22.04-x86_64/spack/opt/spack/linux-ubuntu22.04-x86_64/gcc-11.2.0/lmod-8.5.6-hkjjxhp/lmod/lmod/init/sh</init_path>
      <init_path lang="csh">/nfs/gce/software/custom/linux-ubuntu22.04-x86_64/spack/opt/spack/linux-ubuntu22.04-x86_64/gcc-11.2.0/lmod-8.5.6-hkjjxhp/lmod/lmod/init/csh</init_path>
      <cmd_path lang="python">/nfs/gce/software/custom/linux-ubuntu22.04-x86_64/spack/opt/spack/linux-ubuntu22.04-x86_64/gcc-11.2.0/lmod-8.5.6-hkjjxhp/lmod/lmod/libexec/lmod python</cmd_path>
      <cmd_path lang="perl">module</cmd_path>
      <cmd_path lang="bash">module</cmd_path>
      <cmd_path lang="csh">module</cmd_path>
      <cmd_path lang="sh">module</cmd_path>
      <modules>
        <command name="purge"/>
        <command name="load">gcc/12.1.0</command>
      </modules>
    </module_system>
    <RUNDIR>$CIME_OUTPUT_ROOT/$CASE/run</RUNDIR>
    <EXEROOT>$CIME_OUTPUT_ROOT/$CASE/bld</EXEROOT>
    <environment_variables mpilib="mpi-serial">
      <!-- We currently don't have modules for serial NetCDF -->
      <env name="NETCDF_PATH">/nfs/gce/projects/climate/software/linux-ubuntu22.04-x86_64/netcdf/4.8.0c-4.3.1cxx-4.5.3f-serial/gcc-12.1.0</env>
    </environment_variables>
    <environment_variables mpilib="mpich">
      <!-- We currently don't have modules for HDF5, NetCDF & PnetCDF -->
      <env name="LD_LIBRARY_PATH">/nfs/gce/projects/climate/software/linux-ubuntu22.04-x86_64/mpich/4.1.2/gcc-12.1.0/lib:$ENV{LD_LIBRARY_PATH}</env>
      <env name="PATH">/nfs/gce/projects/climate/software/linux-ubuntu22.04-x86_64/mpich/4.1.2/gcc-12.1.0/bin:$ENV{PATH}</env>
      <env name="ZLIB_ROOT">/nfs/gce/software/spack/opt/spack/linux-ubuntu20.04-x86_64/gcc-9.3.0/zlib-1.2.11-p7dmb5p</env>
      <env name="HDF5_ROOT">/nfs/gce/projects/climate/software/linux-ubuntu22.04-x86_64/hdf5/1.12.2/mpich-4.1.2/gcc-12.1.0</env>
      <env name="NETCDF_PATH">/nfs/gce/projects/climate/software/linux-ubuntu22.04-x86_64/netcdf/4.8.0c-4.3.1cxx-4.5.3f-parallel/mpich-4.1.2/gcc-12.1.0</env>
      <env name="PNETCDF_PATH">/nfs/gce/projects/climate/software/linux-ubuntu22.04-x86_64/pnetcdf/1.12.3/mpich-4.1.2/gcc-12.1.0</env>
    </environment_variables>
    <environment_variables mpilib="openmpi">
      <!-- We currently don't have modules for HDF5, NetCDF & PnetCDF -->
      <env name="LD_LIBRARY_PATH">/nfs/gce/projects/climate/software/linux-ubuntu22.04-x86_64/openmpi/4.1.6/gcc-12.1.0/lib:$ENV{LD_LIBRARY_PATH}</env>
      <env name="PATH">/nfs/gce/projects/climate/software/linux-ubuntu22.04-x86_64/openmpi/4.1.6/gcc-12.1.0/bin:$ENV{PATH}</env>
      <env name="ZLIB_ROOT">/nfs/gce/software/spack/opt/spack/linux-ubuntu20.04-x86_64/gcc-9.3.0/zlib-1.2.11-p7dmb5p</env>
      <env name="HDF5_ROOT">/nfs/gce/projects/climate/software/linux-ubuntu22.04-x86_64/hdf5/1.12.2/openmpi-4.1.6/gcc-12.1.0</env>
      <env name="NETCDF_PATH">/nfs/gce/projects/climate/software/linux-ubuntu22.04-x86_64/netcdf/4.8.0c-4.3.1cxx-4.5.3f-parallel/openmpi-4.1.6/gcc-12.1.0</env>
      <env name="PNETCDF_PATH">/nfs/gce/projects/climate/software/linux-ubuntu22.04-x86_64/pnetcdf/1.12.3/openmpi-4.1.6/gcc-12.1.0</env>
    </environment_variables>
    <environment_variables SMP_PRESENT="TRUE">
      <env name="OMP_STACKSIZE">64M</env>
    </environment_variables>
    <environment_variables>
      <env name="PERL5LIB">/nfs/gce/projects/climate/software/perl5/lib/perl5</env>
    </environment_variables>
    <environment_variables compiler="gnu" mpilib="mpich">
      <env name="ADIOS2_ROOT">$SHELL{if [ -z "$ADIOS2_ROOT" ]; then echo /nfs/gce/projects/climate/software/linux-ubuntu22.04-x86_64/adios2/2.9.1/mpich-4.1.2/gcc-12.1.0; else echo "$ADIOS2_ROOT"; fi}</env>
    </environment_variables>
  </machine>

  <machine MACH="anlgce">
    <DESC>ANL CELS General Computing Environment (Linux) workstation</DESC>
    <NODENAME_REGEX>compute-(240|386)-[0-9][0-9]</NODENAME_REGEX>
    <OS>LINUX</OS>
    <COMPILERS>gnu</COMPILERS>
    <MPILIBS>mpich,openmpi</MPILIBS>
    <SAVE_TIMING_DIR>/scratch/$ENV{USER}/e3sm/timings</SAVE_TIMING_DIR>
    <SAVE_TIMING_DIR_PROJECTS>.*</SAVE_TIMING_DIR_PROJECTS>
    <CIME_OUTPUT_ROOT>/scratch/$ENV{USER}/e3sm/scratch</CIME_OUTPUT_ROOT>
    <DIN_LOC_ROOT>/nfs/gce/projects/climate/inputdata</DIN_LOC_ROOT>
    <DIN_LOC_ROOT_CLMFORC>$DIN_LOC_ROOT/atm/datm7</DIN_LOC_ROOT_CLMFORC>
    <DOUT_S_ROOT>$CIME_OUTPUT_ROOT/archive/$CASE</DOUT_S_ROOT>
    <BASELINE_ROOT>/nfs/gce/projects/climate/e3sm/baselines/$COMPILER</BASELINE_ROOT>
    <CCSM_CPRNC>/nfs/gce/projects/climate/e3sm/cprnc/build/cprnc</CCSM_CPRNC>
    <GMAKE>make</GMAKE>
    <GMAKE_J>8</GMAKE_J>
    <TESTS>e3sm_developer</TESTS>
    <BATCH_SYSTEM>none</BATCH_SYSTEM>
    <SUPPORTED_BY>jayesh at mcs dot anl dot gov</SUPPORTED_BY>
    <MAX_TASKS_PER_NODE>32</MAX_TASKS_PER_NODE>
    <MAX_MPITASKS_PER_NODE>32</MAX_MPITASKS_PER_NODE>
    <mpirun mpilib="mpich">
      <executable>mpirun</executable>
      <arguments>
        <arg name="num_tasks"> -l -np {{ total_tasks }}</arg>
      </arguments>
    </mpirun>
    <mpirun mpilib="openmpi">
      <executable>mpirun</executable>
      <arguments>
        <arg name="num_tasks"> --oversubscribe -np {{ total_tasks }}</arg>
      </arguments>
    </mpirun>
    <module_system type="module">
      <init_path lang="python">/nfs/gce/software/spack/opt/spack/linux-ubuntu20.04-x86_64/gcc-9.3.0/lmod-8.3-6fjdtku/lmod/lmod/init/env_modules_python.py</init_path>
      <init_path lang="perl">/nfs/gce/software/spack/opt/spack/linux-ubuntu20.04-x86_64/gcc-9.3.0/lmod-8.3-6fjdtku/lmod/lmod/init/perl</init_path>
      <init_path lang="bash">/nfs/gce/software/spack/opt/spack/linux-ubuntu20.04-x86_64/gcc-9.3.0/lmod-8.3-6fjdtku/lmod/lmod/init/bash</init_path>
      <init_path lang="sh">/nfs/gce/software/spack/opt/spack/linux-ubuntu20.04-x86_64/gcc-9.3.0/lmod-8.3-6fjdtku/lmod/lmod/init/sh</init_path>
      <init_path lang="csh">/nfs/gce/software/spack/opt/spack/linux-ubuntu20.04-x86_64/gcc-9.3.0/lmod-8.3-6fjdtku/lmod/lmod/init/csh</init_path>
      <cmd_path lang="python">/nfs/gce/software/spack/opt/spack/linux-ubuntu20.04-x86_64/gcc-9.3.0/lmod-8.3-6fjdtku/lmod/lmod/libexec/lmod python</cmd_path>
      <cmd_path lang="perl">module</cmd_path>
      <cmd_path lang="bash">module</cmd_path>
      <cmd_path lang="csh">module</cmd_path>
      <cmd_path lang="sh">module</cmd_path>
      <modules>
        <command name="purge"/>
        <command name="load">autoconf/2.69-bmnwajj</command>
        <command name="load">automake/1.16.3-r7w24o4</command>
        <command name="load">libtool/2.4.6-uh3mpsu</command>
        <command name="load">m4/1.4.19-7fztfyz</command>
        <command name="load">cmake/3.20.5-zyz2eld</command>
        <command name="load">gcc/11.1.0-qsjmpcg</command>
        <command name="load">zlib/1.2.11-p7dmb5p</command>
      </modules>
    </module_system>
    <RUNDIR>$CIME_OUTPUT_ROOT/$CASE/run</RUNDIR>
    <EXEROOT>$CIME_OUTPUT_ROOT/$CASE/bld</EXEROOT>
    <environment_variables mpilib="mpi-serial">
      <!-- We currently don't have modules for serial NetCDF -->
      <env name="NETCDF_PATH">/nfs/gce/projects/climate/software/linux-ubuntu20.04-x86_64/netcdf/4.8.0c-4.3.1cxx-4.5.3f-serial/gcc-11.1.0</env>
    </environment_variables>
    <environment_variables mpilib="mpich">
      <!-- We currently don't have modules for HDF5, NetCDF & PnetCDF -->
      <env name="LD_LIBRARY_PATH">/nfs/gce/projects/climate/software/linux-ubuntu20.04-x86_64/mpich/4.0/gcc-11.1.0/lib:$ENV{LD_LIBRARY_PATH}</env>
      <env name="PATH">/nfs/gce/projects/climate/software/linux-ubuntu20.04-x86_64/mpich/4.0/gcc-11.1.0/bin:$ENV{PATH}</env>
      <env name="ZLIB_ROOT">/nfs/gce/software/spack/opt/spack/linux-ubuntu20.04-x86_64/gcc-9.3.0/zlib-1.2.11-p7dmb5p</env>
      <env name="HDF5_ROOT">/nfs/gce/projects/climate/software/linux-ubuntu20.04-x86_64/hdf5/1.12.1/mpich-4.0/gcc-11.1.0</env>
      <env name="NETCDF_PATH">/nfs/gce/projects/climate/software/linux-ubuntu20.04-x86_64/netcdf/4.8.0c-4.3.1cxx-4.5.3f-parallel/mpich-4.0/gcc-11.1.0</env>
      <env name="PNETCDF_PATH">/nfs/gce/projects/climate/software/linux-ubuntu20.04-x86_64/pnetcdf/1.12.2/mpich-4.0/gcc-11.1.0</env>
      <env name="MOAB_ROOT">$SHELL{if [ -z "$MOAB_ROOT" ]; then echo /nfs/gce/projects/climate/software/moab/devel/mpich-4.0/gcc-11.1.0; else echo "$MOAB_ROOT"; fi}</env>
      <env name="MOAB_PATH">/nfs/gce/projects/climate/software/moab/devel/mpich-4.0/gcc-11.1.0</env>
    </environment_variables>
    <environment_variables mpilib="openmpi">
      <!-- We currently don't have modules for HDF5, NetCDF & PnetCDF -->
      <env name="LD_LIBRARY_PATH">/nfs/gce/projects/climate/software/linux-ubuntu20.04-x86_64/openmpi/4.1.3/gcc-11.1.0/lib:$ENV{LD_LIBRARY_PATH}</env>
      <env name="PATH">/nfs/gce/projects/climate/software/linux-ubuntu20.04-x86_64/openmpi/4.1.3/gcc-11.1.0/bin:$ENV{PATH}</env>
      <env name="ZLIB_ROOT">/nfs/gce/software/spack/opt/spack/linux-ubuntu20.04-x86_64/gcc-9.3.0/zlib-1.2.11-p7dmb5p</env>
      <env name="HDF5_ROOT">/nfs/gce/projects/climate/software/linux-ubuntu20.04-x86_64/hdf5/1.12.1/openmpi-4.1.3/gcc-11.1.0</env>
      <env name="NETCDF_PATH">/nfs/gce/projects/climate/software/linux-ubuntu20.04-x86_64/netcdf/4.8.0c-4.3.1cxx-4.5.3f-parallel/openmpi-4.1.3/gcc-11.1.0</env>
      <env name="PNETCDF_PATH">/nfs/gce/projects/climate/software/linux-ubuntu20.04-x86_64/pnetcdf/1.12.2/openmpi-4.1.3/gcc-11.1.0</env>
    </environment_variables>
    <environment_variables SMP_PRESENT="TRUE">
      <env name="OMP_STACKSIZE">64M</env>
    </environment_variables>
    <environment_variables>
      <env name="PERL5LIB">/nfs/gce/projects/climate/software/perl5/lib/perl5</env>
    </environment_variables>
    <environment_variables compiler="gnu" mpilib="mpich">
      <env name="ADIOS2_ROOT">$SHELL{if [ -z "$ADIOS2_ROOT" ]; then echo /nfs/gce/projects/climate/software/linux-ubuntu20.04-x86_64/adios2/2.9.1/mpich-4.0/gcc-11.1.0; else echo "$ADIOS2_ROOT"; fi}</env>
    </environment_variables>
  </machine>

  <machine MACH="sandiatoss3">
    <DESC>SNL clust</DESC>
    <NODENAME_REGEX>(skybridge|chama)</NODENAME_REGEX>
    <OS>LINUX</OS>
    <PROXY>proxy.sandia.gov:80</PROXY>
    <COMPILERS>intel</COMPILERS>
    <MPILIBS>openmpi</MPILIBS>
    <PROJECT>fy210162</PROJECT>
    <SAVE_TIMING_DIR>/projects/ccsm/timings</SAVE_TIMING_DIR>
    <SAVE_TIMING_DIR_PROJECTS>.*</SAVE_TIMING_DIR_PROJECTS>
    <CIME_OUTPUT_ROOT>/gpfs/$USER/acme_scratch/sandiatoss3</CIME_OUTPUT_ROOT>
    <DIN_LOC_ROOT>/projects/ccsm/inputdata</DIN_LOC_ROOT>
    <DIN_LOC_ROOT_CLMFORC>/projects/ccsm/inputdata/atm/datm7</DIN_LOC_ROOT_CLMFORC>
    <DOUT_S_ROOT>$CIME_OUTPUT_ROOT/archive/$CASE</DOUT_S_ROOT>
    <BASELINE_ROOT>/projects/ccsm/ccsm_baselines/$COMPILER</BASELINE_ROOT>
    <CCSM_CPRNC>/projects/ccsm/cprnc/build.toss3/cprnc</CCSM_CPRNC>
    <GMAKE_J>8</GMAKE_J>
    <TESTS>e3sm_integration</TESTS>
    <BATCH_SYSTEM>slurm</BATCH_SYSTEM>
    <SUPPORTED_BY>jgfouca at sandia dot gov</SUPPORTED_BY>
    <MAX_TASKS_PER_NODE>16</MAX_TASKS_PER_NODE>
    <MAX_MPITASKS_PER_NODE>16</MAX_MPITASKS_PER_NODE>
    <PROJECT_REQUIRED>TRUE</PROJECT_REQUIRED>
    <mpirun mpilib="default">
      <executable>mpiexec</executable>
      <arguments>
        <arg name="num_tasks"> --n {{ total_tasks }}</arg>
        <arg name="tasks_per_node"> --map-by ppr:{{ tasks_per_numa }}:socket:PE=$ENV{OMP_NUM_THREADS} --bind-to core</arg>
      </arguments>
    </mpirun>
    <mpirun mpilib="mpi-serial">
      <executable/>
    </mpirun>
    <module_system type="module">
      <init_path lang="python">/usr/share/lmod/lmod/init/python.py</init_path>
      <init_path lang="perl">/usr/share/lmod/lmod/init/perl.pm</init_path>
      <init_path lang="sh">/usr/share/lmod/lmod/init/sh</init_path>
      <init_path lang="csh">/usr/share/lmod/lmod/init/csh</init_path>
      <cmd_path lang="python">/usr/share/lmod/lmod/libexec/lmod python</cmd_path>
      <cmd_path lang="perl">/usr/share/lmod/lmod/libexec/lmod perl</cmd_path>
      <cmd_path lang="csh">module</cmd_path>
      <cmd_path lang="sh">module</cmd_path>
      <modules>
        <command name="purge"/>
        <command name="load">sems-archive-env</command>
        <command name="load">acme-env</command>
        <command name="load">sems-archive-git</command>
        <command name="load">sems-archive-cmake/3.19.1</command>
        <command name="load">gnu/6.3.1</command>
        <command name="load">sems-archive-intel/17.0.0</command>
      </modules>
      <modules mpilib="!mpi-serial">
        <command name="load">sems-archive-openmpi/1.10.5</command>
        <command name="load">acme-netcdf/4.7.4/acme</command>
      </modules>
      <modules mpilib="mpi-serial">
        <command name="load">sems-archive-netcdf/4.4.1/exo</command>
      </modules>
    </module_system>
    <RUNDIR>/nscratch/$USER/acme_scratch/sandiatoss3/$CASE/run</RUNDIR>
    <EXEROOT>$CIME_OUTPUT_ROOT/$CASE/bld</EXEROOT>
    <!-- complete path to a short term archiving directory -->
    <!-- path to the cprnc tool used to compare netcdf history files in testing -->
    <TEST_TPUT_TOLERANCE>0.1</TEST_TPUT_TOLERANCE>

    <environment_variables>
      <env name="NETCDF_PATH">$ENV{SEMS_NETCDF_ROOT}</env>
      <env name="OMP_STACKSIZE">64M</env>
    </environment_variables>
    <environment_variables mpilib="!mpi-serial">
      <env name="PNETCDF_PATH">$ENV{SEMS_NETCDF_ROOT}</env>
    </environment_variables>
  </machine>

  <machine MACH="ghost">
    <DESC>SNL clust</DESC>
    <NODENAME_REGEX>ghost-login</NODENAME_REGEX>
    <OS>LINUX</OS>
    <PROXY>proxy.sandia.gov:80</PROXY>
    <COMPILERS>intel</COMPILERS>
    <MPILIBS>openmpi</MPILIBS>
    <PROJECT>fy210162</PROJECT>

    <CIME_OUTPUT_ROOT>/gscratch/$USER/acme_scratch/ghost</CIME_OUTPUT_ROOT>
    <DIN_LOC_ROOT>/projects/ccsm/inputdata</DIN_LOC_ROOT>
    <DIN_LOC_ROOT_CLMFORC>/projects/ccsm/inputdata/atm/datm7</DIN_LOC_ROOT_CLMFORC>
    <DOUT_S_ROOT>$CIME_OUTPUT_ROOT/archive/$CASE</DOUT_S_ROOT>
    <BASELINE_ROOT>/projects/ccsm/ccsm_baselines/$COMPILER</BASELINE_ROOT>
    <CCSM_CPRNC>/projects/ccsm/cprnc/build.toss3/cprnc</CCSM_CPRNC>
    <GMAKE_J>8</GMAKE_J>
    <TESTS>e3sm_integration</TESTS>
    <BATCH_SYSTEM>slurm</BATCH_SYSTEM>
    <SUPPORTED_BY>jgfouca at sandia dot gov</SUPPORTED_BY>
    <MAX_TASKS_PER_NODE>36</MAX_TASKS_PER_NODE>
    <MAX_MPITASKS_PER_NODE>36</MAX_MPITASKS_PER_NODE>
    <PROJECT_REQUIRED>TRUE</PROJECT_REQUIRED>
    <mpirun mpilib="default">
      <executable>mpiexec</executable>
      <arguments>
        <arg name="num_tasks"> --n {{ total_tasks }}</arg>
        <arg name="tasks_per_node"> --map-by ppr:{{ tasks_per_numa }}:socket:PE=$ENV{OMP_NUM_THREADS} --bind-to core</arg>
      </arguments>
    </mpirun>
    <mpirun mpilib="mpi-serial">
      <executable/>
    </mpirun>
    <module_system type="module">
      <init_path lang="python">/usr/share/lmod/lmod/init/python.py</init_path>
      <init_path lang="perl">/usr/share/lmod/lmod/init/perl.pm</init_path>
      <init_path lang="sh">/usr/share/lmod/lmod/init/sh</init_path>
      <init_path lang="csh">/usr/share/lmod/lmod/init/csh</init_path>
      <cmd_path lang="python">/usr/share/lmod/lmod/libexec/lmod python</cmd_path>
      <cmd_path lang="perl">/usr/share/lmod/lmod/libexec/lmod perl</cmd_path>
      <cmd_path lang="csh">module</cmd_path>
      <cmd_path lang="sh">module</cmd_path>
      <modules>
        <command name="purge"/>
        <command name="load">sems-env</command>
        <command name="load">sems-git</command>
        <command name="load">sems-python/3.5.2</command>
        <command name="load">sems-cmake</command>
        <command name="load">gnu/4.9.2</command>
        <command name="load">sems-intel/16.0.2</command>
        <command name="load">mkl/16.0</command>
        <command name="load">sems-netcdf/4.4.1/exo_parallel</command>
      </modules>
      <modules mpilib="!mpi-serial">
        <command name="load">sems-openmpi/1.10.5</command>
      </modules>
    </module_system>
    <RUNDIR>$CIME_OUTPUT_ROOT/$CASE/run</RUNDIR>
    <EXEROOT>$CIME_OUTPUT_ROOT/$CASE/bld</EXEROOT>
    <!-- complete path to a short term archiving directory -->
    <!-- path to the cprnc tool used to compare netcdf history files in testing -->
    <environment_variables>
      <env name="NETCDF_PATH">$ENV{SEMS_NETCDF_ROOT}</env>
      <env name="OMP_STACKSIZE">64M</env>
    </environment_variables>
    <environment_variables mpilib="!mpi-serial">
      <env name="PNETCDF_PATH">$ENV{SEMS_NETCDF_ROOT}</env>
    </environment_variables>
  </machine>

  <machine MACH="anvil">
    <DESC>ANL/LCRC Linux Cluster</DESC>
    <NODENAME_REGEX>(b\d+|blues.*).lcrc.anl.gov</NODENAME_REGEX>
    <OS>LINUX</OS>
    <COMPILERS>intel,gnu</COMPILERS>
    <MPILIBS>impi,openmpi,mvapich</MPILIBS>
    <PROJECT>condo</PROJECT>
    <SAVE_TIMING_DIR>/lcrc/group/e3sm</SAVE_TIMING_DIR>
    <SAVE_TIMING_DIR_PROJECTS>.*</SAVE_TIMING_DIR_PROJECTS>
    <CIME_OUTPUT_ROOT>/lcrc/group/e3sm/$USER/scratch/anvil</CIME_OUTPUT_ROOT>
    <CIME_HTML_ROOT>/lcrc/group/e3sm/public_html/$ENV{USER}</CIME_HTML_ROOT>
    <CIME_URL_ROOT>https://web.lcrc.anl.gov/public/e3sm/$ENV{USER}</CIME_URL_ROOT>
    <DIN_LOC_ROOT>/lcrc/group/e3sm/data/inputdata</DIN_LOC_ROOT>
    <DIN_LOC_ROOT_CLMFORC>/lcrc/group/e3sm/data/inputdata/atm/datm7</DIN_LOC_ROOT_CLMFORC>
    <DOUT_S_ROOT>/lcrc/group/e3sm/$USER/archive/$CASE</DOUT_S_ROOT>
    <BASELINE_ROOT>/lcrc/group/e3sm/baselines/anvil/$COMPILER</BASELINE_ROOT>
    <CCSM_CPRNC>/lcrc/group/e3sm/soft/tools/cprnc/cprnc</CCSM_CPRNC>
    <GMAKE_J>8</GMAKE_J>
    <TESTS>e3sm_integration</TESTS>
    <BATCH_SYSTEM>slurm</BATCH_SYSTEM>
    <SUPPORTED_BY>E3SM</SUPPORTED_BY>
    <MAX_TASKS_PER_NODE>36</MAX_TASKS_PER_NODE>
    <MAX_MPITASKS_PER_NODE>36</MAX_MPITASKS_PER_NODE>
    <PROJECT_REQUIRED>FALSE</PROJECT_REQUIRED>
    <mpirun mpilib="default">
      <executable>srun</executable>
      <arguments>
        <arg name="num_tasks"> -l -n {{ total_tasks }} -N {{ num_nodes }} --kill-on-bad-exit </arg>
        <arg name="binding">--cpu_bind=cores</arg>
        <arg name="thread_count">-c $ENV{OMP_NUM_THREADS}</arg>
        <arg name="placement">-m plane={{ tasks_per_node }}</arg>
      </arguments>
    </mpirun>
    <module_system type="module">
      <init_path lang="sh">/home/software/spack-0.10.1/opt/spack/linux-centos7-x86_64/gcc-4.8.5/lmod-7.4.9-ic63herzfgw5u3na5mdtvp3nwxy6oj2z/lmod/lmod/init/sh;export MODULEPATH=$MODULEPATH:/software/centos7/spack-latest/share/spack/lmod/linux-centos7-x86_64/Core</init_path>
      <init_path lang="csh">/home/software/spack-0.10.1/opt/spack/linux-centos7-x86_64/gcc-4.8.5/lmod-7.4.9-ic63herzfgw5u3na5mdtvp3nwxy6oj2z/lmod/lmod/init/csh;setenv MODULEPATH $MODULEPATH\:/software/centos7/spack-latest/share/spack/lmod/linux-centos7-x86_64/Core</init_path>
      <init_path lang="python">/home/software/spack-0.10.1/opt/spack/linux-centos7-x86_64/gcc-4.8.5/lmod-7.4.9-ic63herzfgw5u3na5mdtvp3nwxy6oj2z/lmod/lmod/init/env_modules_python.py</init_path>
      <cmd_path lang="python">export MODULEPATH=$MODULEPATH:/software/centos7/spack-latest/share/spack/lmod/linux-centos7-x86_64/Core;/home/software/spack-0.10.1/opt/spack/linux-centos7-x86_64/gcc-4.8.5/lmod-7.4.9-ic63herzfgw5u3na5mdtvp3nwxy6oj2z/lmod/lmod/libexec/lmod python</cmd_path>
      <cmd_path lang="sh">module</cmd_path>
      <cmd_path lang="csh">module</cmd_path>
      <modules>
        <command name="purge"/>
        <command name="load">cmake/3.26.3-nszudya</command>
      </modules>
      <modules compiler="intel">
        <command name="load">gcc/7.4.0</command>
        <command name="load">intel/20.0.4-lednsve</command>
        <command name="load">intel-mkl/2020.4.304-voqlapk</command>
      </modules>
      <modules compiler="intel" mpilib="mvapich">
        <command name="load">mvapich2/2.3.6-verbs-x4iz7lq</command>
        <command name="load">netcdf-c/4.4.1-gei7x7w</command>
        <command name="load">netcdf-cxx/4.2-db2f5or</command>
        <command name="load">netcdf-fortran/4.4.4-b4ldb3a</command>
        <command name="load">parallel-netcdf/1.11.0-kj4jsvt</command>
      </modules>
      <modules compiler="intel" mpilib="impi">
        <command name="load">intel-mpi/2019.9.304-i42whlw</command>
        <command name="load">netcdf-c/4.4.1-blyisdg</command>
        <command name="load">netcdf-cxx/4.2-gkqc6fq</command>
        <command name="load">netcdf-fortran/4.4.4-eanrh5t</command>
        <command name="load">parallel-netcdf/1.11.0-y3nmmej</command>
      </modules>
      <modules compiler="intel" mpilib="openmpi">
        <command name="load">openmpi/4.1.1-v3b3npd</command>
        <command name="load">netcdf-c/4.4.1-smyuxme</command>
        <command name="load">netcdf-cxx/4.2-kfb2aag</command>
        <command name="load">netcdf-fortran/4.4.4-mablvyc</command>
        <command name="load">parallel-netcdf/1.11.0-x4n5s7k</command>
      </modules>
      <modules compiler="gnu">
        <command name="load">gcc/8.2.0-xhxgy33</command>
        <command name="load">intel-mkl/2020.4.304-d6zw4xa</command>
      </modules>
      <modules compiler="gnu" mpilib="mvapich">
        <command name="load">netcdf/4.4.1-ve2zfkw</command>
        <command name="load">netcdf-cxx/4.2-2rkopdl</command>
        <command name="load">netcdf-fortran/4.4.4-thtylny</command>
        <command name="load">mvapich2/2.2-verbs-ppznoge</command>
        <command name="load">parallel-netcdf/1.11.0-c22b2bn</command>
      </modules>
      <modules compiler="gnu" mpilib="impi">
        <command name="load">intel-mpi/2019.9.304-rxpzd6p</command>
        <command name="load">netcdf-c/4.4.1-fysjgfx</command>
        <command name="load">netcdf-cxx/4.2-oaiw2v6</command>
        <command name="load">netcdf-fortran/4.4.4-kxgkaop</command>
        <command name="load">parallel-netcdf/1.11.0-fce7akl</command>
      </modules>
      <modules compiler="gnu" mpilib="openmpi">
        <command name="load">openmpi/4.1.1-x5n4m36</command>
        <command name="load">netcdf-c/4.4.1-mtfptpl</command>
        <command name="load">netcdf-cxx/4.2-osp27dq</command>
        <command name="load">netcdf-fortran/4.4.4-5yd6dos</command>
        <command name="load">parallel-netcdf/1.11.0-a7ohxsg</command>
      </modules>
    </module_system>
    <RUNDIR>$CIME_OUTPUT_ROOT/$CASE/run</RUNDIR>
    <EXEROOT>$CIME_OUTPUT_ROOT/$CASE/bld</EXEROOT>
    <TEST_TPUT_TOLERANCE>0.1</TEST_TPUT_TOLERANCE>
    <MAX_GB_OLD_TEST_DATA>0</MAX_GB_OLD_TEST_DATA>
    <environment_variables>
      <env name="NETCDF_C_PATH">$SHELL{dirname $(dirname $(which nc-config))}</env>
      <env name="NETCDF_FORTRAN_PATH">$SHELL{dirname $(dirname $(which nf-config))}</env>
      <env name="PNETCDF_PATH">$SHELL{dirname $(dirname $(which pnetcdf_version))}</env>
      <env name="PATH">/lcrc/group/e3sm/soft/perl/5.26.0/bin:$ENV{PATH}</env>
    </environment_variables>
    <environment_variables mpilib="mvapich">
      <env name="MV2_ENABLE_AFFINITY">0</env>
      <env name="MV2_SHOW_CPU_BINDING">1</env>
      <env name="MV2_HOMOGENEOUS_CLUSTER">1</env>
    </environment_variables>
    <environment_variables mpilib="mvapich" DEBUG="TRUE">
      <env name="MV2_DEBUG_SHOW_BACKTRACE">1</env>
      <env name="MV2_SHOW_ENV_INFO">2</env>
    </environment_variables>
    <environment_variables mpilib="impi" DEBUG="TRUE">
      <env name="I_MPI_DEBUG">10</env>
    </environment_variables>
    <environment_variables SMP_PRESENT="TRUE">
      <env name="OMP_STACKSIZE">64M</env>
    </environment_variables>
    <environment_variables SMP_PRESENT="TRUE" compiler="intel">
      <env name="KMP_AFFINITY">granularity=core,balanced</env>
      <env name="KMP_HOT_TEAMS_MODE">1</env>
    </environment_variables>
    <environment_variables SMP_PRESENT="TRUE" compiler="gnu">
      <env name="OMP_PLACES">cores</env>
    </environment_variables>
  </machine>

  <machine MACH="chrysalis">
    <DESC>ANL LCRC cluster 512-node AMD Epyc 7532 2-sockets 64-cores per node</DESC>
    <NODENAME_REGEX>chr.*</NODENAME_REGEX>
    <OS>LINUX</OS>
    <COMPILERS>intel,gnu,oneapi-ifx</COMPILERS>
    <MPILIBS>openmpi,impi</MPILIBS>
    <PROJECT>e3sm</PROJECT>
    <SAVE_TIMING_DIR>/lcrc/group/e3sm/PERF_Chrysalis</SAVE_TIMING_DIR>
    <SAVE_TIMING_DIR_PROJECTS>.*</SAVE_TIMING_DIR_PROJECTS>
    <CIME_OUTPUT_ROOT>/lcrc/group/e3sm/$USER/scratch/chrys</CIME_OUTPUT_ROOT>
    <CIME_HTML_ROOT>/lcrc/group/e3sm/public_html/$ENV{USER}</CIME_HTML_ROOT>
    <CIME_URL_ROOT>https://web.lcrc.anl.gov/public/e3sm/$ENV{USER}</CIME_URL_ROOT>
    <DIN_LOC_ROOT>/lcrc/group/e3sm/data/inputdata</DIN_LOC_ROOT>
    <DIN_LOC_ROOT_CLMFORC>/lcrc/group/e3sm/data/inputdata/atm/datm7</DIN_LOC_ROOT_CLMFORC>
    <DOUT_S_ROOT>/lcrc/group/e3sm/$USER/scratch/chrys/archive/$CASE</DOUT_S_ROOT>
    <BASELINE_ROOT>/lcrc/group/e3sm/baselines/chrys/$COMPILER</BASELINE_ROOT>
    <CCSM_CPRNC>/lcrc/group/e3sm/tools/cprnc/cprnc</CCSM_CPRNC>
    <GMAKE_J>8</GMAKE_J>
    <TESTS>e3sm_integration</TESTS>
    <NTEST_PARALLEL_JOBS>4</NTEST_PARALLEL_JOBS>
    <BATCH_SYSTEM>slurm</BATCH_SYSTEM>
    <SUPPORTED_BY>E3SM</SUPPORTED_BY>
    <MAX_TASKS_PER_NODE>128</MAX_TASKS_PER_NODE>
    <MAX_MPITASKS_PER_NODE>64</MAX_MPITASKS_PER_NODE>
    <PROJECT_REQUIRED>FALSE</PROJECT_REQUIRED>
    <mpirun mpilib="default">
      <executable>srun</executable>
      <arguments>
        <arg name="num_tasks">--mpi=pmi2 -l -n {{ total_tasks }} -N {{ num_nodes }} --kill-on-bad-exit </arg>
        <arg name="binding"> $SHELL{if [ 64 -ge `./xmlquery --value MAX_MPITASKS_PER_NODE` ]; then echo "--cpu_bind=cores"; else echo "--cpu_bind=threads";fi;} </arg>
        <arg name="thread_count">-c $SHELL{echo 128/ {{ tasks_per_node }} |bc}</arg>
        <arg name="placement">-m plane={{ tasks_per_node }}</arg>
      </arguments>
    </mpirun>
    <module_system type="module">
      <init_path lang="sh">/gpfs/fs1/soft/chrysalis/spack/opt/spack/linux-centos8-x86_64/gcc-9.3.0/lmod-8.3-5be73rg/lmod/lmod/init/sh</init_path>
      <init_path lang="csh">/gpfs/fs1/soft/chrysalis/spack/opt/spack/linux-centos8-x86_64/gcc-9.3.0/lmod-8.3-5be73rg/lmod/lmod/init/csh</init_path>
      <init_path lang="python">/gpfs/fs1/soft/chrysalis/spack/opt/spack/linux-centos8-x86_64/gcc-9.3.0/lmod-8.3-5be73rg/lmod/lmod/init/env_modules_python.py</init_path>
      <cmd_path lang="python">/gpfs/fs1/soft/chrysalis/spack/opt/spack/linux-centos8-x86_64/gcc-9.3.0/lmod-8.3-5be73rg/lmod/lmod/libexec/lmod python</cmd_path>
      <cmd_path lang="sh">module</cmd_path>
      <cmd_path lang="csh">module</cmd_path>
      <modules>
        <command name="purge"/>
        <command name="load">subversion/1.14.0-e4smcy3</command>
        <command name="load">perl/5.32.0-bsnc6lt</command>
        <command name="load">cmake/3.24.2-whgdv7y</command>
      </modules>
      <modules compiler="intel">
        <command name="load">intel/20.0.4-kodw73g</command>
        <command name="load">intel-mkl/2020.4.304-g2qaxzf</command>
      </modules>
      <modules compiler="intel" mpilib="openmpi">
        <command name="load">openmpi/4.1.3-pin4k7o</command>
        <command name="load">hdf5/1.10.7-eewgp6v</command>
        <command name="load">netcdf-c/4.4.1-ihoo4zq</command>
        <command name="load">netcdf-cxx/4.2-soitsxm</command>
        <command name="load">netcdf-fortran/4.4.4-tplolxh</command>
        <command name="load">parallel-netcdf/1.11.0-gvcfihh</command>
      </modules>
      <modules compiler="intel" mpilib="impi">
        <command name="load">intel-mpi/2019.9.304-tkzvizk</command>
        <command name="load">hdf5/1.8.16-se4xyo7</command>
        <command name="load">netcdf-c/4.4.1-qvxyzq2</command>
        <command name="load">netcdf-cxx/4.2-binixgj</command>
        <command name="load">netcdf-fortran/4.4.4-rdxohvp</command>
        <command name="load">parallel-netcdf/1.11.0-b74wv4m</command>
      </modules>
      <modules compiler="gnu">
        <command name="load">gcc/9.2.0-ugetvbp</command>
        <command name="load">intel-mkl/2020.4.304-n3b5fye</command>
      </modules>
      <modules compiler="gnu" mpilib="openmpi">
        <command name="load">openmpi/4.1.3-sxfyy4k</command>
        <command name="load">hdf5/1.10.7-j3zxncu</command>
        <command name="load">netcdf-c/4.4.1-7ohuiwq</command>
        <command name="load">netcdf-cxx/4.2-tkg465k</command>
        <command name="load">netcdf-fortran/4.4.4-k2zu3y5</command>
        <command name="load">parallel-netcdf/1.11.0-mirrcz7</command>
      </modules>
      <modules compiler="gnu" mpilib="impi">
        <command name="load">intel-mpi/2019.9.304-jdih7h5</command>
        <command name="load">hdf5/1.8.16-dtbpce3</command>
        <command name="load">netcdf-c/4.4.1-zcoa44z</command>
        <command name="load">netcdf-cxx/4.2-ayxg4c7</command>
        <command name="load">netcdf-fortran/4.4.4-2lfr2lr</command>
        <command name="load">parallel-netcdf/1.11.0-ifdodru</command>
      </modules>
      <modules compiler="oneapi-ifx">
        <command name="load">intel-oneapi-compilers/2022.2.0-dioefq5</command>
        <command name="load">intel-oneapi-mkl/2022.2.0-w2y75l6</command>
      </modules>
      <modules compiler="oneapi-ifx" mpilib="openmpi">
        <command name="load">openmpi/4.1.3-ti25nay</command>
        <command name="load">hdf5/1.10.7-clocd2t</command>
        <command name="load">netcdf-c/4.7.4-nw7dztf</command>
        <command name="load">netcdf-fortran/4.5.3-qa6rhpj</command>
        <command name="load">parallel-netcdf/1.11.0-ejxy7kk</command>
      </modules>
    </module_system>
    <RUNDIR>$CIME_OUTPUT_ROOT/$CASE/run</RUNDIR>
    <EXEROOT>$CIME_OUTPUT_ROOT/$CASE/bld</EXEROOT>
    <TEST_TPUT_TOLERANCE>0.05</TEST_TPUT_TOLERANCE>
    <TEST_MEMLEAK_TOLERANCE>0.05</TEST_MEMLEAK_TOLERANCE>
    <MAX_GB_OLD_TEST_DATA>1000</MAX_GB_OLD_TEST_DATA>
    <environment_variables>
      <env name="PERL5LIB">/lcrc/group/e3sm/soft/perl/chrys/lib/perl5</env>
      <env name="NETCDF_C_PATH">$SHELL{dirname $(dirname $(which nc-config))}</env>
      <env name="NETCDF_FORTRAN_PATH">$SHELL{dirname $(dirname $(which nf-config))}</env>
      <env name="PNETCDF_PATH">$SHELL{dirname $(dirname $(which pnetcdf_version))}</env>
    </environment_variables>
    <environment_variables SMP_PRESENT="TRUE">
      <env name="OMP_STACKSIZE">128M</env>
    </environment_variables>
    <environment_variables SMP_PRESENT="TRUE" compiler="intel" MAX_TASKS_PER_NODE="!128">
      <env name="KMP_AFFINITY">granularity=core,balanced</env>
    </environment_variables>
    <environment_variables SMP_PRESENT="TRUE" compiler="intel" MAX_TASKS_PER_NODE="128">
      <env name="KMP_AFFINITY">granularity=thread,balanced</env>
    </environment_variables>
    <environment_variables SMP_PRESENT="TRUE" compiler="gnu">
      <env name="OMP_PLACES">cores</env>
    </environment_variables>
<<<<<<< HEAD
=======
    <environment_variables compiler="intel" mpilib="openmpi">
      <env name="ADIOS2_ROOT">$SHELL{if [ -z "$ADIOS2_ROOT" ]; then echo /lcrc/group/e3sm/3rdparty/chrysalis/adios2/2.8.3.patch/openmpi-4.1.3/intel-20.0.4; else echo "$ADIOS2_ROOT"; fi}</env>
      <env name="MOAB_ROOT">$SHELL{if [ -z "$MOAB_ROOT" ]; then echo /lcrc/soft/climate/moab/chrysalis/intel; else echo "$MOAB_ROOT"; fi}</env>
    </environment_variables>
    <environment_variables compiler="gnu" mpilib="openmpi">
      <env name="ADIOS2_ROOT">$SHELL{if [ -z "$ADIOS2_ROOT" ]; then echo /lcrc/group/e3sm/3rdparty/chrysalis/adios2/2.8.3.patch/openmpi-4.1.3/gcc-9.2.0; else echo "$ADIOS2_ROOT"; fi}</env>
      <env name="MOAB_ROOT">$SHELL{if [ -z "$MOAB_ROOT" ]; then echo /lcrc/soft/climate/moab/chrysalis/gnu; else echo "$MOAB_ROOT"; fi}</env>
    </environment_variables>
    <environment_variables compiler="intel" mpilib="impi">
      <env name="ADIOS2_ROOT">$SHELL{if [ -z "$ADIOS2_ROOT" ]; then echo /lcrc/group/e3sm/3rdparty/chrysalis/adios2/2.8.3.patch/intel-mpi-2019.9.304/intel-20.0.4; else echo "$ADIOS2_ROOT"; fi}</env>
    </environment_variables>
    <environment_variables compiler="gnu" mpilib="impi">
      <env name="ADIOS2_ROOT">$SHELL{if [ -z "$ADIOS2_ROOT" ]; then echo /lcrc/group/e3sm/3rdparty/chrysalis/adios2/2.8.3.patch/intel-mpi-2019.9.304/gcc-9.2.0; else echo "$ADIOS2_ROOT"; fi}</env>
    </environment_variables>
>>>>>>> 27722508
  </machine>

  <machine MACH="blues">
    <DESC>ANL/LCRC Linux Cluster</DESC>
    <OS>LINUX</OS>
    <COMPILERS>pgigpu</COMPILERS>
    <MPILIBS>mvapich</MPILIBS>
    <PROJECT>e3sm</PROJECT>
    <SAVE_TIMING_DIR>/lcrc/group/e3sm</SAVE_TIMING_DIR>
    <SAVE_TIMING_DIR_PROJECTS>.*</SAVE_TIMING_DIR_PROJECTS>
    <CIME_OUTPUT_ROOT>/lcrc/group/e3sm/$USER/scratch/blues</CIME_OUTPUT_ROOT>
    <DIN_LOC_ROOT>/lcrc/group/e3sm/data/inputdata</DIN_LOC_ROOT>
    <DIN_LOC_ROOT_CLMFORC>/lcrc/group/e3sm/data/inputdata/atm/datm7</DIN_LOC_ROOT_CLMFORC>
    <DOUT_S_ROOT>/lcrc/group/e3sm/$USER/archive/$CASE</DOUT_S_ROOT>
    <BASELINE_ROOT>/lcrc/group/e3sm/baselines/blues/$COMPILER</BASELINE_ROOT>
    <CCSM_CPRNC>/lcrc/group/e3sm/soft/tools/cprnc/cprnc</CCSM_CPRNC>
    <GMAKE_J>8</GMAKE_J>
    <TESTS>e3sm_integration</TESTS>
    <NTEST_PARALLEL_JOBS>4</NTEST_PARALLEL_JOBS>
    <BATCH_SYSTEM>slurm</BATCH_SYSTEM>
    <SUPPORTED_BY>E3SM</SUPPORTED_BY>
    <MAX_TASKS_PER_NODE>16</MAX_TASKS_PER_NODE>
    <MAX_MPITASKS_PER_NODE>16</MAX_MPITASKS_PER_NODE>
    <PROJECT_REQUIRED>TRUE</PROJECT_REQUIRED>
    <mpirun mpilib="default">
      <executable>srun</executable>
      <arguments>
        <arg name="num_tasks"> -l -n {{ total_tasks }} -N {{ num_nodes }} --kill-on-bad-exit </arg>
        <arg name="binding">--cpu_bind=cores</arg>
        <arg name="thread_count">-c $ENV{OMP_NUM_THREADS}</arg>
        <arg name="placement">-m plane=$SHELL{echo 16/$OMP_NUM_THREADS|bc} </arg>
      </arguments>
    </mpirun>
    <module_system type="module">
      <init_path lang="sh">/home/software/spack-0.10.1/opt/spack/linux-centos7-x86_64/gcc-4.8.5/lmod-7.4.9-ic63herzfgw5u3na5mdtvp3nwxy6oj2z/lmod/lmod/init/sh;export MODULEPATH=$MODULEPATH:/software/centos7/spack-latest/share/spack/lmod/linux-centos7-x86_64/Core:/blues/gpfs/home/software/spack-0.10.1/share/spack/lmod/linux-centos7-x86_64/Core</init_path>
      <init_path lang="csh">/home/software/spack-0.10.1/opt/spack/linux-centos7-x86_64/gcc-4.8.5/lmod-7.4.9-ic63herzfgw5u3na5mdtvp3nwxy6oj2z/lmod/lmod/init/csh;setenv MODULEPATH $MODULEPATH\:/software/centos7/spack-latest/share/spack/lmod/linux-centos7-x86_64/Core\:/blues/gpfs/home/software/spack-0.10.1/share/spack/lmod/linux-centos7-x86_64/Core</init_path>
      <init_path lang="python">/home/software/spack-0.10.1/opt/spack/linux-centos7-x86_64/gcc-4.8.5/lmod-7.4.9-ic63herzfgw5u3na5mdtvp3nwxy6oj2z/lmod/lmod/init/env_modules_python.py</init_path>
      <cmd_path lang="python">export MODULEPATH=$MODULEPATH:/software/centos7/spack-latest/share/spack/lmod/linux-centos7-x86_64/Core:/blues/gpfs/home/software/spack-0.10.1/share/spack/lmod/linux-centos7-x86_64/Core;/home/software/spack-0.10.1/opt/spack/linux-centos7-x86_64/gcc-4.8.5/lmod-7.4.9-ic63herzfgw5u3na5mdtvp3nwxy6oj2z/lmod/lmod/libexec/lmod python</cmd_path>
      <cmd_path lang="sh">module</cmd_path>
      <cmd_path lang="csh">module</cmd_path>
      <modules>
        <command name="purge"/>
        <command name="load">cmake/3.20.3-vedypwm</command>
      </modules>
      <modules compiler="pgigpu">
        <command name="load">nvhpc/20.9-5brtudu</command>
        <command name="load">cuda/11.1.0-6dvax5z</command>
        <command name="load">netcdf-c/4.7.4-ltqliri</command>
        <command name="load">netcdf-cxx/4.2-kf5ox4e</command>
        <command name="load">netcdf-fortran/4.5.3-6mgyroo</command>
        <command name="load">mvapich2/2.3.4-blues-5fwicb5</command>
        <command name="load">parallel-netcdf/1.12.1-nyuvwhn</command>
      </modules>
    </module_system>
    <RUNDIR>$CIME_OUTPUT_ROOT/$CASE/run</RUNDIR>
    <EXEROOT>$CIME_OUTPUT_ROOT/$CASE/bld</EXEROOT>
    <TEST_TPUT_TOLERANCE>0.1</TEST_TPUT_TOLERANCE>
    <MAX_GB_OLD_TEST_DATA>1000</MAX_GB_OLD_TEST_DATA>
    <environment_variables>
      <env name="NETCDF_C_PATH">$SHELL{dirname $(dirname $(which nc-config))}</env>
      <env name="NETCDF_FORTRAN_PATH">$SHELL{dirname $(dirname $(which nf-config))}</env>
      <env name="PNETCDF_PATH">$SHELL{dirname $(dirname $(which pnetcdf_version))}</env>
      <env name="PATH">/lcrc/group/e3sm/soft/perl/5.26.0/bin:$ENV{PATH}</env>
    </environment_variables>
    <environment_variables mpilib="mvapich">
      <env name="MV2_ENABLE_AFFINITY">0</env>
      <env name="MV2_SHOW_CPU_BINDING">1</env>
    </environment_variables>
    <environment_variables mpilib="mvapich" DEBUG="TRUE">
      <env name="MV2_DEBUG_SHOW_BACKTRACE">1</env>
      <env name="MV2_SHOW_ENV_INFO">2</env>
    </environment_variables>
    <environment_variables SMP_PRESENT="TRUE">
      <env name="OMP_STACKSIZE">64M</env>
      <env name="OMP_PLACES">cores</env>
    </environment_variables>
  </machine>

  <machine MACH="swing">
    <DESC>ANL/LCRC Linux Cluster: 6x 128c EPYC nodes with 8x A100 GPUs</DESC>
    <NODENAME_REGEX>gpulogin.*</NODENAME_REGEX>
    <OS>LINUX</OS>
    <COMPILERS>pgigpu</COMPILERS>
    <MPILIBS>openmpi</MPILIBS>
    <PROJECT>e3sm</PROJECT>
    <SAVE_TIMING_DIR>/lcrc/group/e3sm</SAVE_TIMING_DIR>
    <SAVE_TIMING_DIR_PROJECTS>.*</SAVE_TIMING_DIR_PROJECTS>
    <CIME_OUTPUT_ROOT>/lcrc/group/e3sm/$USER/scratch/swing</CIME_OUTPUT_ROOT>
    <DIN_LOC_ROOT>/lcrc/group/e3sm/data/inputdata</DIN_LOC_ROOT>
    <DIN_LOC_ROOT_CLMFORC>/lcrc/group/e3sm/data/inputdata/atm/datm7</DIN_LOC_ROOT_CLMFORC>
    <DOUT_S_ROOT>/lcrc/group/e3sm/$USER/archive/$CASE</DOUT_S_ROOT>
    <BASELINE_ROOT>/lcrc/group/e3sm/baselines/swing/$COMPILER</BASELINE_ROOT>
    <CCSM_CPRNC>/lcrc/group/e3sm/soft/tools/cprnc/cprnc</CCSM_CPRNC>
    <GMAKE_J>8</GMAKE_J>
    <TESTS>e3sm_gpu</TESTS>
    <NTEST_PARALLEL_JOBS>4</NTEST_PARALLEL_JOBS>
    <BATCH_SYSTEM>slurm</BATCH_SYSTEM>
    <SUPPORTED_BY>E3SM</SUPPORTED_BY>
    <MAX_TASKS_PER_NODE>128</MAX_TASKS_PER_NODE>
    <MAX_TASKS_PER_NODE compiler="pgigpu">16</MAX_TASKS_PER_NODE>
    <MAX_MPITASKS_PER_NODE>128</MAX_MPITASKS_PER_NODE>
    <MAX_MPITASKS_PER_NODE compiler="pgigpu">16</MAX_MPITASKS_PER_NODE>
    <PROJECT_REQUIRED>TRUE</PROJECT_REQUIRED>
    <mpirun mpilib="default">
      <executable>srun</executable>
      <arguments>
        <arg name="num_tasks"> -l -n {{ total_tasks }} -N {{ num_nodes }} -K </arg>
        <arg name="binding">$SHELL{if [ 128 -ge `./xmlquery --value MAX_MPITASKS_PER_NODE` ]; then echo "--cpu_bind=cores"; else echo "--cpu_bind=threads";fi;}</arg>
        <arg name="thread_count">-c $SHELL{echo 256/ {{ tasks_per_node }} |bc}</arg>
        <arg name="placement">-m plane={{ tasks_per_node }}</arg>
      </arguments>
    </mpirun>
    <module_system type="module">
      <init_path lang="sh">/gpfs/fs1/soft/swing/spack/opt/spack/linux-ubuntu20.04-x86_64/gcc-9.3.0/lmod-8.3-5tuyfdb/lmod/lmod/init/sh</init_path>
      <init_path lang="csh">/gpfs/fs1/soft/swing/spack/opt/spack/linux-ubuntu20.04-x86_64/gcc-9.3.0/lmod-8.3-5tuyfdb/lmod/lmod/init/csh</init_path>
      <init_path lang="python">/gpfs/fs1/soft/swing/spack/opt/spack/linux-ubuntu20.04-x86_64/gcc-9.3.0/lmod-8.3-5tuyfdb/lmod/lmod/init/env_modules_python.py</init_path>
      <cmd_path lang="python">/gpfs/fs1/soft/swing/spack/opt/spack/linux-ubuntu20.04-x86_64/gcc-9.3.0/lmod-8.3-5tuyfdb/lmod/lmod/libexec/lmod python</cmd_path>
      <cmd_path lang="sh">module</cmd_path>
      <cmd_path lang="csh">module</cmd_path>
      <modules>
        <command name="purge"/>
        <command name="load">cmake/3.21.1-e5i6eks</command>
      </modules>
      <modules compiler="pgigpu">
        <command name="load">nvhpc/20.9-37zsymt</command>
        <command name="load">cuda/11.1.1-nkh7mm7</command>
        <command name="load">openmpi/4.1.1-r6ebr2e</command>
        <command name="load">netcdf-c/4.7.4-zppo53l</command>
        <command name="load">netcdf-cxx/4.2-wjm7fye</command>
        <command name="load">netcdf-fortran/4.5.3-srsajjs</command>
        <command name="load">parallel-netcdf/1.12.1-75szceu</command>
      </modules>
    </module_system>
    <RUNDIR>$CIME_OUTPUT_ROOT/$CASE/run</RUNDIR>
    <EXEROOT>$CIME_OUTPUT_ROOT/$CASE/bld</EXEROOT>
    <TEST_TPUT_TOLERANCE>0.1</TEST_TPUT_TOLERANCE>
    <MAX_GB_OLD_TEST_DATA>1000</MAX_GB_OLD_TEST_DATA>
    <environment_variables>
      <env name="NETCDF_C_PATH">$SHELL{dirname $(dirname $(which nc-config))}</env>
      <env name="NETCDF_FORTRAN_PATH">$SHELL{dirname $(dirname $(which nf-config))}</env>
      <env name="PNETCDF_PATH">$SHELL{dirname $(dirname $(which pnetcdf_version))}</env>
      <env name="PATH">/lcrc/group/e3sm/soft/perl/5.26.0/bin:$ENV{PATH}</env>
    </environment_variables>
    <environment_variables SMP_PRESENT="TRUE">
      <env name="OMP_STACKSIZE">64M</env>
      <env name="OMP_PLACES">cores</env>
    </environment_variables>
  </machine>

  <machine MACH="bebop">
    <DESC>ANL/LCRC Cluster, Cray CS400, 352-nodes Xeon Phi 7230 KNLs 64C/1.3GHz + 672-nodes Xeon E5-2695v4 Broadwells 36C/2.10GHz, Intel Omni-Path network, SLURM batch system, Lmod module environment.</DESC>
    <NODENAME_REGEX>beboplogin.*</NODENAME_REGEX>
    <OS>LINUX</OS>
    <COMPILERS>intel,gnu</COMPILERS>
    <MPILIBS>impi,mvapich</MPILIBS>
    <PROJECT>e3sm</PROJECT>
    <CIME_OUTPUT_ROOT>/lcrc/group/e3sm/$USER/scratch/bebop</CIME_OUTPUT_ROOT>
    <DIN_LOC_ROOT>/lcrc/group/e3sm/data/inputdata</DIN_LOC_ROOT>
    <DIN_LOC_ROOT_CLMFORC>/lcrc/group/e3sm/data/inputdata/atm/datm7</DIN_LOC_ROOT_CLMFORC>
    <DOUT_S_ROOT>/lcrc/group/e3sm/$USER/archive/$CASE</DOUT_S_ROOT>
    <BASELINE_ROOT>/lcrc/group/e3sm/baselines/bebop/$COMPILER</BASELINE_ROOT>
    <CCSM_CPRNC>/lcrc/group/e3sm/soft/tools/cprnc/cprnc</CCSM_CPRNC>
    <GMAKE_J>8</GMAKE_J>
    <TESTS>e3sm_integration</TESTS>
    <NTEST_PARALLEL_JOBS>4</NTEST_PARALLEL_JOBS>
    <BATCH_SYSTEM>slurm</BATCH_SYSTEM>
    <SUPPORTED_BY>E3SM</SUPPORTED_BY>
    <MAX_TASKS_PER_NODE>36</MAX_TASKS_PER_NODE>
    <MAX_MPITASKS_PER_NODE>36</MAX_MPITASKS_PER_NODE>
    <PROJECT_REQUIRED>TRUE</PROJECT_REQUIRED>
    <mpirun mpilib="impi">
      <executable>mpirun</executable>
      <arguments>
        <arg name="num_tasks"> -l -n {{ total_tasks }}</arg>
      </arguments>
    </mpirun>
    <mpirun mpilib="mvapich">
      <executable>srun</executable>
      <arguments>
        <arg name="num_tasks"> -l -n {{ total_tasks }} -N {{ num_nodes }} --kill-on-bad-exit </arg>
        <arg name="binding">--cpu_bind=cores</arg>
        <arg name="thread_count">-c $ENV{OMP_NUM_THREADS}</arg>
        <arg name="placement">-m plane=$SHELL{echo 36/$OMP_NUM_THREADS|bc}</arg>
      </arguments>
    </mpirun>
    <mpirun mpilib="mpi-serial">
      <executable/>
    </mpirun>
    <module_system type="module">
      <init_path lang="sh">/home/software/spack-0.10.1/opt/spack/linux-centos7-x86_64/gcc-4.8.5/lmod-7.4.9-ic63herzfgw5u3na5mdtvp3nwxy6oj2z/lmod/lmod/init/sh</init_path>
      <init_path lang="csh">/home/software/spack-0.10.1/opt/spack/linux-centos7-x86_64/gcc-4.8.5/lmod-7.4.9-ic63herzfgw5u3na5mdtvp3nwxy6oj2z/lmod/lmod/init/csh</init_path>
      <init_path lang="python">/home/software/spack-0.10.1/opt/spack/linux-centos7-x86_64/gcc-4.8.5/lmod-7.4.9-ic63herzfgw5u3na5mdtvp3nwxy6oj2z/lmod/lmod/init/env_modules_python.py</init_path>
      <cmd_path lang="python">/home/software/spack-0.10.1/opt/spack/linux-centos7-x86_64/gcc-4.8.5/lmod-7.4.9-ic63herzfgw5u3na5mdtvp3nwxy6oj2z/lmod/lmod/libexec/lmod python</cmd_path>
      <cmd_path lang="sh">module</cmd_path>
      <cmd_path lang="csh">module</cmd_path>
      <modules>
        <command name="purge"/>
        <command name="load">cmake/3.20.3-vedypwm</command>
        <command name="load">anaconda3/5.2.0</command>
      </modules>
      <modules compiler="intel">
        <command name="load">intel/18.0.4-443hhug</command>
        <command name="load">intel-mkl/2018.4.274-jwaeshj</command>
        <command name="load">hdf5/1.10.5-3mk3uik</command>
        <command name="load">netcdf/4.7.0-krelxcz</command>
        <command name="load">netcdf-fortran/4.4.5-74lj75q</command>
      </modules>
      <modules compiler="intel" mpilib="impi">
        <command name="load">intel-mpi/2018.4.274-4hmwfl6</command>
        <command name="load">parallel-netcdf/1.11.0-acswzws</command>
      </modules>
      <modules compiler="intel" mpilib="mvapich">
        <command name="load">mvapich2/2.3.1-verbs-omjz3ck</command>
        <command name="load">parallel-netcdf/1.11.2-7fy6qz3</command>
      </modules>
      <modules compiler="gnu">
        <command name="load">gcc/8.2.0-g7hppkz</command>
        <command name="load">intel-mkl/2018.4.274-2amycpi</command>
        <command name="load">hdf5/1.8.16-mz7lmxh</command>
        <command name="load">netcdf/4.4.1-xkjcghm</command>
        <command name="load">netcdf-fortran/4.4.4-mpstomu</command>
      </modules>
      <modules compiler="gnu" mpilib="impi">
        <command name="load">intel-mpi/2018.4.274-ozfo327</command>
        <command name="load">parallel-netcdf/1.11.0-filvnis</command>
      </modules>
      <modules compiler="gnu" mpilib="mvapich">
        <command name="load">mvapich2/2.3-bebop-3xi4hiu</command>
        <command name="load">parallel-netcdf/1.11.2-hfn33fd</command>
      </modules>
    </module_system>
    <RUNDIR>$CIME_OUTPUT_ROOT/$CASE/run</RUNDIR>
    <EXEROOT>$CIME_OUTPUT_ROOT/$CASE/bld</EXEROOT>
    <TEST_TPUT_TOLERANCE>0.1</TEST_TPUT_TOLERANCE>
    <MAX_GB_OLD_TEST_DATA>0</MAX_GB_OLD_TEST_DATA>
    <environment_variables>
      <env name="NETCDF_C_PATH">$SHELL{dirname $(dirname $(which nc-config))}</env>
      <env name="NETCDF_FORTRAN_PATH">$SHELL{dirname $(dirname $(which nf-config))}</env>
      <env name="PATH">/lcrc/group/e3sm/soft/perl/5.26.0/bin:$ENV{PATH}</env>
    </environment_variables>
    <environment_variables mpilib="!mpi-serial">
      <env name="PNETCDF_PATH">$SHELL{dirname $(dirname $(which pnetcdf_version))}</env>
    </environment_variables>
    <environment_variables compiler="gnu">
      <env name="HDF5_ROOT">$SHELL{which h5dump | xargs dirname | xargs dirname}</env>
    </environment_variables>
    <environment_variables SMP_PRESENT="TRUE">
      <env name="OMP_STACKSIZE">128M</env>
      <env name="OMP_PROC_BIND">spread</env>
      <env name="OMP_PLACES">threads</env>
    </environment_variables>
    <environment_variables mpilib="impi">
      <env name="I_MPI_FABRICS">shm:tmi</env>
    </environment_variables>
  </machine>

  <machine MACH="ruby">
    <DESC>LLNL Linux Cluster, Linux (pgi), 56 pes/node, batch system is Slurm</DESC>
    <OS>LINUX</OS>
    <COMPILERS>intel</COMPILERS>
    <MPILIBS>mpich</MPILIBS>
    <PROJECT>cbronze</PROJECT>
    <CIME_OUTPUT_ROOT>/p/lustre2/$USER/e3sm_scratch/ruby</CIME_OUTPUT_ROOT>
    <DIN_LOC_ROOT>/usr/gdata/climdat/ccsm3data/inputdata</DIN_LOC_ROOT>
    <DIN_LOC_ROOT_CLMFORC>/usr/gdata/climdat/ccsm3data/inputdata/atm/datm7</DIN_LOC_ROOT_CLMFORC>
    <DOUT_S_ROOT>/p/lustre2/$USER/archive/$CASE</DOUT_S_ROOT>
    <BASELINE_ROOT>/p/lustre2/$USER/ccsm_baselines/$COMPILER</BASELINE_ROOT>
    <CCSM_CPRNC>/usr/gdata/climdat/tools/cprnc</CCSM_CPRNC>
    <GMAKE_J>8</GMAKE_J>
    <BATCH_SYSTEM>lc_slurm</BATCH_SYSTEM>
    <SUPPORTED_BY>donahue5 -at- llnl.gov</SUPPORTED_BY>
    <MAX_TASKS_PER_NODE>56</MAX_TASKS_PER_NODE>
    <MAX_MPITASKS_PER_NODE>56</MAX_MPITASKS_PER_NODE>
    <mpirun mpilib="mpi-serial">
      <executable/>
    </mpirun>
    <mpirun mpilib="default">
      <executable>srun</executable>
    </mpirun>
    <module_system type="module">
      <init_path lang="python">/usr/share/lmod/lmod/init/env_modules_python.py</init_path>
      <init_path lang="perl">/usr/share/lmod/lmod/init/perl</init_path>
      <init_path lang="sh">/usr/share/lmod/lmod/init/sh</init_path>
      <init_path lang="csh">/usr/share/lmod/lmod/init/csh</init_path>
      <cmd_path lang="csh">module</cmd_path>
      <cmd_path lang="sh">module</cmd_path>
      <cmd_path lang="python">/usr/share/lmod/lmod/libexec/lmod python</cmd_path>
      <cmd_path lang="perl">/usr/share/lmod/lmod/libexec/lmod perl</cmd_path>
      <modules compiler="intel">
        <command name="load">python/3.9.12</command>
        <command name="load">git</command>
        <command name="load">mkl/2022.1.0</command>
        <command name="load">intel-classic/2021.6.0-magic</command>
        <command name="load">mvapich2/2.3.7</command>
        <command name="load">cmake/3.19.2</command>
        <command name="load">netcdf-fortran-parallel/4.6.0</command>
        <command name="load">netcdf-c-parallel/4.9.0</command>
        <command name="load">parallel-netcdf/1.12.3</command>
      </modules>
    </module_system>
    <RUNDIR>$CIME_OUTPUT_ROOT/$CASE/run</RUNDIR>
    <EXEROOT>$CIME_OUTPUT_ROOT/$CASE/bld</EXEROOT>
    <environment_variables compiler="intel">
      <env name="NETCDF_PATH">/usr/tce/packages/netcdf-fortran/netcdf-fortran-4.6.0-mvapich2-2.3.7-intel-classic-2021.6.0/</env>
      <env name="PNETCDF_PATH">/usr/tce/packages/parallel-netcdf/parallel-netcdf-1.12.3-mvapich2-2.3.7-intel-classic-2021.6.0/</env>
      </environment_variables>
  </machine>

  <machine MACH="quartz">
    <DESC>LLNL Linux Cluster, Linux (pgi), 36 pes/node, batch system is Slurm</DESC>
    <OS>LINUX</OS>
    <COMPILERS>intel</COMPILERS>
    <MPILIBS>mpich</MPILIBS>
    <PROJECT>cbronze</PROJECT>
    <CIME_OUTPUT_ROOT>/p/lustre2/$USER/e3sm_scratch/quartz</CIME_OUTPUT_ROOT>
    <DIN_LOC_ROOT>/usr/gdata/climdat/ccsm3data/inputdata</DIN_LOC_ROOT>
    <DIN_LOC_ROOT_CLMFORC>/usr/gdata/climdat/ccsm3data/inputdata/atm/datm7</DIN_LOC_ROOT_CLMFORC>
    <DOUT_S_ROOT>/p/lustre2/$USER/archive/$CASE</DOUT_S_ROOT>
    <BASELINE_ROOT>/p/lustre2/$USER/ccsm_baselines/$COMPILER</BASELINE_ROOT>
    <CCSM_CPRNC>/usr/gdata/climdat/tools/cprnc</CCSM_CPRNC>
    <GMAKE_J>8</GMAKE_J>
    <BATCH_SYSTEM>lc_slurm</BATCH_SYSTEM>
    <SUPPORTED_BY>donahue5 -at- llnl.gov</SUPPORTED_BY>
    <MAX_TASKS_PER_NODE>72</MAX_TASKS_PER_NODE>
    <MAX_MPITASKS_PER_NODE>36</MAX_MPITASKS_PER_NODE>
    <mpirun mpilib="mpi-serial">
      <executable/>
    </mpirun>
    <mpirun mpilib="default">
      <executable>srun</executable>
    </mpirun>
    <module_system type="module">
      <init_path lang="python">/usr/share/lmod/lmod/init/env_modules_python.py</init_path>
      <init_path lang="perl">/usr/share/lmod/lmod/init/perl</init_path>
      <init_path lang="sh">/usr/share/lmod/lmod/init/sh</init_path>
      <init_path lang="csh">/usr/share/lmod/lmod/init/csh</init_path>
      <cmd_path lang="csh">module</cmd_path>
      <cmd_path lang="sh">module</cmd_path>
      <cmd_path lang="python">/usr/share/lmod/lmod/libexec/lmod python</cmd_path>
      <cmd_path lang="perl">/usr/share/lmod/lmod/libexec/lmod perl</cmd_path>
      <modules compiler="intel">
        <command name="load">python/3.9.12</command>
        <command name="load">git</command>
        <command name="load">mkl/2022.1.0</command>
        <command name="load">intel-classic/2021.6.0-magic</command>
        <command name="load">mvapich2/2.3.7</command>
        <command name="load">cmake/3.19.2</command>
        <command name="use --append">/usr/gdata/climdat/install/quartz/modulefiles</command>
        <command name="load">hdf5/1.12.2</command>
        <command name="load">netcdf-c/4.9.0</command>
        <command name="load">netcdf-fortran/4.6.0</command>
        <command name="load">parallel-netcdf/1.12.3</command>
        <command name="load">screamML-venv/0.0.1</command>
      </modules>
    </module_system>
    <RUNDIR>$CIME_OUTPUT_ROOT/$CASE/run</RUNDIR>
    <EXEROOT>$CIME_OUTPUT_ROOT/$CASE/bld</EXEROOT>
    <environment_variables compiler="intel">
      <env name="NETCDF_PATH">/usr/gdata/climdat/install/quartz/netcdf-fortran/</env>
      <env name="PNETCDF_PATH">/usr/tce/packages/parallel-netcdf/parallel-netcdf-1.12.3-mvapich2-2.3.7-intel-classic-2021.6.0</env>
    </environment_variables>
  </machine>

  <machine MACH="theta">
    <DESC>ALCF Cray XC40 KNL, os is CNL, 64 pes/node, batch system is cobalt</DESC>
    <NODENAME_REGEX>theta.*</NODENAME_REGEX>
    <OS>CNL</OS>
    <COMPILERS>intel,gnu,cray</COMPILERS>
    <MPILIBS>mpt</MPILIBS>
    <SAVE_TIMING_DIR>/projects/$PROJECT</SAVE_TIMING_DIR>
    <SAVE_TIMING_DIR_PROJECTS>ClimateEnergy_4</SAVE_TIMING_DIR_PROJECTS>
    <CIME_OUTPUT_ROOT>/projects/$PROJECT/$USER</CIME_OUTPUT_ROOT>
    <DIN_LOC_ROOT>/projects/ccsm/e3sm/inputdata</DIN_LOC_ROOT>
    <DIN_LOC_ROOT_CLMFORC>/projects/ccsm/e3sm/inputdata/atm/datm7</DIN_LOC_ROOT_CLMFORC>
    <DOUT_S_ROOT>$CIME_OUTPUT_ROOT/archive/$CASE</DOUT_S_ROOT>
    <BASELINE_ROOT>/projects/$PROJECT/e3sm/baselines/$COMPILER</BASELINE_ROOT>
    <CCSM_CPRNC>/projects/ccsm/e3sm/tools/cprnc/cprnc</CCSM_CPRNC>
    <GMAKE_J>16</GMAKE_J>
    <TESTS>e3sm_developer</TESTS>
    <NTEST_PARALLEL_JOBS>4</NTEST_PARALLEL_JOBS>
    <BATCH_SYSTEM>cobalt_theta</BATCH_SYSTEM>
    <SUPPORTED_BY>E3SM</SUPPORTED_BY>
    <MAX_TASKS_PER_NODE>128</MAX_TASKS_PER_NODE>
    <MAX_MPITASKS_PER_NODE>64</MAX_MPITASKS_PER_NODE>
    <PROJECT_REQUIRED>TRUE</PROJECT_REQUIRED>
    <mpirun mpilib="default">
      <executable>aprun</executable>
      <arguments>
        <arg name="num_tasks">-n {{ total_tasks }}</arg>
        <arg name="tasks_per_node">-N $SHELL{if [ `./xmlquery --value MAX_MPITASKS_PER_NODE` -gt `./xmlquery --value TOTAL_TASKS` ];then echo `./xmlquery --value TOTAL_TASKS`;else echo `./xmlquery --value MAX_MPITASKS_PER_NODE`;fi;}</arg>
        <arg name="hyperthreading">--cc depth -d $SHELL{echo `./xmlquery --value MAX_TASKS_PER_NODE`/`./xmlquery --value MAX_MPITASKS_PER_NODE`|bc} -j $SHELL{if [ 64 -ge `./xmlquery --value MAX_TASKS_PER_NODE` ];then echo 1;else echo `./xmlquery --value MAX_TASKS_PER_NODE`/64|bc;fi;}</arg>
        <arg name="env_vars">$ENV{SMP_VARS} $ENV{labeling}</arg>
      </arguments>
    </mpirun>
    <module_system type="module">
      <init_path lang="perl">/opt/modules/default/init/perl.pm</init_path>
      <init_path lang="python">/opt/modules/default/init/python.py</init_path>
      <init_path lang="sh">/opt/modules/default/init/sh</init_path>
      <init_path lang="csh">/opt/modules/default/init/csh</init_path>
      <cmd_path lang="perl">/opt/modules/default/bin/modulecmd perl</cmd_path>
      <cmd_path lang="python">/opt/modules/default/bin/modulecmd python</cmd_path>
      <cmd_path lang="sh">module</cmd_path>
      <cmd_path lang="csh">module</cmd_path>
      <modules>
        <command name="rm">cray-mpich</command>
        <command name="rm">cray-parallel-netcdf</command>
        <command name="rm">cray-hdf5-parallel</command>
        <command name="rm">cray-hdf5</command>
        <command name="rm">cray-netcdf</command>
        <command name="rm">cray-netcdf-hdf5parallel</command>
        <command name="load">craype/2.6.5</command>
        <command name="load">cmake/3.18.0</command>
      </modules>
      <modules compiler="intel">
        <command name="rm">PrgEnv-gnu</command>
        <command name="rm">PrgEnv-cray</command>
        <command name="load">PrgEnv-intel/6.0.7</command>
        <command name="swap">intel/19.1.0.166</command>
      </modules>
      <modules compiler="gnu">
        <command name="rm">PrgEnv-intel</command>
        <command name="rm">PrgEnv-cray</command>
        <command name="load">PrgEnv-gnu/6.0.7</command>
        <command name="swap">gcc/9.3.0</command>
      </modules>
      <modules compiler="cray">
        <command name="rm">PrgEnv-intel</command>
        <command name="rm">PrgEnv-gnu</command>
        <command name="load">gcc/9.3.0</command>
        <command name="load">PrgEnv-cray/6.0.9</command>
        <command name="swap">cce/10.0.3</command>
        <command name="rm">darshan</command>
      </modules>
      <modules compiler="!intel">
        <command name="swap">cray-libsci/20.09.1</command>
      </modules>
      <modules>
        <command name="load">cray-mpich/7.7.14</command>
        <command name="load">cray-hdf5-parallel/1.10.6.1</command>
        <command name="load">cray-netcdf-hdf5parallel/4.7.3.3</command>
        <command name="load">cray-parallel-netcdf/1.12.0.1</command>
      </modules>
    </module_system>
    <RUNDIR>$CIME_OUTPUT_ROOT/$CASE/run</RUNDIR>
    <EXEROOT>$CIME_OUTPUT_ROOT/$CASE/bld</EXEROOT>
    <TEST_TPUT_TOLERANCE>0.1</TEST_TPUT_TOLERANCE>
    <MAX_GB_OLD_TEST_DATA>1000</MAX_GB_OLD_TEST_DATA>
    <environment_variables>
      <env name="PATH">/projects/ccsm/e3sm/soft/perl/5.26.0/bin:$ENV{PATH}</env>
      <env name="MPAS_TOOL_DIR">/projects/ccsm/e3sm/tools/mpas</env>
      <env name="HDF5_DISABLE_VERSION_CHECK">1</env>
      <env name="labeling">-e PMI_LABEL_ERROUT=1</env>
      <env name="SMP_VARS"> </env>
      <env name="NETCDF_PATH">$ENV{NETCDF_DIR}</env>
    </environment_variables>
    <environment_variables SMP_PRESENT="TRUE" compiler="intel">
      <env name="SMP_VARS">-e OMP_NUM_THREADS=$ENV{OMP_NUM_THREADS} -e OMP_STACKSIZE=128M -e KMP_AFFINITY=granularity=thread,scatter</env>
    </environment_variables>
    <environment_variables SMP_PRESENT="TRUE" compiler="!intel">
      <env name="SMP_VARS">-e OMP_NUM_THREADS=$ENV{OMP_NUM_THREADS} -e OMP_STACKSIZE=128M -e OMP_PROC_BIND=spread -e OMP_PLACES=threads</env>
    </environment_variables>
  </machine>

  <machine MACH="jlse">
    <DESC>ANL experimental/evaluation cluster, batch system is cobalt</DESC>
    <NODENAME_REGEX>jlse.*</NODENAME_REGEX>
    <OS>LINUX</OS>
    <COMPILERS>oneapi-ifx,oneapi-ifxgpu,gnu</COMPILERS>
    <MPILIBS>mpich,impi,openmpi</MPILIBS>
    <CIME_OUTPUT_ROOT>/gpfs/jlse-fs0/projects/climate/$USER/scratch</CIME_OUTPUT_ROOT>
    <DIN_LOC_ROOT>/gpfs/jlse-fs0/projects/climate/inputdata</DIN_LOC_ROOT>
    <DIN_LOC_ROOT_CLMFORC>/gpfs/jlse-fs0/projects/climate/inputdata/atm/datm7</DIN_LOC_ROOT_CLMFORC>
    <DOUT_S_ROOT>$CIME_OUTPUT_ROOT/archive/$CASE</DOUT_S_ROOT>
    <BASELINE_ROOT>/gpfs/jlse-fs0/projects/climate/baselines/$COMPILER</BASELINE_ROOT>
    <CCSM_CPRNC>/gpfs/jlse-fs0/projects/climate/tools/cprnc/cprnc</CCSM_CPRNC>
    <GMAKE_J>16</GMAKE_J>
    <TESTS>e3sm_developer</TESTS>
    <NTEST_PARALLEL_JOBS>4</NTEST_PARALLEL_JOBS>
    <BATCH_SYSTEM>cobalt_theta</BATCH_SYSTEM>
    <SUPPORTED_BY>e3sm</SUPPORTED_BY>
    <MAX_TASKS_PER_NODE>112</MAX_TASKS_PER_NODE>
    <MAX_TASKS_PER_NODE compiler="oneapi-ifx">96</MAX_TASKS_PER_NODE>
    <MAX_TASKS_PER_NODE compiler="oneapi-ifxgpu">96</MAX_TASKS_PER_NODE>
    <MAX_MPITASKS_PER_NODE>112</MAX_MPITASKS_PER_NODE>
    <MAX_MPITASKS_PER_NODE compiler="oneapi-ifx">48</MAX_MPITASKS_PER_NODE>
    <MAX_MPITASKS_PER_NODE compiler="oneapi-ifxgpu">48</MAX_MPITASKS_PER_NODE>
    <PROJECT_REQUIRED>FALSE</PROJECT_REQUIRED>
    <mpirun mpilib="default">
      <executable>mpirun</executable>
      <arguments>
        <arg name="num_tasks">-l -n {{ total_tasks }} -bind-to core</arg>
      </arguments>
    </mpirun>
    <mpirun mpilib="openmpi">
      <executable>mpirun</executable>
      <arguments>
        <arg name="num_tasks">--tag-output -n {{ total_tasks }}</arg>
        <arg name="tasks_per_node"> --map-by ppr:{{ tasks_per_numa }}:socket:PE=$ENV{OMP_NUM_THREADS} --bind-to hwthread</arg>
      </arguments>
    </mpirun>
    <module_system type="module" allow_error="true">
      <init_path lang="sh">/usr/share/Modules/init/sh</init_path>
      <init_path lang="csh">/usr/share/Modules/init/csh</init_path>
      <init_path lang="python">/usr/share/Modules/init/python.py</init_path>
      <cmd_path lang="sh">module</cmd_path>
      <cmd_path lang="csh">module</cmd_path>
      <cmd_path lang="python">/usr/bin/modulecmd python</cmd_path>
      <modules>
	<command name="purge"/>
        <command name="use">/soft/modulefiles</command>
        <command name="load">cmake/3.22.1</command>
        <command name="use">/soft/restricted/CNDA/modules</command>
      </modules>
      <modules compiler="!gnu">
	<command name="load">oneapi/eng-compiler/2022.10.15.006</command>
      </modules>
      <modules compiler="gnu">
        <command name="unload">cmake</command>
	<command name="load">gcc/8.2.0</command>
      </modules>
    </module_system>
    <RUNDIR>$CIME_OUTPUT_ROOT/$CASE/run</RUNDIR>
    <EXEROOT>$CIME_OUTPUT_ROOT/$CASE/bld</EXEROOT>
    <environment_variables>
      <env name="PATH">/home/azamat/soft/perl/5.32.0/bin:$ENV{PATH}</env>
      <env name="NETCDF_PATH">/home/azamat/soft/netcdf/4.4.1c-4.2cxx-4.4.4f/oneapi-2020.12.15.004-intel_mpi-2019.4.243</env>
      <env name="PNETCDF_PATH">/home/azamat/soft/pnetcdf/1.12.1/oneapi-2020.12.15.004-intel_mpi-2019.4.243</env>
      <env name="LAPACK_ROOT">/home/azamat/soft/libs</env>
    </environment_variables>
    <environment_variables mpilib="mpich" DEBUG="TRUE">
      <env name="HYDRA_TOPO_DEBUG">1</env>
    </environment_variables>
    <environment_variables mpilib="impi">
      <env name="I_MPI_DEBUG">10</env>
      <env name="I_MPI_PIN_DOMAIN">omp</env>
      <env name="I_MPI_PIN_ORDER">spread</env>
      <env name="I_MPI_PIN_CELL">unit</env>
    </environment_variables>
    <environment_variables compiler="intel" mpilib="openmpi">
      <env name="OMPI_CC">icc</env>
      <env name="OMPI_CXX">icpc</env>
      <env name="OMPI_FC">ifort</env>
      <env name="PATH">/home/azamat/soft/openmpi/2.1.6/intel19/bin:$ENV{PATH}</env>
      <env name="LD_LIBRARY_PATH">/home/azamat/soft/openmpi/2.1.6/intel19/lib:$ENV{LD_LIBRARY_PATH}</env>
      <env name="NETCDF_PATH">/home/azamat/soft/netcdf/4.4.1c-4.2cxx-4.4.4f/intel19-openmpi2.1.6</env>
      <env name="PNETCDF_PATH">/home/azamat/soft/pnetcdf/1.12.1/intel19-openmpi2.1.6</env>
    </environment_variables>
    <environment_variables compiler="gnu" mpilib="openmpi">
      <env name="OMPI_CC">gcc</env>
      <env name="OMPI_CXX">g++</env>
      <env name="OMPI_FC">gfortran</env>
      <env name="LD_LIBRARY_PATH">/home/azamat/soft/openmpi/2.1.6/gcc8.2.0/lib:/home/azamat/soft/libs:$ENV{LD_LIBRARY_PATH}</env>
      <env name="PATH">/home/azamat/soft/openmpi/2.1.6/gcc8.2.0/bin:/home/azamat/soft/cmake/3.18.5/bin:$ENV{PATH}</env>
      <env name="CMAKE_ROOT">/home/azamat/soft/cmake/3.18.5</env>
      <env name="ACLOCAL_PATH">/home/azamat/soft/cmake/3.18.5/share/aclocal</env>
      <env name="CMAKE_PREFIX_PATH">/home/azamat/soft/cmake/3.18.5</env>
      <env name="NETCDF_PATH">/home/azamat/soft/netcdf/4.4.1c-4.2cxx-4.4.4f/gcc8.2.0-openmpi2.1.6</env>
      <env name="PNETCDF_PATH">/home/azamat/soft/pnetcdf/1.12.1/gcc8.2.0-openmpi2.1.6</env>
    </environment_variables>
    <environment_variables compiler="oneapi-ifxgpu">
      <env name="SYCL_DEVICE_FILTER">opencl</env>
      <env name="ONEAPI_MPICH_GPU">NO_GPU</env>
      <env name="SYCL_CACHE_PERSISTENT">0</env>
      <env name="GATOR_INITIAL_MB">4000MB</env>
      <env name="GATOR_DISABLE">0</env>
    </environment_variables>
    <environment_variables compiler="oneapi-ifx">
      <env name="LIBOMPTARGET_DEBUG">0</env><!--default 0, max 5 -->
      <env name="OMP_TARGET_OFFLOAD">DISABLED</env><!--default OMP_TARGET_OFFLOAD=MANDATORY-->
    </environment_variables>
    <environment_variables SMP_PRESENT="TRUE" compiler="!gnu">
      <env name="KMP_AFFINITY">verbose,granularity=thread,balanced</env>
      <env name="OMP_STACKSIZE">128M</env>
    </environment_variables>
    <environment_variables SMP_PRESENT="TRUE" compiler="gnu">
      <env name="OMP_PLACES">threads</env>
      <env name="OMP_STACKSIZE">128M</env>
    </environment_variables>
    <resource_limits>
      <resource name="RLIMIT_STACK">-1</resource>
    </resource_limits>
  </machine>

  <machine MACH="sunspot">
    <DESC>ANL Sunspot Test and Development System (TDS), batch system is pbspro</DESC>
    <NODENAME_REGEX>uan-.*</NODENAME_REGEX>
    <OS>LINUX</OS>
    <COMPILERS>oneapi-ifx,oneapi-ifxgpu,gnu</COMPILERS>
    <MPILIBS>mpich,impi,openmpi</MPILIBS>
    <CHARGE_ACCOUNT>CSC249ADSE15_CNDA</CHARGE_ACCOUNT>
    <SAVE_TIMING_DIR>/gila/CSC249ADSE15_CNDA/performance_archive</SAVE_TIMING_DIR>
    <SAVE_TIMING_DIR_PROJECTS>.*</SAVE_TIMING_DIR_PROJECTS>
    <CIME_OUTPUT_ROOT>/lus/gila/projects/CSC249ADSE15_CNDA/$USER/scratch</CIME_OUTPUT_ROOT>
    <DIN_LOC_ROOT>/lus/gila/projects/CSC249ADSE15_CNDA/inputdata</DIN_LOC_ROOT>
    <DIN_LOC_ROOT_CLMFORC>/lus/gila/projects/CSC249ADSE15_CNDA/inputdata/atm/datm7</DIN_LOC_ROOT_CLMFORC>
    <DOUT_S_ROOT>$CIME_OUTPUT_ROOT/archive/$CASE</DOUT_S_ROOT>
    <BASELINE_ROOT>/lus/gila/projects/CSC249ADSE15_CNDA/baselines/$COMPILER</BASELINE_ROOT>
    <CCSM_CPRNC>/lus/gila/projects/CSC249ADSE15_CNDA/tools/cprnc/cprnc</CCSM_CPRNC>
    <GMAKE_J>16</GMAKE_J>
    <TESTS>e3sm_developer</TESTS>
    <NTEST_PARALLEL_JOBS>4</NTEST_PARALLEL_JOBS>
    <BATCH_SYSTEM>pbspro</BATCH_SYSTEM>
    <SUPPORTED_BY>e3sm</SUPPORTED_BY>
    <MAX_TASKS_PER_NODE>208</MAX_TASKS_PER_NODE>
    <MAX_TASKS_PER_NODE compiler="oneapi-ifx">208</MAX_TASKS_PER_NODE>
    <MAX_TASKS_PER_NODE compiler="oneapi-ifxgpu">104</MAX_TASKS_PER_NODE>
    <MAX_MPITASKS_PER_NODE>104</MAX_MPITASKS_PER_NODE>
    <MAX_MPITASKS_PER_NODE compiler="oneapi-ifx">104</MAX_MPITASKS_PER_NODE>
    <MAX_MPITASKS_PER_NODE compiler="oneapi-ifxgpu">12</MAX_MPITASKS_PER_NODE>
    <PROJECT_REQUIRED>FALSE</PROJECT_REQUIRED>
    <mpirun mpilib="default">
       <executable>mpiexec</executable>
       <!--executable>numactl -m 2-3 mpiexec</executable--><!--for HBM runs-->
       <arguments>
          <arg name="total_num_tasks">-np {{ total_tasks }} --label</arg>
          <arg name="ranks_per_node">-ppn {{ tasks_per_node }}</arg>
          <arg name="ranks_bind">--cpu-bind depth -envall</arg>
          <arg name="threads_per_rank">-d $ENV{OMP_NUM_THREADS}</arg>
          <arg name="gpu_maps">$ENV{GPU_TILE_COMPACT}</arg>
       </arguments>
    </mpirun>
    <mpirun mpilib="openmpi">
        <executable>mpirun</executable>
        <arguments>
           <arg name="num_tasks">--tag-output -n {{ total_tasks }}</arg>
           <arg name="tasks_per_node"> --map-by ppr:{{ tasks_per_numa }}:socket:PE=$ENV{OMP_NUM_THREADS} --bind-to hwthread</arg>
        </arguments>
    </mpirun>
    <module_system type="module" allow_error="true">
       <init_path lang="sh">/soft/packaging/lmod/lmod/init/sh</init_path>
       <init_path lang="csh">/soft/packaging/lmod/lmod/init/csh</init_path>
       <init_path lang="python">/soft/packaging/lmod/lmod/init/env_modules_python.py</init_path>
       <cmd_path lang="sh">module</cmd_path>
       <cmd_path lang="csh">module</cmd_path>
       <cmd_path lang="python">/soft/packaging/lmod/lmod/libexec/lmod python</cmd_path>
       <modules>
          <command name="purge"></command>
          <command name="use">/soft/modulefiles</command>
          <command name="load">spack cmake/3.26.3-gcc-11.2.0-vnn7ncx</command>
          <command name="load">prepend-deps/default</command>
        </modules>
        <modules compiler="!gnu">
          <command name="unload">gcc</command>
          <command name="load">oneapi/eng-compiler/2023.05.15.007</command>
        </modules>
        <modules compiler="gnu">
           <command name="unload">spack cmake</command>
           <command name="load">gcc/10.3.0</command>
        </modules>
     </module_system>
     <RUNDIR>$CIME_OUTPUT_ROOT/$CASE/run</RUNDIR>
     <EXEROOT>$CIME_OUTPUT_ROOT/$CASE/bld</EXEROOT>
     <environment_variables>
        <env name="NETCDF_PATH">/lus/gila/projects/CSC249ADSE15_CNDA/software/oneAPI.2022.12.30.003/netcdf</env>
        <env name="PNETCDF_PATH">/lus/gila/projects/CSC249ADSE15_CNDA/software/oneAPI.2022.12.30.003/pnetcdf</env>
        <env name="LD_LIBRARY_PATH">/lus/gila/projects/CSC249ADSE15_CNDA/software/oneAPI.2022.12.30.003/netcdf/lib:$ENV{LD_LIBRARY_PATH}</env>
        <env name="PATH">/lus/gila/projects/CSC249ADSE15_CNDA/software/oneAPI.2022.12.30.003/netcdf/bin:$ENV{PATH}</env>
     </environment_variables>
     <environment_variables mpilib="mpich" DEBUG="TRUE">
        <env name="HYDRA_TOPO_DEBUG">1</env>
     </environment_variables>
     <environment_variables mpilib="impi">
        <env name="I_MPI_DEBUG">10</env>
        <env name="I_MPI_PIN_DOMAIN">omp</env>
        <env name="I_MPI_PIN_ORDER">spread</env>
        <env name="I_MPI_PIN_CELL">unit</env>
     </environment_variables>
     <environment_variables compiler="oneapi-ifxgpu">
        <env name="ONEAPI_DEVICE_SELECTOR">level_zero:gpu</env>
        <env name="ONEAPI_MPICH_GPU">NO_GPU</env>
        <env name="MPIR_CVAR_ENABLE_GPU">0</env>
        <env name="romio_cb_read">disable</env>
        <env name="romio_cb_write">disable</env>
        <env name="SYCL_CACHE_PERSISTENT">1</env>
        <env name="GATOR_INITIAL_MB">4000MB</env>
        <env name="GATOR_DISABLE">0</env>
        <env name="GPU_TILE_COMPACT">/soft/tools/mpi_wrapper_utils/gpu_tile_compact.sh</env>
        <env name="FI_CXI_DEFAULT_CQ_SIZE">131072</env>
        <env name="FI_CXI_CQ_FILL_PERCENT">20</env>
    </environment_variables>
    <environment_variables compiler="oneapi-ifx">
        <env name="LIBOMPTARGET_DEBUG">0</env><!--default 0, max 5 -->
        <env name="OMP_TARGET_OFFLOAD">DISABLED</env><!--default OMP_TARGET_OFFLOAD=MANDATORY-->
        <env name="FI_CXI_DEFAULT_CQ_SIZE">131072</env>
        <env name="FI_CXI_CQ_FILL_PERCENT">20</env>
        <env name="MPIR_CVAR_ENABLE_GPU">0</env>
        <env name="GPU_TILE_COMPACT"> </env>
    </environment_variables>
    <environment_variables SMP_PRESENT="TRUE" compiler="!gnu">
        <env name="KMP_AFFINITY">verbose,granularity=thread,balanced</env>
        <env name="OMP_STACKSIZE">128M</env>
    </environment_variables>
    <environment_variables SMP_PRESENT="TRUE" compiler="gnu">
        <env name="OMP_PLACES">threads</env>
        <env name="OMP_STACKSIZE">128M</env>
    </environment_variables>
    <resource_limits>
        <resource name="RLIMIT_STACK">-1</resource>
    </resource_limits>
  </machine>

  <machine MACH="sooty">
    <DESC>PNL cluster, OS is Linux, batch system is SLURM</DESC>
    <NODENAME_REGEX>sooty</NODENAME_REGEX>
    <OS>LINUX</OS>
    <COMPILERS>intel,pgi</COMPILERS>
    <MPILIBS>mvapich2</MPILIBS>
    <CIME_OUTPUT_ROOT>/lustre/$USER/cime_output_root</CIME_OUTPUT_ROOT>
    <!--
    <DIN_LOC_ROOT>/lustre/climate/csmdata/</DIN_LOC_ROOT>
    <DIN_LOC_ROOT_CLMFORC>/lustre/climate/csmdata/atm/datm7</DIN_LOC_ROOT_CLMFORC>
    -->
    <DIN_LOC_ROOT>/pic/projects/sooty2/$ENV{USER}/e3sm_inputdata</DIN_LOC_ROOT>
    <DIN_LOC_ROOT_CLMFORC>/pic/projects/sooty2/$ENV{USER}/e3sm_inputdata/atm/datm7</DIN_LOC_ROOT_CLMFORC>
    <DOUT_S_ROOT>/lustre/$USER/archive/$CASE</DOUT_S_ROOT>
    <BASELINE_ROOT>/lustre/climate/acme_baselines/$COMPILER</BASELINE_ROOT>
    <CCSM_CPRNC>/lustre/climate/acme_baselines/cprnc/cprnc</CCSM_CPRNC>
    <GMAKE_J>8</GMAKE_J>
    <BATCH_SYSTEM>slurm</BATCH_SYSTEM>
    <SUPPORTED_BY>balwinder.singh -at- pnnl.gov</SUPPORTED_BY>
    <MAX_TASKS_PER_NODE>8</MAX_TASKS_PER_NODE>
    <MAX_MPITASKS_PER_NODE>8</MAX_MPITASKS_PER_NODE>
    <PROJECT_REQUIRED>FALSE</PROJECT_REQUIRED>
    <mpirun mpilib="mpi-serial">
      <executable/>
    </mpirun>
    <mpirun mpilib="mvapich2">
      <executable>srun</executable>
      <arguments>
        <arg name="mpi">--mpi=none</arg>
        <arg name="num_tasks">--ntasks={{ total_tasks }}</arg>
        <arg name="cpu_bind">--cpu_bind=sockets --cpu_bind=verbose</arg>
        <arg name="kill-on-bad-exit">--kill-on-bad-exit</arg>
      </arguments>
    </mpirun>
    <module_system type="module">
      <init_path lang="perl">/share/apps/modules/Modules/3.2.10/init/perl.pm</init_path>
      <init_path lang="python">/share/apps/modules/Modules/3.2.10/init/python.py</init_path>
      <init_path lang="csh">/etc/profile.d/modules.csh</init_path>
      <init_path lang="sh">/etc/profile.d/modules.sh</init_path>
      <cmd_path lang="perl">/share/apps/modules/Modules/3.2.10/bin/modulecmd perl</cmd_path>
      <cmd_path lang="python">/share/apps/modules/Modules/3.2.10/bin/modulecmd python</cmd_path>
      <cmd_path lang="sh">module</cmd_path>
      <cmd_path lang="csh">module</cmd_path>
      <modules>
        <command name="purge"/>
      </modules>
      <modules>
        <command name="load">perl/5.20.0</command>
        <command name="load">cmake/3.17.1</command>
        <command name="load">svn/1.8.13</command>
      </modules>
      <modules compiler="intel">
        <command name="load">intel/19.0.5</command>
        <command name="load">mkl/2019u5</command>
      </modules>
      <modules compiler="pgi">
        <command name="load">pgi/14.10</command>
      </modules>
      <modules mpilib="mvapich2">
        <command name="load">mvapich2/2.3.1</command>
      </modules>
      <modules>
        <command name="load">netcdf/4.6.3</command>
      </modules>
    </module_system>
    <RUNDIR>/lustre/$USER/csmruns/$CASE/run</RUNDIR>
    <EXEROOT>/lustre/$USER/csmruns/$CASE/bld</EXEROOT>
    <environment_variables>
      <env name="MKL_PATH">$ENV{MKLROOT} </env>
      <env name="NETCDF_PATH">$ENV{NETCDF_LIB}/../</env>
      <env name="OMP_STACKSIZE">64M</env>
      <!-- PJR next lines force a modern python from python/3.7.2
      module first and supply some gcc libraries last -->
      <env name="LD_LIBRARY_PATH">/share/apps/python/3.7.2/lib/:/share/apps/openssl/1.0.2r/lib:$ENV{LD_LIBRARY_PATH}:/share/apps/gcc/8.1.0/lib:/share/apps/gcc/8.1.0/lib64:</env>
      <env name="PATH">/share/apps/python/3.7.2/bin:$ENV{PATH}</env>
    </environment_variables>
  </machine>

  <machine MACH="cascade">
    <DESC>PNNL Intel KNC cluster, OS is Linux, batch system is SLURM</DESC>
    <NODENAME_REGEX>glogin</NODENAME_REGEX>
    <OS>LINUX</OS>
    <COMPILERS>intel</COMPILERS>
    <MPILIBS>impi,mvapich2</MPILIBS>
    <CIME_OUTPUT_ROOT>/dtemp/$PROJECT/$USER</CIME_OUTPUT_ROOT>
    <DIN_LOC_ROOT>/dtemp/st49401/sing201/acme/inputdata/</DIN_LOC_ROOT>
    <DIN_LOC_ROOT_CLMFORC>/dtemp/st49401/sing201/acme/inputdata/atm/datm7</DIN_LOC_ROOT_CLMFORC>
    <DOUT_S_ROOT>$CIME_OUTPUT_ROOT/archive/$CASE</DOUT_S_ROOT>
    <BASELINE_ROOT>$CIME_OUTPUT_ROOT/acme/acme_baselines</BASELINE_ROOT>
    <CCSM_CPRNC>$CIME_OUTPUT_ROOT/acme/acme_baselines/cprnc/cprnc</CCSM_CPRNC>
    <GMAKE_J>8</GMAKE_J>
    <BATCH_SYSTEM>slurm</BATCH_SYSTEM>
    <SUPPORTED_BY>balwinder.singh -at- pnnl.gov</SUPPORTED_BY>
    <MAX_TASKS_PER_NODE>16</MAX_TASKS_PER_NODE>
    <MAX_MPITASKS_PER_NODE>16</MAX_MPITASKS_PER_NODE>
    <PROJECT_REQUIRED>TRUE</PROJECT_REQUIRED>
    <mpirun mpilib="mpi-serial">
      <executable/>
    </mpirun>
    <mpirun mpilib="impi">
      <executable>mpirun</executable>
      <arguments>
        <arg name="num_tasks"> -np {{ total_tasks }}</arg>
      </arguments>
    </mpirun>
    <mpirun mpilib="mvapich2">
      <executable>srun</executable>
      <arguments>
        <arg name="mpi">--mpi=none</arg>
        <arg name="num_tasks">--ntasks={{ total_tasks }}</arg>
        <arg name="cpu_bind">--cpu_bind=sockets --cpu_bind=verbose</arg>
        <arg name="kill-on-bad-exit">--kill-on-bad-exit</arg>
      </arguments>
    </mpirun>
    <module_system type="module">
      <init_path lang="python">/opt/lmod/7.8.4/init/env_modules_python.py</init_path>
      <init_path lang="csh">/etc/profile.d/modules.csh</init_path>
      <init_path lang="sh">/etc/profile.d/modules.sh</init_path>
      <cmd_path lang="python">/opt/lmod/7.8.4/libexec/lmod python</cmd_path>
      <cmd_path lang="sh">module</cmd_path>
      <cmd_path lang="csh">module</cmd_path>
      <modules>
        <command name="purge"/>
      </modules>
      <modules>
        <command name="load">python/2.7.9</command>
      </modules>
      <modules compiler="intel">
        <command name="load">intel/ips_18</command>
        <command name="load">mkl/14.0</command>
      </modules>
      <modules mpilib="impi">
        <command name="load">impi/4.1.2.040</command>
      </modules>
      <modules mpilib="mvapich2">
        <command name="load">mvapich2/1.9</command>
      </modules>
      <modules>
        <command name="load">netcdf/4.3.0</command>
      </modules>
    </module_system>
    <RUNDIR>$CIME_OUTPUT_ROOT/csmruns/$CASE/run</RUNDIR>
    <EXEROOT>$CIME_OUTPUT_ROOT/csmruns/$CASE/bld</EXEROOT>
    <environment_variables>
      <env name="OMP_STACKSIZE">64M</env>
      <env name="NETCDF_PATH">$ENV{NETCDF_ROOT}</env>
    </environment_variables>
    <environment_variables compiler="intel">
      <env name="MKL_PATH">$ENV{MLIBHOME}</env>
      <env name="COMPILER">intel</env>
    </environment_variables>
  </machine>

  <machine MACH="constance">
    <DESC>PNL Haswell cluster, OS is Linux, batch system is SLURM</DESC>
    <NODENAME_REGEX>constance</NODENAME_REGEX>
    <OS>LINUX</OS>
    <COMPILERS>intel,pgi,nag</COMPILERS>
    <MPILIBS>mvapich2,openmpi,intelmpi,mvapich</MPILIBS>
    <CIME_OUTPUT_ROOT>/pic/scratch/$USER</CIME_OUTPUT_ROOT>
    <DIN_LOC_ROOT>/pic/projects/climate/csmdata/</DIN_LOC_ROOT>
    <DIN_LOC_ROOT_CLMFORC>/pic/projects/climate/csmdata/atm/datm7</DIN_LOC_ROOT_CLMFORC>
    <DOUT_S_ROOT>/pic/scratch/$USER/archive/$CASE</DOUT_S_ROOT>
    <BASELINE_ROOT>/pic/projects/climate/acme_baselines/$COMPILER</BASELINE_ROOT>
    <CCSM_CPRNC>/pic/projects/climate/acme_baselines/cprnc/cprnc</CCSM_CPRNC>
    <GMAKE_J>8</GMAKE_J>
    <BATCH_SYSTEM>slurm</BATCH_SYSTEM>
    <SUPPORTED_BY>balwinder.singh -at- pnnl.gov</SUPPORTED_BY>
    <MAX_TASKS_PER_NODE>24</MAX_TASKS_PER_NODE>
    <MAX_MPITASKS_PER_NODE>24</MAX_MPITASKS_PER_NODE>
    <PROJECT_REQUIRED>FALSE</PROJECT_REQUIRED>
    <mpirun mpilib="mpi-serial">
      <executable/>
    </mpirun>
    <mpirun mpilib="mvapich2">
      <executable>srun</executable>
      <arguments>
        <arg name="mpi">--mpi=none</arg>
        <arg name="num_tasks">--ntasks={{ total_tasks }}</arg>
        <arg name="cpu_bind">--cpu_bind=sockets --cpu_bind=verbose</arg>
        <arg name="kill-on-bad-exit">--kill-on-bad-exit</arg>
      </arguments>
    </mpirun>
    <mpirun mpilib="mvapich">
      <executable>srun</executable>
      <arguments>
        <arg name="num_tasks">--ntasks={{ total_tasks }}</arg>
        <arg name="cpu_bind">--cpu_bind=sockets --cpu_bind=verbose</arg>
        <arg name="kill-on-bad-exit">--kill-on-bad-exit</arg>
      </arguments>
    </mpirun>
    <mpirun mpilib="intelmpi">
      <executable>mpirun</executable>
      <arguments>
        <arg name="num_tasks">-n {{ total_tasks }}</arg>
      </arguments>
    </mpirun>
    <mpirun mpilib="openmpi">
      <executable>mpirun</executable>
      <arguments>
        <arg name="num_tasks">-n {{ total_tasks }}</arg>
      </arguments>
    </mpirun>
    <module_system type="module">
      <init_path lang="perl">/share/apps/modules/Modules/3.2.10/init/perl.pm</init_path>
      <init_path lang="python">/share/apps/modules/Modules/3.2.10/init/python.py</init_path>
      <init_path lang="csh">/etc/profile.d/modules.csh</init_path>
      <init_path lang="sh">/etc/profile.d/modules.sh</init_path>
      <cmd_path lang="perl">/share/apps/modules/Modules/3.2.10/bin/modulecmd perl</cmd_path>
      <cmd_path lang="python">/share/apps/modules/Modules/3.2.10/bin/modulecmd python</cmd_path>
      <cmd_path lang="sh">module</cmd_path>
      <cmd_path lang="csh">module</cmd_path>
      <modules>
        <command name="purge"/>
      </modules>
      <modules>
        <command name="load">perl/5.20.0</command>
        <!--command name="load">cmake/3.3.0</command-->
        <command name="load">cmake/3.17.1</command>
      </modules>
      <modules compiler="intel">
        <command name="load">gcc/8.1.0</command>
        <command name="load">intel/19.0.5</command>
        <command name="load">mkl/2019u5</command>
      </modules>
      <modules compiler="pgi">
        <command name="load">pgi/14.10</command>
      </modules>
      <modules compiler="nag">
        <command name="load">nag/6.0</command>
        <command name="load">mkl/15.0.1</command>
      </modules>
      <modules mpilib="mvapich">
        <command name="load">mvapich2/2.1</command>
      </modules>
      <modules mpilib="mvapich2" compiler="intel">
        <command name="load">mvapich2/2.3.1</command>
      </modules>
      <modules mpilib="mvapich2" compiler="pgi">
        <command name="load">mvapich2/2.1</command>
      </modules>
      <modules mpilib="mvapich2" compiler="nag">
        <command name="load">mvapich2/2.3b</command>
      </modules>
      <modules mpilib="intelmpi">
        <command name="load">intelmpi/5.0.1.035</command>
      </modules>
      <modules mpilib="openmpi">
        <command name="load">openmpi/1.8.3</command>
      </modules>
      <modules compiler="intel">
        <command name="load">netcdf/4.6.3</command>
      </modules>
      <modules compiler="pgi">
        <command name="load">netcdf/4.3.2</command>
      </modules>
      <modules compiler="nag">
        <command name="load">netcdf/4.4.1.1</command>
      </modules>
    </module_system>
    <RUNDIR>$CIME_OUTPUT_ROOT/$CASE/run</RUNDIR>
    <EXEROOT>$CIME_OUTPUT_ROOT/$CASE/bld</EXEROOT>
    <environment_variables compiler="intel">
      <env name="LD_LIBRARY_PATH">/share/apps/gcc/8.1.0/lib:/share/apps/gcc/8.1.0/lib64:$ENV{LD_LIBRARY_PATH}</env>
    </environment_variables>
    <environment_variables>
      <env name="OMP_STACKSIZE">64M</env>
      <env name="NETCDF_PATH">$ENV{NETCDF_LIB}/../</env>
    </environment_variables>
    <environment_variables compiler="intel">
      <env name="MKL_PATH">$ENV{MKLROOT}</env>
    </environment_variables>
    <environment_variables compiler="nag">
      <env name="MKL_PATH">$ENV{MKLROOT}</env>
    </environment_variables>
  </machine>

  <machine MACH="compy">
    <DESC>PNL E3SM Intel Xeon Gold 6148(Skylake) nodes, OS is Linux, SLURM</DESC>
    <NODENAME_REGEX>compy</NODENAME_REGEX>
    <OS>LINUX</OS>
    <COMPILERS>intel,pgi</COMPILERS>
    <MPILIBS>impi,mvapich2</MPILIBS>
    <SAVE_TIMING_DIR>/compyfs</SAVE_TIMING_DIR>
    <SAVE_TIMING_DIR_PROJECTS>.*</SAVE_TIMING_DIR_PROJECTS>
    <CIME_OUTPUT_ROOT>/compyfs/$USER/e3sm_scratch</CIME_OUTPUT_ROOT>
    <DIN_LOC_ROOT>/compyfs/inputdata</DIN_LOC_ROOT>
    <DIN_LOC_ROOT_CLMFORC>/compyfs/inputdata/atm/datm7</DIN_LOC_ROOT_CLMFORC>
    <DOUT_S_ROOT>/compyfs/$USER/e3sm_scratch/archive/$CASE</DOUT_S_ROOT>
    <BASELINE_ROOT>/compyfs/e3sm_baselines/$COMPILER</BASELINE_ROOT>
    <CCSM_CPRNC>/compyfs/e3sm_baselines/cprnc/cprnc</CCSM_CPRNC>
    <GMAKE_J>8</GMAKE_J>
    <TESTS>e3sm_integration</TESTS>
    <NTEST_PARALLEL_JOBS>4</NTEST_PARALLEL_JOBS>
    <BATCH_SYSTEM>slurm</BATCH_SYSTEM>
    <SUPPORTED_BY>bibi.mathew -at- pnnl.gov</SUPPORTED_BY>
    <MAX_TASKS_PER_NODE>40</MAX_TASKS_PER_NODE>
    <MAX_MPITASKS_PER_NODE>40</MAX_MPITASKS_PER_NODE>
    <PROJECT_REQUIRED>TRUE</PROJECT_REQUIRED>
    <mpirun mpilib="mpi-serial">
      <executable/>
    </mpirun>
    <mpirun mpilib="mvapich2">
      <executable>srun</executable>
      <arguments>
        <arg name="mpi">--mpi=none</arg>
        <arg name="num_tasks">--ntasks={{ total_tasks }} --nodes={{ num_nodes }}</arg>
        <arg name="kill-on-bad-exit">--kill-on-bad-exit</arg>
        <arg name="cpu_bind">-l --cpu_bind=cores -c $ENV{OMP_NUM_THREADS} -m plane=$SHELL{echo 40/$OMP_NUM_THREADS|bc}</arg>
      </arguments>
    </mpirun>
    <mpirun mpilib="impi">
      <executable>srun</executable>
      <arguments>
        <arg name="mpi">--mpi=pmi2</arg>
        <arg name="num_tasks">--ntasks={{ total_tasks }} --nodes={{ num_nodes }}</arg>
        <arg name="kill-on-bad-exit">--kill-on-bad-exit</arg>
        <arg name="cpu_bind">-l --cpu_bind=cores -c $ENV{OMP_NUM_THREADS} -m plane=$SHELL{echo 40/$OMP_NUM_THREADS|bc}</arg>
      </arguments>
    </mpirun>
    <module_system type="module">
      <init_path lang="perl">/share/apps/modules/init/perl.pm</init_path>
      <init_path lang="python">/share/apps/modules/init/python.py</init_path>
      <init_path lang="csh">/etc/profile.d/modules.csh</init_path>
      <init_path lang="sh">/etc/profile.d/modules.sh</init_path>
      <cmd_path lang="perl"> /share/apps/modules/bin/modulecmd  perl</cmd_path>
      <cmd_path lang="python">/share/apps/modules/bin/modulecmd python</cmd_path>
      <cmd_path lang="sh">module</cmd_path>
      <cmd_path lang="csh">module</cmd_path>
      <modules>
        <command name="purge"/>
      </modules>
      <modules>
        <command name="load">cmake/3.19.6</command>
      </modules>
      <modules compiler="intel">
        <command name="load">gcc/8.1.0</command>
        <command name="load">intel/19.0.5</command>
      </modules>
      <modules compiler="pgi">
        <command name="load">pgi/19.10</command>
      </modules>
      <modules mpilib="mvapich2">
        <command name="load">mvapich2/2.3.1</command>
      </modules>
      <modules mpilib="impi" compiler="intel">
	<command name="load">intelmpi/2019u4</command>
      </modules>
      <modules mpilib="impi" compiler="pgi">
	<command name="load">intelmpi/2019u3</command>
      </modules>
      <modules>
        <command name="load">netcdf/4.6.3</command>
        <command name="load">pnetcdf/1.9.0</command>
        <command name="load">mkl/2019u5</command>
      </modules>
    </module_system>
    <RUNDIR>$CIME_OUTPUT_ROOT/$CASE/run</RUNDIR>
    <EXEROOT>$CIME_OUTPUT_ROOT/$CASE/bld</EXEROOT>
    <TEST_TPUT_TOLERANCE>0.05</TEST_TPUT_TOLERANCE>
    <MAX_GB_OLD_TEST_DATA>0</MAX_GB_OLD_TEST_DATA>
    <environment_variables>
      <env name="NETCDF_PATH">$ENV{NETCDF_ROOT}/</env>
      <env name="PNETCDF_PATH">$ENV{PNETCDF_ROOT}/</env>
      <env name="MKL_PATH">$ENV{MKLROOT}</env>
    </environment_variables>
    <environment_variables compiler="intel">
      <env name="LD_LIBRARY_PATH">/share/apps/gcc/8.1.0/lib:/share/apps/gcc/8.1.0/lib64:$ENV{LD_LIBRARY_PATH}</env>
    </environment_variables>
    <environment_variables mpilib="mvapich2">
      <env name="MV2_ENABLE_AFFINITY">0</env>
      <env name="MV2_SHOW_CPU_BINDING">1</env>
    </environment_variables>
    <environment_variables mpilib="impi">
      <env name="I_MPI_ADJUST_ALLREDUCE">1</env>
    </environment_variables>
    <environment_variables mpilib="impi" DEBUG="TRUE">
      <env name="I_MPI_DEBUG">10</env>
    </environment_variables>
    <environment_variables SMP_PRESENT="TRUE">
      <env name="OMP_STACKSIZE">64M</env>
      <env name="OMP_PLACES">cores</env>
    </environment_variables>
  </machine>

  <machine MACH="tahoma">
    <DESC>EMSL, OS is Linux, SLURM</DESC>
    <NODENAME_REGEX>tlogin</NODENAME_REGEX>
    <OS>LINUX</OS>
    <COMPILERS>intel</COMPILERS>
    <MPILIBS>impi,mvapich2</MPILIBS>
    <SAVE_TIMING_DIR>/tahoma/emsls60153</SAVE_TIMING_DIR>
    <SAVE_TIMING_DIR_PROJECTS>.*</SAVE_TIMING_DIR_PROJECTS>
    <CIME_OUTPUT_ROOT>/tahoma/emsls60153/$USER/e3sm_scratch</CIME_OUTPUT_ROOT>
    <DIN_LOC_ROOT>/tahoma/emsls60153/inputdata</DIN_LOC_ROOT>
    <DIN_LOC_ROOT_CLMFORC>/tahoma/emsls60153/inputdata/atm/datm7</DIN_LOC_ROOT_CLMFORC>
    <DOUT_S_ROOT>/tahoma/emsls60153/$USER/e3sm_scratch/archive/$CASE</DOUT_S_ROOT>
    <BASELINE_ROOT>/tahoma/emsls60153/e3sm_baselines/$COMPILER</BASELINE_ROOT>
    <CCSM_CPRNC>/tahoma/emsls60153/e3sm_baselines/cprnc/cprnc</CCSM_CPRNC>
    <GMAKE_J>8</GMAKE_J>
    <TESTS>e3sm_integration</TESTS>
    <NTEST_PARALLEL_JOBS>4</NTEST_PARALLEL_JOBS>
    <BATCH_SYSTEM>slurm</BATCH_SYSTEM>
    <SUPPORTED_BY>balwinder.singh -at- pnnl.gov</SUPPORTED_BY>
    <MAX_TASKS_PER_NODE>36</MAX_TASKS_PER_NODE>
    <MAX_MPITASKS_PER_NODE>36</MAX_MPITASKS_PER_NODE>
    <PROJECT_REQUIRED>TRUE</PROJECT_REQUIRED>
    <mpirun mpilib="mpi-serial">
      <executable/>
    </mpirun>
    <mpirun mpilib="mvapich2">
      <executable>srun</executable>
      <arguments>
        <arg name="mpi">--mpi=none</arg>
        <arg name="num_tasks">--ntasks={{ total_tasks }} --nodes={{ num_nodes }}</arg>
        <arg name="kill-on-bad-exit">--kill-on-bad-exit</arg>
        <arg name="cpu_bind">-l --cpu_bind=cores -c $ENV{OMP_NUM_THREADS} -m plane=$SHELL{echo 40/$OMP_NUM_THREADS|bc}</arg>
      </arguments>
    </mpirun>
    <mpirun mpilib="impi">
      <executable>srun</executable>
      <arguments>
        <arg name="mpi">--mpi=pmi2</arg>
        <arg name="num_tasks">--ntasks={{ total_tasks }} --nodes={{ num_nodes }}</arg>
        <arg name="kill-on-bad-exit">--kill-on-bad-exit</arg>
        <arg name="cpu_bind">-l --cpu_bind=cores -c $ENV{OMP_NUM_THREADS} -m plane=$SHELL{echo 40/$OMP_NUM_THREADS|bc}</arg>
      </arguments>
    </mpirun>
    <module_system type="module">
      <init_path lang="python">/opt/lmod/7.8.4/init/env_modules_python.py</init_path>
      <init_path lang="csh">/etc/profile.d/modules.csh</init_path>
      <init_path lang="sh">/etc/profile.d/modules.sh</init_path>
      <cmd_path lang="python">/opt/lmod/7.8.4/libexec/lmod python</cmd_path>
      <cmd_path lang="sh">module</cmd_path>
      <cmd_path lang="csh">module</cmd_path>
      <modules>
        <command name="purge"/>
      </modules>
      <modules>
        <command name="load">cmake/3.19.5-intel</command>
      </modules>
      <modules compiler="intel">
        <command name="load">gcc/10.2.0</command>
        <command name="load">intel/ips_20_u2</command>
      </modules>
      <modules mpilib="mvapich2">
        <command name="load">mvapich2~cuda/2.3.5-intel</command>
      </modules>
      <modules mpilib="impi" compiler="intel">
	<command name="load">impi/ips_20_u2</command>
      </modules>
      <modules>
	<command name="load">netcdf-c/4.7.4-intel-intel-mpi-2019.10.317</command>
        <command name="load">netcdf-fortran/4.5.3-intel-intel-mpi-2019.10.317</command>
        <command name="load">mkl/scalapack</command>
      </modules>
    </module_system>
    <RUNDIR>$CIME_OUTPUT_ROOT/$CASE/run</RUNDIR>
    <EXEROOT>$CIME_OUTPUT_ROOT/$CASE/bld</EXEROOT>
    <TEST_TPUT_TOLERANCE>0.05</TEST_TPUT_TOLERANCE>
    <MAX_GB_OLD_TEST_DATA>0</MAX_GB_OLD_TEST_DATA>
    <environment_variables>
      <env name="HDF5_ROOT">$SHELL{dirname $(dirname $(which h5diff))}</env>
      <env name="NETCDF_C_PATH">$SHELL{dirname $(dirname $(which nc-config))}</env>
      <env name="NETCDF_FORTRAN_PATH">$SHELL{dirname $(dirname $(which nf-config))}</env>
      <env name="MKL_PATH">$ENV{MKLROOT}</env>
    </environment_variables>
    <environment_variables mpilib="mvapich2">
      <env name="MV2_ENABLE_AFFINITY">0</env>
      <env name="MV2_SHOW_CPU_BINDING">1</env>
    </environment_variables>
    <environment_variables mpilib="impi">
      <env name="I_MPI_ADJUST_ALLREDUCE">1</env>
      <env name="I_MPI_PMI_LIBRARY">$SHELL{which libpmi2.so}</env>
    </environment_variables>
    <environment_variables mpilib="impi" DEBUG="TRUE">
      <env name="I_MPI_DEBUG">10</env>
    </environment_variables>
    <environment_variables SMP_PRESENT="TRUE">
      <env name="OMP_STACKSIZE">64M</env>
      <env name="OMP_PLACES">cores</env>
    </environment_variables>
  </machine>

  <machine MACH="oic5">
    <DESC>ORNL XK6, os is Linux, 32 pes/node, batch system is PBS</DESC>
    <NODENAME_REGEX>oic5</NODENAME_REGEX>
    <OS>LINUX</OS>
    <COMPILERS>gnu</COMPILERS>
    <MPILIBS>mpich,openmpi</MPILIBS>
    <CIME_OUTPUT_ROOT>/home/$USER/models/ACME</CIME_OUTPUT_ROOT>
    <DIN_LOC_ROOT>/home/zdr/models/ccsm_inputdata</DIN_LOC_ROOT>
    <DIN_LOC_ROOT_CLMFORC>/home/zdr/models/ccsm_inputdata/atm/datm7</DIN_LOC_ROOT_CLMFORC>
    <DOUT_S_ROOT>/home/$USER/models/ACME/run/archive/$CASE</DOUT_S_ROOT>
    <GMAKE_J>32</GMAKE_J>
    <TESTS>e3sm_developer</TESTS>
    <BATCH_SYSTEM>pbs</BATCH_SYSTEM>
    <SUPPORTED_BY>dmricciuto</SUPPORTED_BY>
    <MAX_TASKS_PER_NODE>32</MAX_TASKS_PER_NODE>
    <MAX_MPITASKS_PER_NODE>32</MAX_MPITASKS_PER_NODE>
    <mpirun mpilib="mpich">
      <executable>/projects/cesm/devtools/mpich-3.0.4-gcc4.8.1/bin/mpirun</executable>
      <arguments>
        <arg name="num_tasks"> -np {{ total_tasks }}</arg>
        <arg name="machine_file">--hostfile $ENV{PBS_NODEFILE}</arg>
      </arguments>
    </mpirun>
    <mpirun mpilib="mpi-serial">
      <executable> </executable>
    </mpirun>
    <module_system type="none" />
    <RUNDIR>/home/$USER/models/ACME/run/$CASE/run</RUNDIR>
    <EXEROOT>/home/$USER/models/ACME/run/$CASE/bld</EXEROOT>
  </machine>

  <machine MACH="cades">
    <DESC>OR-CONDO, CADES-CCSI, os is Linux, 16 pes/nodes, batch system is PBS</DESC>
    <NODENAME_REGEX>or-condo</NODENAME_REGEX>
    <OS>LINUX</OS>
    <COMPILERS>gnu,intel</COMPILERS>
    <MPILIBS>openmpi</MPILIBS>
    <CIME_OUTPUT_ROOT>/lustre/or-hydra/cades-ccsi/scratch/$USER</CIME_OUTPUT_ROOT>
    <DIN_LOC_ROOT>/lustre/or-hydra/cades-ccsi/proj-shared/project_acme/ACME_inputdata</DIN_LOC_ROOT>
    <DIN_LOC_ROOT_CLMFORC>/lustre/or-hydra/cades-ccsi/proj-shared/project_acme/ACME_inputdata/atm/datm7</DIN_LOC_ROOT_CLMFORC>
    <DOUT_S_ROOT>$CIME_OUTPUT_ROOT/archive/$CASE</DOUT_S_ROOT>
    <BASELINE_ROOT>/lustre/or-hydra/cades-ccsi/proj-shared/project_acme/baselines/$COMPILER</BASELINE_ROOT>
    <CCSM_CPRNC>/lustre/or-hydra/cades-ccsi/proj-shared/tools/cprnc.orcondo</CCSM_CPRNC>
    <GMAKE_J>4</GMAKE_J>
    <TESTS>e3sm_developer</TESTS>
    <BATCH_SYSTEM>slurm</BATCH_SYSTEM>
    <SUPPORTED_BY>yinj -at- ornl.gov</SUPPORTED_BY>
    <MAX_TASKS_PER_NODE>32</MAX_TASKS_PER_NODE>
    <MAX_MPITASKS_PER_NODE>32</MAX_MPITASKS_PER_NODE>
    <PROJECT_REQUIRED>FALSE</PROJECT_REQUIRED>
    <mpirun mpilib="openmpi" compiler="gnu">
      <executable>mpirun</executable>
      <arguments>
        <arg name="num_tasks"> -np {{ total_tasks }}</arg>
      </arguments>
    </mpirun>
    <mpirun mpilib="mpi-serial">
      <executable> </executable>
    </mpirun>
    <module_system type="module">
      <init_path lang="sh">/usr/share/Modules/init/sh</init_path>
      <init_path lang="csh">/usr/share/Modules/init/csh</init_path>
      <init_path lang="perl">/usr/share/Modules/init/perl.pm</init_path>
      <init_path lang="python">/usr/share/Modules/init/python.py</init_path>
      <cmd_path lang="sh">module</cmd_path>
      <cmd_path lang="csh">module</cmd_path>
      <cmd_path lang="perl">/usr/bin/modulecmd perl</cmd_path>
      <cmd_path lang="python">/usr/bin/modulecmd python</cmd_path>
      <modules>
        <command name="purge"/>
      </modules>
      <modules compiler="gnu">
        <command name="load">PE-gnu</command>
      </modules>
      <modules>
        <command name="load">mkl/2017</command>
        <command name="load">cmake/3.12.0</command>
        <command name="load">python/2.7.12</command>
        <command name="load">nco/4.6.9</command>
        <command name="load">hdf5-parallel/1.8.17</command>
        <command name="load">netcdf-hdf5parallel/4.3.3.1</command>
        <command name="load">pnetcdf/1.9.0</command>
      </modules>
    </module_system>

    <!-- customize these fields as appropriate for your system (max tasks) and
                            desired layout (change '${group}/${USER}' to your
      prefered location). -->
    <RUNDIR>$CIME_OUTPUT_ROOT/$CASE/run</RUNDIR>
    <EXEROOT>$CIME_OUTPUT_ROOT/$CASE/bld</EXEROOT>
    <!-- for CLM-PFLOTRAN coupling, the PETSC_PATH must be defined specifically upon machines -->
    <environment_variables compiler="gnu" mpilib="openmpi">
      <env name="PETSC_PATH">/software/user_tools/current/cades-ccsi/petsc4pf/openmpi-1.10-gcc-5.3</env>
    </environment_variables>
    <environment_variables>
      <env name="PERL5LIB">/software/user_tools/current/cades-ccsi/perl5/lib/perl5/</env>
      <env name="NETCDF_PATH">/software/dev_tools/swtree/cs400_centos7.2_pe2016-08/netcdf-hdf5parallel/4.3.3.1/centos7.2_gnu5.3.0</env>
      <env name="PNETCDF_PATH">/software/dev_tools/swtree/cs400_centos7.2_pe2016-08/pnetcdf/1.9.0/centos7.2_gnu5.3.0</env>
      <env name="LAPACK_ROOT">/software/tools/compilers/intel_2017/mkl/lib/intel64</env>
    </environment_variables>

  </machine>

  <machine MACH="grizzly">
    <DESC>LANL Linux Cluster, 36 pes/node, batch system slurm</DESC>
    <NODENAME_REGEX>gr-fe.*.lanl.gov</NODENAME_REGEX>
    <OS>LINUX</OS>
    <COMPILERS>intel,gnu</COMPILERS>
    <MPILIBS>openmpi,impi,mvapich</MPILIBS>
    <PROJECT>climateacme</PROJECT>
    <CIME_OUTPUT_ROOT>/lustre/scratch4/turquoise/$ENV{USER}/E3SM/scratch</CIME_OUTPUT_ROOT>
    <DIN_LOC_ROOT>/lustre/scratch4/turquoise/$ENV{USER}/E3SM/input_data</DIN_LOC_ROOT>
    <DIN_LOC_ROOT_CLMFORC>/lustre/scratch4/turquoise/$ENV{USER}/E3SM/input_data/atm/datm7</DIN_LOC_ROOT_CLMFORC>
    <DOUT_S_ROOT>/lustre/scratch4/turquoise/$ENV{USER}/E3SM/archive/$CASE</DOUT_S_ROOT>
    <BASELINE_ROOT>/lustre/scratch4/turquoise/$ENV{USER}/E3SM/input_data/ccsm_baselines/$COMPILER</BASELINE_ROOT>
    <CCSM_CPRNC>/turquoise/usr/projects/climate/SHARED_CLIMATE/software/wolf/cprnc/v0.40/cprnc</CCSM_CPRNC>
    <GMAKE_J>4</GMAKE_J>
    <TESTS>e3sm_developer</TESTS>
    <BATCH_SYSTEM>slurm</BATCH_SYSTEM>
    <SUPPORTED_BY>luke.vanroekel @ gmail.com</SUPPORTED_BY>
    <MAX_TASKS_PER_NODE>36</MAX_TASKS_PER_NODE>
    <MAX_MPITASKS_PER_NODE>32</MAX_MPITASKS_PER_NODE>
    <PROJECT_REQUIRED>TRUE</PROJECT_REQUIRED>
    <mpirun mpilib="default">
      <executable>srun</executable>
      <arguments>
        <arg name="num_tasks"> -n {{ total_tasks }}</arg>
      </arguments>
    </mpirun>
    <mpirun mpilib="mpi-serial">
      <executable/>
    </mpirun>
    <module_system type="module">
      <init_path lang="perl">/usr/share/Modules/init/perl.pm</init_path>
      <init_path lang="python">/usr/share/Modules/init/python.py</init_path>
      <init_path lang="sh">/etc/profile.d/z00_lmod.sh</init_path>
      <init_path lang="csh">/etc/profile.d/z00_lmod.csh</init_path>
      <cmd_path lang="perl">/usr/share/lmod/lmod/libexec/lmod perl</cmd_path>
      <cmd_path lang="python">/usr/share/lmod/lmod/libexec/lmod python</cmd_path>
      <cmd_path lang="sh">module</cmd_path>
      <cmd_path lang="csh">module</cmd_path>
      <modules>
        <command name="purge"/>
        <command name="load">cmake/3.16.2</command>
      </modules>
      <modules compiler="gnu" mpilib="openmpi">
        <command name="load">gcc/6.4.0</command>
        <command name="load">openmpi/2.1.2</command>
      </modules>
      <modules compiler="gnu" mpilib="mvapich">
        <command name="load">gcc/6.4.0</command>
        <command name="load">mvapich2/2.3</command>
      </modules>
      <modules compiler="intel" mpilib="impi">
        <command name="load">intel/19.0.4</command>
        <command name="load">intel-mpi/2019.4</command>
      </modules>
      <modules compiler="intel" mpilib="mvapich">
        <command name="load">intel/18.0.2</command>
        <command name="load">mvapich2/2.2</command>
      </modules>
      <modules compiler="intel" mpilib="openmpi">
        <command name="load">intel/19.0.4</command>
        <command name="load">openmpi/2.1.2</command>
      </modules>
      <modules>
        <command name="load">friendly-testing</command>
        <command name="load">hdf5-parallel/1.8.16</command>
        <command name="load">pnetcdf/1.11.2</command>
        <command name="load">netcdf-h5parallel/4.7.3</command>
        <command name="load">mkl/2019.0.4</command>
      </modules>
    </module_system>
    <RUNDIR>$CIME_OUTPUT_ROOT/$CASE/run</RUNDIR>
    <EXEROOT>$CIME_OUTPUT_ROOT/$CASE/bld</EXEROOT>
    <environment_variables>
      <env name="MKLROOT">$ENV{MKLROOT}</env>
      <env name="PNETCDF_HINTS">romio_ds_write=disable;romio_ds_read=disable;romio_cb_write=enable;romio_cb_read=enable</env>
    </environment_variables>
  </machine>

  <machine MACH="badger">
    <DESC>LANL Linux Cluster, 36 pes/node, batch system slurm</DESC>
    <NODENAME_REGEX>ba-fe.*.lanl.gov</NODENAME_REGEX>
    <OS>LINUX</OS>
    <COMPILERS>intel,gnu</COMPILERS>
    <MPILIBS>openmpi,impi,mvapich</MPILIBS>
    <PROJECT>climateacme</PROJECT>
    <CIME_OUTPUT_ROOT>/lustre/scratch4/turquoise/$ENV{USER}/E3SM/scratch</CIME_OUTPUT_ROOT>
    <DIN_LOC_ROOT>/lustre/scratch4/turquoise/$ENV{USER}/E3SM/input_data</DIN_LOC_ROOT>
    <DIN_LOC_ROOT_CLMFORC>/lustre/scratch4/turquoise/$ENV{USER}/E3SM/input_data/atm/datm7</DIN_LOC_ROOT_CLMFORC>
    <DOUT_S_ROOT>/lustre/scratch4/turquoise/$ENV{USER}/E3SM/archive/$CASE</DOUT_S_ROOT>
    <BASELINE_ROOT>/lustre/scratch4/turquoise/$ENV{USER}/E3SM/input_data/ccsm_baselines/$COMPILER</BASELINE_ROOT>
    <CCSM_CPRNC>/turquoise/usr/projects/climate/SHARED_CLIMATE/software/wolf/cprnc/v0.40/cprnc</CCSM_CPRNC>
    <GMAKE_J>4</GMAKE_J>
    <TESTS>e3sm_developer</TESTS>
    <BATCH_SYSTEM>slurm</BATCH_SYSTEM>
    <SUPPORTED_BY>e3sm</SUPPORTED_BY>
    <MAX_TASKS_PER_NODE>36</MAX_TASKS_PER_NODE>
    <MAX_MPITASKS_PER_NODE>32</MAX_MPITASKS_PER_NODE>
    <PROJECT_REQUIRED>TRUE</PROJECT_REQUIRED>
    <mpirun mpilib="default">
      <executable>srun</executable>
      <arguments>
        <arg name="num_tasks"> -n {{ total_tasks }}</arg>
      </arguments>
    </mpirun>
    <mpirun mpilib="mpi-serial">
      <executable/>
    </mpirun>
    <module_system type="module">
      <init_path lang="perl">/usr/share/Modules/init/perl.pm</init_path>
      <init_path lang="python">/usr/share/Modules/init/python.py</init_path>
      <init_path lang="sh">/etc/profile.d/z00_lmod.sh</init_path>
      <init_path lang="csh">/etc/profile.d/z00_lmod.csh</init_path>
      <cmd_path lang="perl">/usr/share/lmod/lmod/libexec/lmod perl</cmd_path>
      <cmd_path lang="python">/usr/share/lmod/lmod/libexec/lmod python</cmd_path>
      <cmd_path lang="sh">module</cmd_path>
      <cmd_path lang="csh">module</cmd_path>
      <modules>
        <command name="purge"/>
        <command name="load">cmake/3.16.2</command>
      </modules>
      <modules compiler="gnu" mpilib="openmpi">
        <command name="load">gcc/6.4.0</command>
        <command name="load">openmpi/2.1.2</command>
      </modules>
      <modules compiler="gnu" mpilib="mvapich">
        <command name="load">gcc/6.4.0</command>
        <command name="load">mvapich2/2.3</command>
      </modules>
      <modules compiler="intel" mpilib="impi">
        <command name="load">intel/19.0.4</command>
        <command name="load">intel-mpi/2019.4</command>
      </modules>
      <modules compiler="intel" mpilib="mvapich">
        <command name="load">intel/18.0.2</command>
        <command name="load">mvapich2/2.2</command>
      </modules>
      <modules compiler="intel" mpilib="openmpi">
        <command name="load">intel/19.0.4</command>
        <command name="load">openmpi/2.1.2</command>
      </modules>
      <modules>
        <command name="load">friendly-testing</command>
        <command name="load">hdf5-parallel/1.8.16</command>
        <command name="load">pnetcdf/1.11.2</command>
        <command name="load">netcdf-h5parallel/4.7.3</command>
        <command name="load">mkl/2019.0.4</command>
      </modules>
    </module_system>
    <RUNDIR>$CIME_OUTPUT_ROOT/$CASE/run</RUNDIR>
    <EXEROOT>$CIME_OUTPUT_ROOT/$CASE/bld</EXEROOT>
    <environment_variables>
      <env name="MKLROOT">$ENV{MKLROOT}</env>
      <env name="PNETCDF_HINTS">romio_ds_write=disable;romio_ds_read=disable;romio_cb_write=enable;romio_cb_read=enable</env>
    </environment_variables>
  </machine>

  <machine MACH="chicoma-cpu">
    <DESC>Chicoma CPU-only nodes at LANL IC. Each node has 2 AMD EPYC 7H12 64-Core (Milan) 512GB</DESC>
    <NODENAME_REGEX>ch-fe*</NODENAME_REGEX>
    <OS>Linux</OS>
    <COMPILERS>gnu,nvidia,intel,aocc,amdclang</COMPILERS>
    <MPILIBS>mpich</MPILIBS>
    <CIME_OUTPUT_ROOT>/lustre/scratch4/turquoise/$ENV{USER}/E3SM/scratch/chicoma-cpu</CIME_OUTPUT_ROOT>
    <DIN_LOC_ROOT>/usr/projects/e3sm/inputdata</DIN_LOC_ROOT>
    <DIN_LOC_ROOT_CLMFORC>/usr/projects/e3sm/inputdata/atm/datm7</DIN_LOC_ROOT_CLMFORC>
    <DOUT_S_ROOT>/lustre/scratch4/turquoise/$ENV{USER}/E3SM/archive/$CASE</DOUT_S_ROOT>
    <BASELINE_ROOT>/lustre/scratch4/turquoise/$ENV{USER}/E3SM/input_data/ccsm_baselines/$COMPILER</BASELINE_ROOT>
    <CCSM_CPRNC>/usr/projects/climate/SHARED_CLIMATE/software/badger/cprnc</CCSM_CPRNC>
    <GMAKE_J>10</GMAKE_J>
    <TESTS>e3sm_developer</TESTS>
    <NTEST_PARALLEL_JOBS>4</NTEST_PARALLEL_JOBS>
    <BATCH_SYSTEM>slurm</BATCH_SYSTEM>
    <SUPPORTED_BY>e3sm</SUPPORTED_BY>
    <MAX_TASKS_PER_NODE>256</MAX_TASKS_PER_NODE>
    <MAX_MPITASKS_PER_NODE>64</MAX_MPITASKS_PER_NODE>
    <PROJECT_REQUIRED>TRUE</PROJECT_REQUIRED>
    <mpirun mpilib="default">
      <executable>srun</executable>
      <arguments>
        <arg name="label"> --label</arg>
        <arg name="num_tasks"> -n {{ total_tasks }} -N {{ num_nodes }}</arg>
        <arg name="thread_count">-c $ENV{OMP_NUM_THREADS}</arg>
        <arg name="binding"> $SHELL{if [ 128 -ge `./xmlquery --value MAX_MPITASKS_PER_NODE` ]; then echo "--cpu_bind=cores"; else echo "--cpu_bind=threads";fi;} </arg>
        <arg name="placement"> -m plane=$SHELL{echo `./xmlquery --value MAX_MPITASKS_PER_NODE`}</arg>
    </arguments>
    </mpirun>
    <module_system type="module" allow_error="true">
      <init_path lang="perl">/usr/share/lmod/8.3.1/init/perl</init_path>
      <!-- does not exist -->
      <init_path lang="python">/usr/share/lmod/8.3.1/init/python</init_path>
      <init_path lang="sh">/usr/share/lmod/8.3.1/init/sh</init_path>
      <init_path lang="csh">/usr/share/lmod/8.3.1/init/csh</init_path>
      <cmd_path lang="perl">/usr/share/lmod/lmod/libexec/lmod perl</cmd_path>
      <cmd_path lang="python">/usr/share/lmod/lmod/libexec/lmod python</cmd_path>
      <cmd_path lang="sh">module</cmd_path>
      <cmd_path lang="csh">module</cmd_path>

      <modules>
        <command name="unload">cray-hdf5-parallel</command>
        <command name="unload">cray-netcdf-hdf5parallel</command>
        <command name="unload">cray-parallel-netcdf</command>
        <command name="unload">PrgEnv-gnu</command>
        <command name="unload">PrgEnv-nvidia</command>
        <command name="unload">PrgEnv-cray</command>
        <command name="unload">PrgEnv-aocc</command>
        <command name="unload">craype-accel-nvidia80</command>
        <command name="unload">craype-accel-host</command>
        <command name="unload">cce</command>
      </modules>

      <modules compiler="gnu">
        <command name="load">PrgEnv-gnu/8.4.0</command>
        <command name="load">gcc/12.2.0</command>
      </modules>

      <modules compiler="nvidia">
        <command name="load">PrgEnv-nvidia/8.4.0</command>
        <command name="load">nvidia/22.7</command>
      </modules>

      <modules compiler="intel">
        <command name="load">PrgEnv-intel/8.4.0</command>
        <command name="load">intel-classic/2023.2.0</command>
      </modules>

      <modules compiler="aocc">
        <command name="load">PrgEnv-aocc/8.4.0</command>
        <command name="load">aocc/3.2.0</command>
      </modules>

      <modules compiler="amdclang">
        <command name="load">PrgEnv-aocc/8.4.0</command>
        <command name="load">aocc/3.2.0</command>
      </modules>

      <modules>
        <command name="load">craype-accel-host</command>
        <command name="load">cray-libsci</command>
        <command name="load">craype</command>
        <command name="load">cray-mpich/8.1.26</command>
        <command name="load">libfabric/1.15.2.0</command>
        <command name="load">cray-hdf5-parallel/1.12.2.3</command>
        <command name="load">cray-netcdf-hdf5parallel/4.9.0.3</command>
        <command name="load">cray-parallel-netcdf/1.12.3.3</command>
        <command name="load">cmake/3.22.3</command>
      </modules>
    </module_system>

    <RUNDIR>$CIME_OUTPUT_ROOT/$CASE/run</RUNDIR>
    <EXEROOT>$CIME_OUTPUT_ROOT/$CASE/bld</EXEROOT>
    <TEST_TPUT_TOLERANCE>0.1</TEST_TPUT_TOLERANCE>

    <environment_variables>
      <env name="MPICH_ENV_DISPLAY">1</env>
      <env name="MPICH_VERSION_DISPLAY">1</env>
      <env name="OMP_STACKSIZE">128M</env>
      <env name="OMP_PROC_BIND">spread</env>
      <env name="OMP_PLACES">threads</env>
      <env name="HDF5_USE_FILE_LOCKING">FALSE</env>
      <env name="PERL5LIB">/usr/projects/climate/SHARED_CLIMATE/software/chicoma-cpu/perl5-only-switch/lib/perl5</env>
      <env name="PNETCDF_HINTS">romio_ds_write=disable;romio_ds_read=disable;romio_cb_write=enable;romio_cb_read=enable</env>
      <env name="FI_CXI_RX_MATCH_MODE">software</env>
      <env name="MPICH_COLL_SYNC">MPI_Bcast</env>
      <env name="NETCDF_PATH">$ENV{CRAY_NETCDF_HDF5PARALLEL_PREFIX}</env>
      <env name="PNETCDF_PATH">$ENV{CRAY_PARALLEL_NETCDF_PREFIX}</env>
    </environment_variables>
    <resource_limits>
      <resource name="RLIMIT_STACK">-1</resource>
    </resource_limits>
  </machine>

  <machine MACH="mesabi">
    <DESC>Mesabi batch queue</DESC>
    <OS>LINUX</OS>
    <COMPILERS>intel</COMPILERS>
    <MPILIBS>openmpi</MPILIBS>
    <CIME_OUTPUT_ROOT>/home/reichpb/scratch</CIME_OUTPUT_ROOT>
    <DIN_LOC_ROOT>/home/reichpb/shared/cesm_inputdata</DIN_LOC_ROOT>
    <DIN_LOC_ROOT_CLMFORC>/home/reichpb/shared/cesm_inputdata/atm/datm7</DIN_LOC_ROOT_CLMFORC>
    <DOUT_S_ROOT>USERDEFINED_optional_run</DOUT_S_ROOT>
    <BASELINE_ROOT>USERDEFINED_optional_run/$COMPILER</BASELINE_ROOT>
    <CCSM_CPRNC>USERDEFINED_optional_test</CCSM_CPRNC>
    <GMAKE_J>2</GMAKE_J>
    <BATCH_SYSTEM>pbs</BATCH_SYSTEM>
    <SUPPORTED_BY>chen1718 at umn dot edu</SUPPORTED_BY>
    <MAX_TASKS_PER_NODE>24</MAX_TASKS_PER_NODE>
    <MAX_MPITASKS_PER_NODE>24</MAX_MPITASKS_PER_NODE>
    <PROJECT_REQUIRED>TRUE</PROJECT_REQUIRED>
    <mpirun mpilib="default">
      <executable>aprun</executable>
      <arguments>
        <arg name="num_tasks"> -n {{ total_tasks }}</arg>
        <arg name="tasks_per_numa"> -S {{ tasks_per_numa }}</arg>
        <arg name="tasks_per_node"> -N $MAX_MPITASKS_PER_NODE</arg>
        <arg name="thread_count"> -d $ENV{OMP_NUM_THREADS}</arg>
      </arguments>
    </mpirun>
    <module_system type="none"/>
    <RUNDIR>$CASEROOT/run</RUNDIR>
    <!-- complete path to the run directory -->
    <EXEROOT>$CASEROOT/exedir</EXEROOT>
    <!-- complete path to the build directory -->
    <!-- complete path to the inputdata directory -->

    <!-- path to the optional forcing data for CLM (for CRUNCEP forcing) -->
    <!--<DOUT_S>FALSE</DOUT_S>-->
    <!-- logical for short term archiving -->
    <!-- complete path to a short term archiving directory -->
    <!-- complete path to a long term archiving directory -->
    <!-- where the cesm testing scripts write and read baseline results -->
    <!-- path to the cprnc tool used to compare netcdf history files in testing -->
  </machine>

  <machine MACH="itasca">
    <DESC>Itasca batch queue</DESC>
    <OS>LINUX</OS>
    <COMPILERS>intel</COMPILERS>
    <MPILIBS>openmpi</MPILIBS>
    <CIME_OUTPUT_ROOT>/home/reichpb/scratch</CIME_OUTPUT_ROOT>
    <DIN_LOC_ROOT>/home/reichpb/shared/cesm_inputdata</DIN_LOC_ROOT>
    <DIN_LOC_ROOT_CLMFORC>/home/reichpb/shared/cesm_inputdata/atm/datm7</DIN_LOC_ROOT_CLMFORC>
    <DOUT_S_ROOT>USERDEFINED_optional_run</DOUT_S_ROOT>
    <BASELINE_ROOT>USERDEFINED_optional_run/$COMPILER</BASELINE_ROOT>
    <CCSM_CPRNC>USERDEFINED_optional_test</CCSM_CPRNC>
    <GMAKE_J>2</GMAKE_J>
    <BATCH_SYSTEM>pbs</BATCH_SYSTEM>
    <SUPPORTED_BY>chen1718 at umn dot edu</SUPPORTED_BY>
    <MAX_TASKS_PER_NODE>8</MAX_TASKS_PER_NODE>
    <MAX_MPITASKS_PER_NODE>8</MAX_MPITASKS_PER_NODE>
    <mpirun mpilib="default">
      <executable>aprun</executable>
      <arguments>
        <arg name="num_tasks"> -n {{ total_tasks }}</arg>
        <arg name="tasks_per_numa"> -S {{ tasks_per_numa }}</arg>
        <arg name="tasks_per_node"> -N $MAX_MPITASKS_PER_NODE</arg>
        <arg name="thread_count"> -d $ENV{OMP_NUM_THREADS}</arg>
      </arguments>
    </mpirun>
    <module_system type="none"/>
    <RUNDIR>$CASEROOT/run</RUNDIR>
    <!-- complete path to the run directory -->
    <EXEROOT>$CASEROOT/exedir</EXEROOT>
    <!-- complete path to the build directory -->
    <!-- complete path to the inputdata directory -->

    <!-- path to the optional forcing data for CLM (for CRUNCEP forcing) -->
    <!--<DOUT_S>FALSE</DOUT_S>-->
    <!-- logical for short term archiving -->
    <!-- complete path to a short term archiving directory -->
    <!-- complete path to a long term archiving directory -->
    <!-- where the cesm testing scripts write and read baseline results -->
    <!-- path to the cprnc tool used to compare netcdf history files in testing -->
    <environment_variables>
      <env name="NETCDF_PATH">/soft/netcdf/fortran-4.4-intel-sp1-update3-parallel/lib</env>
    </environment_variables>
  </machine>

  <machine MACH="lawrencium-lr3">
    <DESC>Lawrencium LR3 cluster at LBL, OS is Linux (intel), batch system is SLURM</DESC>
    <NODENAME_REGEX>n000*</NODENAME_REGEX>
    <OS>LINUX</OS>
    <COMPILERS>intel,gnu</COMPILERS>
    <MPILIBS>openmpi</MPILIBS>
    <CHARGE_ACCOUNT>ac_acme</CHARGE_ACCOUNT>
    <CIME_OUTPUT_ROOT>/global/scratch/$ENV{USER}</CIME_OUTPUT_ROOT>
    <DIN_LOC_ROOT>/global/scratch/$ENV{USER}/cesm_input_datasets/</DIN_LOC_ROOT>
    <DIN_LOC_ROOT_CLMFORC>/global/scratch/$ENV{USER}/cesm_input_datasets/atm/datm7</DIN_LOC_ROOT_CLMFORC>
    <DOUT_S_ROOT>$CIME_OUTPUT_ROOT/cesm_archive/$CASE</DOUT_S_ROOT>
    <BASELINE_ROOT>$CIME_OUTPUT_ROOT/cesm_baselines/$COMPILER</BASELINE_ROOT>
    <CCSM_CPRNC>/$CIME_OUTPUT_ROOT/cesm_tools/cprnc/cprnc</CCSM_CPRNC>
    <GMAKE_J>4</GMAKE_J>
    <BATCH_SYSTEM>slurm</BATCH_SYSTEM>
    <SUPPORTED_BY>rgknox and glemieux at lbl dot gov</SUPPORTED_BY>
    <MAX_TASKS_PER_NODE>8</MAX_TASKS_PER_NODE>
    <MAX_MPITASKS_PER_NODE>8</MAX_MPITASKS_PER_NODE>
    <PROJECT_REQUIRED>TRUE</PROJECT_REQUIRED>
    <mpirun mpilib="mpi-serial">
      <executable>mpirun</executable>
      <arguments>
        <arg name="num_tasks">-np {{ total_tasks }}</arg>
        <arg name="tasks_per_node"> -npernode $MAX_MPITASKS_PER_NODE</arg>
      </arguments>
    </mpirun>
    <mpirun mpilib="default">
      <executable>mpirun</executable>
      <arguments>
        <arg name="num_tasks">-np {{ total_tasks }}</arg>
        <arg name="tasks_per_node"> -npernode $MAX_MPITASKS_PER_NODE</arg>
      </arguments>
    </mpirun>
    <module_system type="module">
      <init_path lang="sh">/etc/profile.d/modules.sh</init_path>
      <init_path lang="csh">/etc/profile.d/modules.csh</init_path>
      <init_path lang="perl">/usr/Modules/init/perl.pm</init_path>
      <init_path lang="python">/usr/Modules/python.py</init_path>
      <cmd_path lang="sh">module</cmd_path>
      <cmd_path lang="csh">module</cmd_path>
      <cmd_path lang="perl">/usr/Modules/bin/modulecmd perl</cmd_path>
      <cmd_path lang="python">/usr/Modules/bin/modulecmd python</cmd_path>
      <modules>
        <command name="purge"/>
	     <command name="load">cmake/3.15.0</command>
        <command name="load">perl</command>
	     <command name="load">xml-libxml/2.0116</command>
	     <command name="load">python/3.6</command>
      </modules>
      <modules compiler="intel">
        <command name="load">intel/2016.4.072</command>
        <command name="load">mkl</command>
      </modules>
      <modules compiler="intel" mpilib="mpi-serial">
        <command name="load">netcdf/4.4.1.1-intel-s</command>
      </modules>
      <modules compiler="intel" mpilib="!mpi-serial">
        <command name="load">openmpi</command>
        <command name="load">netcdf/4.4.1.1-intel-p</command>
      </modules>
      <modules compiler="gnu">
        <command name="load">gcc/6.3.0</command>
        <command name="load">lapack/3.8.0-gcc</command>
      </modules>
      <modules compiler="gnu" mpilib="mpi-serial">
        <command name="load">netcdf/5.4.1.1-gcc-s</command>
        <command name="unload">openmpi/2.0.2-gcc</command>
      </modules>
      <modules compiler="gnu" mpilib="!mpi-serial">
        <command name="load">openmpi/3.0.1-gcc</command>
        <command name="load">netcdf/4.4.1.1-gcc-p</command>
        <command name="unload">openmpi/2.0.2-gcc</command>
      </modules>

    </module_system>
    <RUNDIR>$CIME_OUTPUT_ROOT/$CASE/run</RUNDIR>
    <EXEROOT>$CIME_OUTPUT_ROOT/$CASE/bld</EXEROOT>

    <environment_variables>
      <env name="NETCDF_PATH">$ENV{NETCDF_DIR}</env>
      <env name="PNETCDF_PATH">$ENV{PNETCDF_DIR}</env>
      <env name="LAPACK_ROOT">/global/software/sl-6.x86_64/modules/intel/2016.1.150/lapack/3.6.0-intel</env>
    </environment_variables>
  </machine>

  <machine MACH="lawrencium-lr6">
    <DESC>Lawrencium LR6 cluster at LBL, OS is Linux (intel), batch system is SLURM</DESC>
    <NODENAME_REGEX>n000*</NODENAME_REGEX>
    <OS>LINUX</OS>
    <COMPILERS>intel,gnu</COMPILERS>
    <MPILIBS>openmpi</MPILIBS>
    <CHARGE_ACCOUNT>ac_acme</CHARGE_ACCOUNT>
    <CIME_OUTPUT_ROOT>/global/scratch/$ENV{USER}</CIME_OUTPUT_ROOT>
    <DIN_LOC_ROOT>/global/scratch/$ENV{USER}/cesm_input_datasets/</DIN_LOC_ROOT>
    <DIN_LOC_ROOT_CLMFORC>/global/scratch/$ENV{USER}/cesm_input_datasets/atm/datm7</DIN_LOC_ROOT_CLMFORC>
    <DOUT_S_ROOT>$CIME_OUTPUT_ROOT/cesm_archive/$CASE</DOUT_S_ROOT>
    <BASELINE_ROOT>$CIME_OUTPUT_ROOT/cesm_baselines/$COMPILER</BASELINE_ROOT>
    <CCSM_CPRNC>/$CIME_OUTPUT_ROOT/cesm_tools/cprnc/cprnc</CCSM_CPRNC>
    <GMAKE_J>4</GMAKE_J>
    <BATCH_SYSTEM>slurm</BATCH_SYSTEM>
    <SUPPORTED_BY>rgknox and glemieux at lbl dot gov</SUPPORTED_BY>
    <MAX_TASKS_PER_NODE>32</MAX_TASKS_PER_NODE>
    <MAX_MPITASKS_PER_NODE>32</MAX_MPITASKS_PER_NODE>
    <PROJECT_REQUIRED>TRUE</PROJECT_REQUIRED>
    <mpirun mpilib="mpi-serial">
      <executable>mpirun</executable>
      <arguments>
        <arg name="num_tasks">-np {{ total_tasks }}</arg>
      </arguments>
    </mpirun>
    <mpirun mpilib="default">
      <executable>mpirun</executable>
      <arguments>
        <arg name="num_tasks">-np {{ total_tasks }}</arg>
      </arguments>
    </mpirun>
    <module_system type="module">
      <init_path lang="sh">/etc/profile.d/modules.sh</init_path>
      <init_path lang="csh">/etc/profile.d/modules.csh</init_path>
      <init_path lang="perl">/usr/Modules/init/perl.pm</init_path>
      <init_path lang="python">/usr/Modules/python.py</init_path>
      <cmd_path lang="sh">module</cmd_path>
      <cmd_path lang="csh">module</cmd_path>
      <cmd_path lang="perl">/usr/Modules/bin/modulecmd perl</cmd_path>
      <cmd_path lang="python">/usr/Modules/bin/modulecmd python</cmd_path>
      <modules>
	<command name="purge"/>
        <command name="load">cmake/3.15.0</command>
        <command name="load">perl</command>
	<command name="load">xml-libxml/2.0116</command>
        <command name="load">python/3.6</command>
      </modules>
      <modules compiler="intel">
        <command name="load">intel/2016.4.072</command>
        <command name="load">mkl</command>
      </modules>
      <modules compiler="intel" mpilib="mpi-serial">
        <command name="load">netcdf/4.4.1.1-intel-s</command>
      </modules>
      <modules compiler="intel" mpilib="!mpi-serial">
        <command name="load">openmpi</command>
        <command name="load">netcdf/4.4.1.1-intel-p</command>
      </modules>
      <modules compiler="gnu">
        <command name="load">gcc/6.3.0</command>
        <command name="load">lapack/3.8.0-gcc</command>
      </modules>
      <modules compiler="gnu" mpilib="mpi-serial">
        <command name="load">netcdf/5.4.1.1-gcc-s</command>
        <command name="unload">openmpi/2.0.2-gcc</command>
      </modules>
      <modules compiler="gnu" mpilib="!mpi-serial">
        <command name="load">openmpi/3.0.1-gcc</command>
        <command name="load">netcdf/4.4.1.1-gcc-p</command>
        <command name="unload">openmpi/2.0.2-gcc</command>
      </modules>

    </module_system>
    <RUNDIR>$CIME_OUTPUT_ROOT/$CASE/run</RUNDIR>
    <EXEROOT>$CIME_OUTPUT_ROOT/$CASE/bld</EXEROOT>

    <environment_variables>
      <env name="NETCDF_PATH">$ENV{NETCDF_DIR}</env>
      <env name="PNETCDF_PATH">$ENV{PNETCDF_DIR}</env>
      <env name="LAPACK_ROOT">/global/software/sl-6.x86_64/modules/intel/2016.1.150/lapack/3.6.0-intel</env>
    </environment_variables>
  </machine>

  <machine MACH="lobata">
    <DESC>FATES development machine at LBNL, System76 Thelio Massive Workstation Pop!_OS 20.04</DESC>
    <NODENAME_REGEX>lobata</NODENAME_REGEX>
    <OS>LINUX</OS>
    <COMPILERS>gnu</COMPILERS>
    <MPILIBS>openmpi</MPILIBS>
    <CIME_OUTPUT_ROOT>$ENV{HOME}/scratch/</CIME_OUTPUT_ROOT>
    <DIN_LOC_ROOT>/data/cesmdataroot/inputdata</DIN_LOC_ROOT>
    <DIN_LOC_ROOT_CLMFORC>/data/cesmdataroot/inputdata/atm/datm7</DIN_LOC_ROOT_CLMFORC>
    <DOUT_S_ROOT>$CIME_OUTPUT_ROOT/archive/$CASE</DOUT_S_ROOT>
    <BASELINE_ROOT>$ENV{HOME}/scratch/ctsm-baselines</BASELINE_ROOT>
    <CCSM_CPRNC>/home/glemieux/Repos/cime/tools/cprnc/cprnc</CCSM_CPRNC>
    <GMAKE>make</GMAKE>
    <GMAKE_J>16</GMAKE_J>
    <BATCH_SYSTEM>none</BATCH_SYSTEM>
    <SUPPORTED_BY>glemieux at lbl dot gov</SUPPORTED_BY>
    <MAX_TASKS_PER_NODE>4</MAX_TASKS_PER_NODE>
    <MAX_MPITASKS_PER_NODE>4</MAX_MPITASKS_PER_NODE>
    <PROJECT_REQUIRED>FALSE</PROJECT_REQUIRED>
    <mpirun mpilib="openmpi">
      <executable>mpirun</executable>
      <arguments>
        <arg name="num_tasks"> -np {{ total_tasks }}</arg>
        <arg name="tasks_per_node"> --map-by ppr:{{ tasks_per_node }}:socket:PE=$ENV{OMP_NUM_THREADS} --bind-to hwthread</arg>
      </arguments>
    </mpirun>
    <module_system type="module">
      <init_path lang="python">/usr/share/modules/init/python.py</init_path>
      <init_path lang="perl">/usr/share/modules/init/perl.pm</init_path>
      <init_path lang="sh">/usr/share/modules/init/sh</init_path>
      <init_path lang="csh">/usr/share/modules/init/csh</init_path>
      <cmd_path lang="python">/usr/bin/modulecmd python</cmd_path>
      <cmd_path lang="perl">/usr/bin/modulecmd perl</cmd_path>
      <cmd_path lang="csh">module</cmd_path>
      <cmd_path lang="sh">module</cmd_path>
      <modules>
        <command name="purge"/>
        <command name="load">hdf5</command>
        <command name="load">netcdf-c</command>
        <command name="load">netcdf-fortran</command>
        <command name="load">esmf</command>
      </modules>
    </module_system>
</machine>

  <machine MACH="eddi">
    <DESC>small developer workhorse at lbl climate sciences</DESC>
    <OS>LINUX</OS>
    <COMPILERS>gnu</COMPILERS>
    <MPILIBS>openmpi</MPILIBS>
    <PROJECT>ngeet</PROJECT>
    <CIME_OUTPUT_ROOT>/raid1/lbleco/e3sm/</CIME_OUTPUT_ROOT>
    <DIN_LOC_ROOT>/home/rgknox/Models/InputDatasets/cesm_input_data/</DIN_LOC_ROOT>
    <DIN_LOC_ROOT_CLMFORC>/home/rgknox/Models/InputDatasets/cesm_input_data/atm/datm7/</DIN_LOC_ROOT_CLMFORC>
    <DOUT_S_ROOT>/home/rgknox/Models//cesm_archive/$CASE</DOUT_S_ROOT>
    <BASELINE_ROOT>/home/rgknox/Models//cesm_baselines/$COMPILER</BASELINE_ROOT>
    <CCSM_CPRNC>/raid1/lbleco/cesm/cesm_tools/cprnc/cprnc</CCSM_CPRNC>
    <GMAKE_J>1</GMAKE_J>
    <BATCH_SYSTEM>none</BATCH_SYSTEM>
    <SUPPORTED_BY>rgknox at lbl gov</SUPPORTED_BY>
    <MAX_TASKS_PER_NODE>16</MAX_TASKS_PER_NODE>
    <MAX_MPITASKS_PER_NODE>16</MAX_MPITASKS_PER_NODE>
    <PROJECT_REQUIRED>FALSE</PROJECT_REQUIRED>
    <mpirun mpilib="mpi-serial">
      <executable/>
    </mpirun>
    <mpirun mpilib="openmpi">
      <executable>mpirun</executable>
      <arguments>
        <arg name="num_tasks">-np {{ total_tasks }}</arg>
        <arg name="tasks_per_node"> -npernode $MAX_MPITASKS_PER_NODE</arg>
      </arguments>
    </mpirun>
    <module_system type="none"/>
    <environment_variables compiler="gnu" >
      <env name="CMAKE_ROOT">/usr/local/share/cmake-3.21/</env>
      <env name="NETCDF_PATH">$ENV{NETCDF_HOME}</env>
    </environment_variables>
  </machine>

  <machine MACH="summit">
    <DESC>ORNL Summit. Node: 2x POWER9 + 6x Volta V100, 22 cores/socket, 4 HW threads/core.</DESC>
    <NODENAME_REGEX>.*summit.*</NODENAME_REGEX>
    <OS>LINUX</OS>
    <COMPILERS>ibm,ibmgpu,pgi,pgigpu,gnu,gnugpu</COMPILERS>
    <MPILIBS>spectrum-mpi</MPILIBS>
    <PROJECT>cli115</PROJECT>
    <CHARGE_ACCOUNT>cli115</CHARGE_ACCOUNT>
    <SAVE_TIMING_DIR>/gpfs/alpine/proj-shared/cli115</SAVE_TIMING_DIR>
    <SAVE_TIMING_DIR_PROJECTS>.*</SAVE_TIMING_DIR_PROJECTS>
    <CIME_OUTPUT_ROOT>/gpfs/alpine/$PROJECT/proj-shared/$ENV{USER}/e3sm_scratch</CIME_OUTPUT_ROOT>
    <DIN_LOC_ROOT>/gpfs/alpine/cli115/world-shared/e3sm/inputdata</DIN_LOC_ROOT>
    <DIN_LOC_ROOT_CLMFORC>/gpfs/alpine/cli115/world-shared/e3sm/inputdata/atm/datm7</DIN_LOC_ROOT_CLMFORC>
    <DOUT_S_ROOT>/gpfs/alpine/$PROJECT/proj-shared/$ENV{USER}/archive/$CASE</DOUT_S_ROOT>
    <BASELINE_ROOT>/gpfs/alpine/cli115/world-shared/e3sm/baselines/$COMPILER</BASELINE_ROOT>
    <CCSM_CPRNC>/gpfs/alpine/cli115/world-shared/e3sm/tools/cprnc.summit/cprnc</CCSM_CPRNC>
    <GMAKE_J>8</GMAKE_J>
    <TESTS>e3sm_developer</TESTS>
    <NTEST_PARALLEL_JOBS>4</NTEST_PARALLEL_JOBS>
    <BATCH_SYSTEM>lsf</BATCH_SYSTEM>
    <SUPPORTED_BY>e3sm</SUPPORTED_BY>
    <MAX_TASKS_PER_NODE>84</MAX_TASKS_PER_NODE>
    <MAX_TASKS_PER_NODE compiler="pgigpu">18</MAX_TASKS_PER_NODE>
    <MAX_TASKS_PER_NODE compiler="gnugpu">42</MAX_TASKS_PER_NODE>
    <MAX_TASKS_PER_NODE compiler="ibmgpu">42</MAX_TASKS_PER_NODE>
	<!-- Need to activate following attribute after CIME update from upstream -->
    <!-- <MAX_GPUS_PER_NODE>6</MAX_GPUS_PER_NODE> -->
    <MAX_MPITASKS_PER_NODE>84</MAX_MPITASKS_PER_NODE>
    <MAX_MPITASKS_PER_NODE compiler="pgigpu">18</MAX_MPITASKS_PER_NODE>
    <MAX_MPITASKS_PER_NODE compiler="gnugpu">42</MAX_MPITASKS_PER_NODE>
    <MAX_MPITASKS_PER_NODE compiler="ibmgpu">42</MAX_MPITASKS_PER_NODE>
    <PROJECT_REQUIRED>TRUE</PROJECT_REQUIRED>
    <mpirun mpilib="spectrum-mpi">
      <executable>jsrun</executable>
      <arguments>
        <arg name="exit_on_error">-X 1</arg>
        <arg name="num_rs">$SHELL{if [ {{ total_tasks }} -eq 1 ];then echo --nrs 1 --rs_per_host 1;else echo --nrs $NUM_RS --rs_per_host $RS_PER_NODE;fi}</arg>
        <arg name="tasks_per_rs">--tasks_per_rs $SHELL{echo "({{ tasks_per_node }} + $RS_PER_NODE - 1)/$RS_PER_NODE"|bc}</arg>
        <arg name="distribute">-d plane:$SHELL{echo "({{ tasks_per_node }} + $RS_PER_NODE - 1)/$RS_PER_NODE"|bc}</arg>
        <arg name="cpu_per_rs">--cpu_per_rs $ENV{CPU_PER_RS}</arg>
        <arg name="gpu_per_rs">--gpu_per_rs $ENV{GPU_PER_RS}</arg>
        <arg name="task_bind">--bind packed:smt:$ENV{OMP_NUM_THREADS}</arg>
        <arg name="latency_priority">--latency_priority $ENV{LTC_PRT}</arg>
        <arg name="stdio_mode">--stdio_mode prepended</arg>
        <arg name="thread_vars">$ENV{JSRUN_THREAD_VARS}</arg>
        <arg name="smpiargs">$ENV{SMPIARGS}</arg>
      </arguments>
    </mpirun>
    <module_system type="module" allow_error="true">
      <init_path lang="sh">/sw/summit/lmod/8.4/init/sh</init_path>
      <init_path lang="csh">/sw/summit/lmod/8.4/init/csh</init_path>
      <init_path lang="python">/sw/summit/lmod/8.4/init/env_modules_python.py</init_path>
      <init_path lang="perl">/sw/summit/lmod/8.4/init/perl</init_path>
      <cmd_path lang="perl">module</cmd_path>
      <cmd_path lang="python">/sw/summit/lmod/8.4/libexec/lmod python</cmd_path>
      <cmd_path lang="sh">module</cmd_path>
      <cmd_path lang="csh">module</cmd_path>
      <modules>
        <command name="purge"/>
        <command name="load">DefApps</command>
        <command name="load">python/3.7-anaconda3</command>
        <command name="load">subversion/1.14.0</command>
        <command name="load">git/2.31.1</command>
        <command name="load">cmake/3.20.2</command>
        <command name="load">essl/6.3.0</command>
        <command name="load">netlib-lapack/3.8.0</command>
      </modules>
      <modules compiler="pgi.*">
        <command name="load">nvhpc/21.11</command>
      </modules>
      <modules compiler="ibm.*">
        <command name="load">xl/16.1.1-10</command>
      </modules>
      <modules compiler="gnu.*">
        <command name="load">gcc/9.1.0</command>
      </modules>
      <modules compiler="pgigpu">
        <command name="load">cuda/10.1.243</command>
      </modules>
      <modules compiler="gnugpu">
        <command name="load">cuda/11.0.3</command>
      </modules>
      <modules compiler="ibmgpu">
        <command name="load">cuda/10.1.243</command>
      </modules>
      <modules>
        <command name="load">spectrum-mpi/10.4.0.3-20210112</command>
        <command name="load">hdf5/1.10.7</command>
        <command name="load">netcdf-c/4.8.0</command>
        <command name="load">netcdf-fortran/4.4.5</command>
        <command name="load">parallel-netcdf/1.12.2</command>
      </modules>
    </module_system>
    <RUNDIR>$CIME_OUTPUT_ROOT/$CASE/run</RUNDIR>
    <EXEROOT>$CIME_OUTPUT_ROOT/$CASE/bld</EXEROOT>
    <TEST_TPUT_TOLERANCE>0.1</TEST_TPUT_TOLERANCE>
    <environment_variables>
      <env name="NETCDF_C_PATH">$ENV{OLCF_NETCDF_C_ROOT}</env>
      <env name="NETCDF_FORTRAN_PATH">$ENV{OLCF_NETCDF_FORTRAN_ROOT}</env>
      <env name="LAPACK_ROOT">$ENV{OLCF_NETLIB_LAPACK_ROOT}</env>
      <env name="BLA_VENDOR">Generic</env>
      <env name="ESSL_PATH">$ENV{OLCF_ESSL_ROOT}</env>
      <env name="HDF5_ROOT">$ENV{OLCF_HDF5_ROOT}</env>
      <env name="HDF5_USE_STATIC_LIBRARIES">True</env>
      <env name="PNETCDF_PATH">$ENV{OLCF_PARALLEL_NETCDF_ROOT}</env>
      <env name="PGI_ACC_POOL_ALLOC">0</env>
      <env name="SMPIARGS"> </env>
    </environment_variables>
    <environment_variables SMP_PRESENT="FALSE">
      <env name="JSRUN_THREAD_VARS"> </env>
    </environment_variables>
    <environment_variables SMP_PRESENT="TRUE">
      <env name="JSRUN_THREAD_VARS">-E OMP_NUM_THREADS=$ENV{OMP_NUM_THREADS} -E OMP_PROC_BIND=spread -E OMP_PLACES=threads -E OMP_STACKSIZE=256M</env>
    </environment_variables>
    <environment_variables compiler=".*gpu.*">
      <env name="SMPIARGS">--smpiargs="-gpu"</env>
    </environment_variables>
    <environment_variables compiler="ibm">
      <env name="RS_PER_NODE">2</env>
      <env name="CPU_PER_RS">21</env>
      <env name="GPU_PER_RS">0</env>
      <env name="LTC_PRT">cpu-cpu</env>
      <env name="NUM_RS">$SHELL{echo "2*((`./xmlquery --value TOTAL_TASKS` + `./xmlquery --value TASKS_PER_NODE` - 1)/`./xmlquery --value TASKS_PER_NODE`)"|bc}</env>
      <env name="SMT_MODE">$SHELL{echo "(`./xmlquery --value MAX_TASKS_PER_NODE`+41)/42"|bc}</env>
    </environment_variables>
    <environment_variables compiler="gnu">
      <env name="RS_PER_NODE">2</env>
      <env name="CPU_PER_RS">21</env>
      <env name="GPU_PER_RS">0</env>
      <env name="LTC_PRT">cpu-cpu</env>
      <env name="NUM_RS">$SHELL{echo "2*((`./xmlquery --value TOTAL_TASKS` + `./xmlquery --value TASKS_PER_NODE` - 1)/`./xmlquery --value TASKS_PER_NODE`)"|bc}</env>
      <env name="SMT_MODE">$SHELL{echo "(`./xmlquery --value MAX_TASKS_PER_NODE`+41)/42"|bc}</env>
      <env name="PAMI_ENABLE_STRIPING">1</env>
      <env name="PAMI_IBV_ADAPTER_AFFINITY">1</env>
      <env name="PAMI_IBV_DEVICE_NAME_1">mlx5_3:1,mlx5_0:1</env>
      <env name="PAMI_IBV_DEVICE_NAME">mlx5_0:1,mlx5_3:1</env>
    </environment_variables>
    <environment_variables compiler="pgi">
      <env name="RS_PER_NODE">2</env>
      <env name="CPU_PER_RS">21</env>
      <env name="GPU_PER_RS">0</env>
      <env name="LTC_PRT">cpu-cpu</env>
      <env name="NUM_RS">$SHELL{echo "2*((`./xmlquery --value TOTAL_TASKS` + `./xmlquery --value TASKS_PER_NODE` - 1)/`./xmlquery --value TASKS_PER_NODE`)"|bc}</env>
      <env name="SMT_MODE">$SHELL{echo "(`./xmlquery --value MAX_TASKS_PER_NODE`+41)/42"|bc}</env>
    </environment_variables>
    <environment_variables compiler="ibmgpu">
      <env name="RS_PER_NODE">6</env>
      <env name="CPU_PER_RS">7</env>
      <env name="GPU_PER_RS">1</env>
      <env name="LTC_PRT">gpu-cpu</env>
      <env name="NUM_RS">$SHELL{echo "6*((`./xmlquery --value TOTAL_TASKS` + `./xmlquery --value TASKS_PER_NODE` - 1)/`./xmlquery --value TASKS_PER_NODE`)"|bc}</env>
    </environment_variables>
    <environment_variables compiler="pgigpu">
      <env name="RS_PER_NODE">6</env>
      <env name="CPU_PER_RS">3</env>
      <env name="GPU_PER_RS">1</env>
      <env name="LTC_PRT">gpu-cpu</env>
      <env name="NUM_RS">$SHELL{echo "6*((`./xmlquery --value TOTAL_TASKS` + `./xmlquery --value TASKS_PER_NODE` - 1)/`./xmlquery --value TASKS_PER_NODE`)"|bc}</env>
    </environment_variables>
    <environment_variables compiler="gnugpu">
      <env name="RS_PER_NODE">6</env>
      <env name="CPU_PER_RS">7</env>
      <env name="GPU_PER_RS">1</env>
      <env name="LTC_PRT">gpu-cpu</env>
      <env name="NUM_RS">$SHELL{echo "6*((`./xmlquery --value TOTAL_TASKS` + `./xmlquery --value TASKS_PER_NODE` - 1)/`./xmlquery --value TASKS_PER_NODE`)"|bc}</env>
      <env name="PAMI_ENABLE_STRIPING">1</env>
      <env name="PAMI_IBV_ADAPTER_AFFINITY">1</env>
      <env name="PAMI_IBV_DEVICE_NAME_1">mlx5_3:1,mlx5_0:1</env>
      <env name="PAMI_IBV_DEVICE_NAME">mlx5_0:1,mlx5_3:1</env>
    </environment_variables>
    <environment_variables compiler="ibm.*" mpilib="spectrum-mpi">
      <env name="ADIOS2_ROOT">$SHELL{if [ -z "$ADIOS2_ROOT" ]; then echo /gpfs/alpine/cli115/world-shared/3rdparty/adios2/2.9.1/spectrum-mpi-10.4.0.3/xl-16.1.1-10; else echo "$ADIOS2_ROOT"; fi}</env>
    </environment_variables>
    <environment_variables compiler="pgi.*" mpilib="spectrum-mpi">
      <env name="ADIOS2_ROOT">$SHELL{if [ -z "$ADIOS2_ROOT" ]; then echo /gpfs/alpine/cli115/world-shared/3rdparty/adios2/2.9.1/spectrum-mpi-10.4.0.3/nvhpc-21.11; else echo "$ADIOS2_ROOT"; fi}</env>
    </environment_variables>
    <environment_variables compiler="gnu.*" mpilib="spectrum-mpi">
      <env name="ADIOS2_ROOT">$SHELL{if [ -z "$ADIOS2_ROOT" ]; then echo /gpfs/alpine/cli115/world-shared/3rdparty/adios2/2.9.1/spectrum-mpi-10.4.0.3/gcc-9.1.0; else echo "$ADIOS2_ROOT"; fi}</env>
    </environment_variables>
  </machine>

  <machine MACH="ascent">
    <DESC>ORNL Ascent. Node: 2x POWER9 + 6x Volta V100, 22 cores/socket, 4 HW threads/core.</DESC>
    <NODENAME_REGEX>.*ascent.*</NODENAME_REGEX>
    <OS>LINUX</OS>
    <COMPILERS>ibm,ibmgpu,pgi,pgigpu,gnu,gnugpu</COMPILERS>
    <MPILIBS>spectrum-mpi</MPILIBS>
    <PROJECT>cli115</PROJECT>
    <CHARGE_ACCOUNT>cli115</CHARGE_ACCOUNT>
    <SAVE_TIMING_DIR>/gpfs/wolf/proj-shared/$PROJECT</SAVE_TIMING_DIR>
    <SAVE_TIMING_DIR_PROJECTS>cli115</SAVE_TIMING_DIR_PROJECTS>
    <CIME_OUTPUT_ROOT>/gpfs/wolf/$PROJECT/proj-shared/$ENV{USER}/e3sm_scratch</CIME_OUTPUT_ROOT>
    <DIN_LOC_ROOT>/gpfs/wolf/cli115/world-shared/e3sm/inputdata</DIN_LOC_ROOT>
    <DIN_LOC_ROOT_CLMFORC>/gpfs/wolf/cli115/world-shared/e3sm/inputdata/atm/datm7</DIN_LOC_ROOT_CLMFORC>
    <DOUT_S_ROOT>/gpfs/wolf/$PROJECT/proj-shared/$ENV{USER}/archive/$CASE</DOUT_S_ROOT>
    <BASELINE_ROOT>/gpfs/wolf/cli115/world-shared/e3sm/baselines/$COMPILER</BASELINE_ROOT>
    <CCSM_CPRNC>/gpfs/wolf/cli115/world-shared/e3sm/tools/cprnc/cprnc</CCSM_CPRNC>
    <GMAKE_J>8</GMAKE_J>
    <TESTS>e3sm_integration</TESTS>
    <NTEST_PARALLEL_JOBS>4</NTEST_PARALLEL_JOBS>
    <BATCH_SYSTEM>lsf</BATCH_SYSTEM>
    <SUPPORTED_BY>e3sm</SUPPORTED_BY>
    <MAX_TASKS_PER_NODE>84</MAX_TASKS_PER_NODE>
    <MAX_TASKS_PER_NODE compiler="pgigpu">18</MAX_TASKS_PER_NODE>
    <MAX_TASKS_PER_NODE compiler="gnugpu">42</MAX_TASKS_PER_NODE>
    <MAX_TASKS_PER_NODE compiler="ibmgpu">42</MAX_TASKS_PER_NODE>
    <MAX_MPITASKS_PER_NODE>84</MAX_MPITASKS_PER_NODE>
    <MAX_MPITASKS_PER_NODE compiler="pgigpu">18</MAX_MPITASKS_PER_NODE>
    <MAX_MPITASKS_PER_NODE compiler="gnugpu">42</MAX_MPITASKS_PER_NODE>
    <MAX_MPITASKS_PER_NODE compiler="ibmgpu">42</MAX_MPITASKS_PER_NODE>
    <PROJECT_REQUIRED>TRUE</PROJECT_REQUIRED>
    <mpirun mpilib="spectrum-mpi">
      <executable>jsrun</executable>
      <arguments>
        <arg name="exit_on_error">-X 1</arg>
        <arg name="num_rs">$SHELL{if [ {{ total_tasks }} -eq 1 ];then echo --nrs 1 --rs_per_host 1;else echo --nrs $NUM_RS --rs_per_host $RS_PER_NODE;fi}</arg>
        <arg name="tasks_per_rs">--tasks_per_rs $SHELL{echo "({{ tasks_per_node }} + $RS_PER_NODE - 1)/$RS_PER_NODE"|bc}</arg>
        <arg name="distribute">-d plane:$SHELL{echo "({{ tasks_per_node }} + $RS_PER_NODE - 1)/$RS_PER_NODE"|bc}</arg>
        <arg name="cpu_per_rs">--cpu_per_rs $ENV{CPU_PER_RS}</arg>
        <arg name="gpu_per_rs">--gpu_per_rs $ENV{GPU_PER_RS}</arg>
        <arg name="task_bind">--bind packed:smt:$ENV{OMP_NUM_THREADS}</arg>
        <arg name="latency_priority">--latency_priority $ENV{LTC_PRT}</arg>
        <arg name="stdio_mode">--stdio_mode prepended</arg>
        <arg name="thread_vars">$ENV{JSRUN_THREAD_VARS}</arg>
        <arg name="smpiargs">$ENV{SMPIARGS}</arg>
      </arguments>
    </mpirun>
    <module_system type="module" allow_error="true">
      <init_path lang="sh">/sw/ascent/lmod/lmod/init/sh</init_path>
      <init_path lang="csh">/sw/ascent/lmod/lmod/init/csh</init_path>
      <init_path lang="python">/sw/ascent/lmod/init/env_modules_python.py</init_path>
      <cmd_path lang="python">/sw/ascent/lmod/lmod/libexec/lmod python</cmd_path>
      <cmd_path lang="sh">module</cmd_path>
      <cmd_path lang="csh">module</cmd_path>
      <modules>
        <command name="purge"/>
        <command name="load">DefApps</command>
        <command name="load">python/3.8-anaconda3</command>
        <command name="load">git/2.31.1</command>
        <command name="load">subversion</command>
        <command name="load">cmake/3.22.2</command>
        <command name="load">essl/6.3.0</command>
        <command name="load">netlib-lapack/3.9.1</command>
      </modules>
      <modules compiler="pgi.*">
        <command name="load">nvhpc/21.11</command>
      </modules>
      <modules compiler="ibmgpu">
        <command name="load">cuda/10.1.243</command>
      </modules>
      <modules compiler="ibm.*">
        <command name="load">xl/16.1.1-10</command>
      </modules>
      <modules compiler="gnugpu">
        <command name="load">cuda/11.0.3</command>
      </modules>
      <modules compiler="gnu.*">
        <command name="load">gcc/9.1.0</command>
      </modules>
      <modules>
        <command name="load">spectrum-mpi/10.4.0.3-20210112</command>
        <command name="load">hdf5/1.10.7</command>
        <command name="load">netcdf-c/4.8.1</command>
        <command name="load">netcdf-fortran/4.4.5</command>
        <command name="load">parallel-netcdf/1.12.2</command>
      </modules>
    </module_system>
    <RUNDIR>$CIME_OUTPUT_ROOT/$CASE/run</RUNDIR>
    <EXEROOT>$CIME_OUTPUT_ROOT/$CASE/bld</EXEROOT>
    <TEST_TPUT_TOLERANCE>0.1</TEST_TPUT_TOLERANCE>
    <MAX_GB_OLD_TEST_DATA>9000</MAX_GB_OLD_TEST_DATA>
    <environment_variables>
      <env name="PATH">/gpfs/wolf/cli115/world-shared/e3sm/soft/perl/5.26.0/bin:$ENV{PATH}</env>
      <env name="NETCDF_C_PATH">$SHELL{dirname $(dirname $(which nc-config))}</env>
      <env name="NETCDF_FORTRAN_PATH">$SHELL{dirname $(dirname $(which nf-config))}</env>
      <env name="PNETCDF_PATH">$SHELL{dirname $(dirname $(which pnetcdf_version))}</env>
      <env name="LAPACK_ROOT">$ENV{OLCF_NETLIB_LAPACK_ROOT}</env>
      <env name="BLA_VENDOR">Generic</env>
      <env name="ESSL_PATH">$ENV{OLCF_ESSL_ROOT}</env>
      <env name="HDF5_ROOT">$ENV{OLCF_HDF5_ROOT}</env>
      <env name="HDF5_USE_STATIC_LIBRARIES">True</env>
      <env name="PGI_ACC_POOL_ALLOC">0</env>
      <env name="SMPIARGS"> </env>
    </environment_variables>
    <environment_variables SMP_PRESENT="FALSE">
      <env name="JSRUN_THREAD_VARS"> </env>
    </environment_variables>
    <environment_variables SMP_PRESENT="TRUE">
      <env name="JSRUN_THREAD_VARS">-E OMP_NUM_THREADS=$ENV{OMP_NUM_THREADS} -E OMP_PROC_BIND=spread -E OMP_PLACES=threads -E OMP_STACKSIZE=256M</env>
    </environment_variables>
    <environment_variables compiler=".*gpu.*">
      <env name="SMPIARGS">--smpiargs="-gpu"</env>
    </environment_variables>
    <environment_variables>
      <env name="RS_PER_NODE">2</env>
      <env name="CPU_PER_RS">21</env>
      <env name="GPU_PER_RS">0</env>
      <env name="LTC_PRT">cpu-cpu</env>
      <env name="NUM_RS">$SHELL{echo "2*((`./xmlquery --value TOTAL_TASKS` + `./xmlquery --value TASKS_PER_NODE` - 1)/`./xmlquery --value TASKS_PER_NODE`)"|bc}</env>
      <env name="SMT_MODE">$SHELL{echo "(`./xmlquery --value MAX_TASKS_PER_NODE`+41)/42"|bc}</env>
    </environment_variables>
    <environment_variables compiler="ibmgpu">
      <env name="RS_PER_NODE">6</env>
      <env name="CPU_PER_RS">7</env>
      <env name="GPU_PER_RS">1</env>
      <env name="LTC_PRT">gpu-cpu</env>
      <env name="NUM_RS">$SHELL{echo "6*((`./xmlquery --value TOTAL_TASKS` + `./xmlquery --value TASKS_PER_NODE` - 1)/`./xmlquery --value TASKS_PER_NODE`)"|bc}</env>
    </environment_variables>
    <environment_variables compiler="pgigpu">
      <env name="RS_PER_NODE">6</env>
      <env name="CPU_PER_RS">3</env>
      <env name="GPU_PER_RS">1</env>
      <env name="LTC_PRT">gpu-cpu</env>
      <env name="NUM_RS">$SHELL{echo "6*((`./xmlquery --value TOTAL_TASKS` + `./xmlquery --value TASKS_PER_NODE` - 1)/`./xmlquery --value TASKS_PER_NODE`)"|bc}</env>
      <env name="NVCC_WRAPPER_DEFAULT_COMPILER">pgc++</env>
    </environment_variables>
    <environment_variables compiler="gnugpu">
      <env name="RS_PER_NODE">6</env>
      <env name="CPU_PER_RS">7</env>
      <env name="GPU_PER_RS">1</env>
      <env name="LTC_PRT">gpu-cpu</env>
      <env name="NUM_RS">$SHELL{echo "6*((`./xmlquery --value TOTAL_TASKS` + `./xmlquery --value TASKS_PER_NODE` - 1)/`./xmlquery --value TASKS_PER_NODE`)"|bc}</env>
    </environment_variables>
  </machine>

  <machine MACH="modex">
      <DESC>Medium sized linux cluster at BNL, torque scheduler.</DESC>
      <OS>LINUX</OS>
      <COMPILERS>gnu</COMPILERS>
      <MPILIBS>openmpi,mpi-serial</MPILIBS>
      <CIME_OUTPUT_ROOT>/data/$ENV{USER}</CIME_OUTPUT_ROOT>
      <DIN_LOC_ROOT>/data/Model_Data/cesm_input_datasets/</DIN_LOC_ROOT>
      <DIN_LOC_ROOT_CLMFORC>/data/Model_Data/cesm_input_datasets/atm/datm7</DIN_LOC_ROOT_CLMFORC>
      <DOUT_S_ROOT>$CIME_OUTPUT_ROOT/cesm_archive/$CASE</DOUT_S_ROOT>
      <BASELINE_ROOT>$CIME_OUTPUT_ROOT/cesm_baselines</BASELINE_ROOT>
      <CCSM_CPRNC>/data/software/cesm_tools/cprnc/cprnc</CCSM_CPRNC>
      <GMAKE_J>4</GMAKE_J>
      <BATCH_SYSTEM>pbs</BATCH_SYSTEM>
      <SUPPORTED_BY>sserbin@bnl.gov</SUPPORTED_BY>
      <MAX_TASKS_PER_NODE>12</MAX_TASKS_PER_NODE>
      <MAX_MPITASKS_PER_NODE>12</MAX_MPITASKS_PER_NODE>
      <COSTPES_PER_NODE>12</COSTPES_PER_NODE>
      <PROJECT_REQUIRED>FALSE</PROJECT_REQUIRED>
      <mpirun mpilib="mpi-serial">
      		<executable></executable>
      </mpirun>
      <mpirun mpilib="default">
          <executable>mpirun</executable>
          <arguments>
              <arg name="num_tasks">-np {{ total_tasks }}</arg>
              <arg name="tasks_per_node">-npernode $MAX_TASKS_PER_NODE</arg>
          </arguments>
      </mpirun>
      <module_system type="module">
          <init_path lang="sh">/etc/profile.d/modules.sh</init_path>
          <init_path lang="csh">/etc/profile.d/modules.csh</init_path>
          <init_path lang="perl">/usr/share/Modules/init/perl.pm</init_path>
          <init_path lang="python">/usr/share/Modules/init/python.py</init_path>
          <cmd_path lang="sh">module</cmd_path>
          <cmd_path lang="csh">module</cmd_path>
          <cmd_path lang="perl">/usr/bin/modulecmd perl</cmd_path>
          <cmd_path lang="python">/usr/bin/modulecmd python</cmd_path>
          <modules>
              <command name="purge"/>
              <command name="load">perl/5.22.1</command>
              <command name="load">libxml2/2.9.2</command>
              <command name="load">maui/3.3.1</command>
              <command name="load">python/2.7.15</command>
              <command name="load">python/3.6.2</command>
          </modules>
          <modules compiler="gnu">
              <command name="load">gcc/5.4.0</command>
              <command name="load">gfortran/5.4.0</command>
              <command name="load">hdf5/1.8.19fates</command>
              <command name="load">netcdf/4.4.1.1-gnu540-fates</command>
              <command name="load">openmpi/2.1.1-gnu540</command>
          </modules>
          <modules compiler="gnu" mpilib="!mpi-serial">
              <command name="load">openmpi/2.1.1-gnu540</command>
          </modules>
       </module_system>
       <environment_variables>
         <env name="HDF5_HOME">/data/software/hdf5/1.8.19fates</env>
         <env name="NETCDF_PATH">/data/software/netcdf/4.4.1.1-gnu540-fates</env>
       </environment_variables>
  </machine>

  <machine MACH="tulip">
    <DESC>ORNL experimental/evaluation cluster</DESC>
    <NODENAME_REGEX>tulip.*</NODENAME_REGEX>
    <OS>LINUX</OS>
    <COMPILERS>gnu</COMPILERS>
    <MPILIBS>openmpi</MPILIBS>
    <CIME_OUTPUT_ROOT>/home/groups/coegroup/e3sm/scratch/$USER</CIME_OUTPUT_ROOT>
    <DIN_LOC_ROOT>/home/groups/coegroup/e3sm/inputdata2</DIN_LOC_ROOT>
    <DIN_LOC_ROOT_CLMFORC>/home/groups/coegroup/e3sm/inputdata2/atm/datm7</DIN_LOC_ROOT_CLMFORC>
    <DOUT_S_ROOT>$CIME_OUTPUT_ROOT/archive/$CASE</DOUT_S_ROOT>
    <BASELINE_ROOT>/home/groups/coegroup/e3sm/baselines/$COMPILER</BASELINE_ROOT>
    <CCSM_CPRNC>/home/groups/coegroup/e3sm/tools/cprnc/cprnc</CCSM_CPRNC>
    <GMAKE_J>16</GMAKE_J>
    <TESTS>e3sm_developer</TESTS>
    <NTEST_PARALLEL_JOBS>4</NTEST_PARALLEL_JOBS>
    <BATCH_SYSTEM>slurm</BATCH_SYSTEM>
    <SUPPORTED_BY>e3sm</SUPPORTED_BY>
    <MAX_TASKS_PER_NODE>64</MAX_TASKS_PER_NODE>
    <MAX_MPITASKS_PER_NODE>32</MAX_MPITASKS_PER_NODE>
    <PROJECT_REQUIRED>FALSE</PROJECT_REQUIRED>
    <mpirun mpilib="openmpi">
      <executable>mpirun</executable>
      <arguments>
        <arg name="num_tasks">--tag-output -n {{ total_tasks }} </arg>
        <arg name="tasks_per_node"> --map-by ppr:1:core:PE=$ENV{OMP_NUM_THREADS} --bind-to core </arg>
      </arguments>
    </mpirun>
    <module_system type="module">
      <init_path lang="python">/cm/local/apps/environment-modules/current/init/python</init_path>
      <init_path lang="sh">/cm/local/apps/environment-modules/current/init/sh</init_path>
      <init_path lang="csh">/cm/local/apps/environment-modules/current/init/csh</init_path>
      <cmd_path lang="python">/cm/local/apps/environment-modules/current/bin/modulecmd python</cmd_path>
      <cmd_path lang="sh">module</cmd_path>
      <cmd_path lang="csh">module</cmd_path>
      <modules>
        <command name="rm">gcc</command>
        <command name="rm">cce</command>
        <command name="rm">PrgEnv-cray</command>
        <command name="rm">cray-mvapich2</command>
        <command name="load">cmake/3.17.0</command>
        <command name="use">/home/users/twhite/share/modulefiles</command>
        <command name="load">svn/1.10.6</command>
      </modules>
      <modules compiler="gnu">
        <command name="load">gcc/8.1.0</command>
        <command name="load">blas/gcc/64/3.8.0</command>
        <command name="load">lapack/gcc/64/3.8.0</command>
      </modules>
    </module_system>
    <RUNDIR>$CIME_OUTPUT_ROOT/$CASE/run</RUNDIR>
    <EXEROOT>$CIME_OUTPUT_ROOT/$CASE/bld</EXEROOT>
    <environment_variables>
      <env name="PERL5LIB">/home/groups/coegroup/e3sm/soft/perl5/lib/perl5</env>
    </environment_variables>
    <environment_variables compiler="gnu">
      <env name="NETCDF_PATH">/home/groups/coegroup/e3sm/soft/netcdf/4.4.1c-4.2cxx-4.4.4f/gcc/8.2.0</env>
    </environment_variables>
    <environment_variables compiler="gnu" mpilib="openmpi">
      <env name="OMPI_CC">gcc</env>
      <env name="OMPI_CXX">g++</env>
      <env name="OMPI_FC">gfortran</env>
      <env name="PATH">/home/groups/coegroup/e3sm/soft/openmpi/2.1.6/gcc/8.2.0/bin:$ENV{PATH}</env>
      <env name="LD_LIBRARY_PATH">/home/groups/coegroup/e3sm/soft/openmpi/2.1.6/gcc/8.2.0/lib:/home/groups/coegroup/e3sm/soft/netcdf/4.4.1c-4.2cxx-4.4.4f/gcc/8.2.0/lib:$ENV{LD_LIBRARY_PATH}</env>
      <env name="PNETCDF_PATH">/home/groups/coegroup/e3sm/soft/pnetcdf/1.12.1/gcc/8.2.0/openmpi/2.1.6</env>
    </environment_variables>
    <environment_variables SMP_PRESENT="TRUE">
      <env name="OMP_STACKSIZE">128M</env>
      <env name="OMP_PLACES">threads</env>
    </environment_variables>
  </machine>

  <machine MACH="gcp12">
    <DESC>Google Cloud cluster using compute nodes c2d-compute-112's gcpe3sm12</DESC>
    <NODENAME_REGEX>gcpe3sm12*</NODENAME_REGEX>
    <OS>LINUX</OS>
    <COMPILERS>gnu</COMPILERS>
    <MPILIBS>openmpi</MPILIBS>
    <CIME_OUTPUT_ROOT>/home/$USER/e3sm/scratch</CIME_OUTPUT_ROOT>
    <DIN_LOC_ROOT>/home/inputdata</DIN_LOC_ROOT>
    <DIN_LOC_ROOT_CLMFORC>/home/inputdata/atm/datm7</DIN_LOC_ROOT_CLMFORC>
    <DOUT_S_ROOT>$CIME_OUTPUT_ROOT/archive/$CASE</DOUT_S_ROOT>
    <BASELINE_ROOT>/home/baselines/$COMPILER</BASELINE_ROOT>
    <CCSM_CPRNC>/home/tools/cprnc/cprnc</CCSM_CPRNC>
    <GMAKE_J>20</GMAKE_J>
    <TESTS>e3sm_developer</TESTS>
    <NTEST_PARALLEL_JOBS>8</NTEST_PARALLEL_JOBS>
    <BATCH_SYSTEM>slurm</BATCH_SYSTEM>
    <SUPPORTED_BY>e3sm</SUPPORTED_BY>
    <MAX_TASKS_PER_NODE>112</MAX_TASKS_PER_NODE>
    <MAX_MPITASKS_PER_NODE>56</MAX_MPITASKS_PER_NODE>
    <PROJECT_REQUIRED>FALSE</PROJECT_REQUIRED>
    <mpirun mpilib="openmpi">
      <executable>srun</executable>
      <arguments>
	<arg name="pmi_layer"> --mpi=pmi2</arg>
	<arg name="label"> --label</arg>
	<arg name="num_tasks"> -n {{ total_tasks }} -N {{ num_nodes }} --kill-on-bad-exit</arg>
	<arg name="thread_count">-c $SHELL{echo `./xmlquery --value MAX_TASKS_PER_NODE`/ {{ tasks_per_node }} |bc}</arg>
	<arg name="binding"> $SHELL{if [ `./xmlquery --value MAX_TASKS_PER_NODE` -ge `./xmlquery --value MAX_MPITASKS_PER_NODE` ]; then echo "--cpu_bind=cores"; else echo "--cpu_bind=threads";fi;} </arg>
	<arg name="placement">-m plane={{ tasks_per_node }}</arg>
      </arguments>
    </mpirun>

    <module_system type="module" allow_error="true">
      <init_path lang="python">/usr/share/lmod/lmod/init/env_modules_python.py</init_path>
      <init_path lang="sh">/usr/share/lmod/lmod/init/sh</init_path>
      <init_path lang="csh">/usr/share/lmod/lmod/init/csh</init_path>

      <cmd_path lang="python">/usr/share/lmod/lmod/libexec/lmod python</cmd_path>
      <cmd_path lang="sh">module</cmd_path>
      <cmd_path lang="csh">module</cmd_path>

      <modules>
	<command name="use">/opt/apps/spack/share/spack/modules/linux-centos7-zen2</command>
	<command name="use">/opt/apps/spack/share/spack/modules/linux-centos7-x86_64_v3</command>
	<command name="unload">gcc</command>
	<command name="unload">openmpi</command>
	<command name="unload">binutils</command>
	<command name="unload">netlib-lapack</command>
	<command name="unload">openblas</command>
	<command name="unload">hdf5</command>
	<command name="unload">netcdf-c</command>
	<command name="unload">parallel-netcdf</command>
      </modules>

      <modules compiler="gnu">
	<command name="load">gcc/12.2.0</command>
      </modules>

      <modules mpilib="openmpi">
	<command name="load">openmpi/4.1.4</command>
      </modules>

      <modules compiler="gnu">
	<command name="load">cmake</command>
	<command name="load">perl</command>
	<command name="load">perl-xml-libxml</command>
	<command name="load">netcdf-c</command>
	<command name="load">netcdf-cxx</command>
	<command name="load">netcdf-fortran</command>
	<command name="load">parallel-netcdf</command>
	<command name="load">hdf5</command>
	<command name="load">netlib-lapack</command>
	<command name="load">openblas</command>
      </modules>

    </module_system>
    <RUNDIR>$CIME_OUTPUT_ROOT/$CASE/run</RUNDIR>
    <EXEROOT>$CIME_OUTPUT_ROOT/$CASE/bld</EXEROOT>
    <TEST_TPUT_TOLERANCE>0.2</TEST_TPUT_TOLERANCE>
    <TEST_MEMLEAK_TOLERANCE>0.20</TEST_MEMLEAK_TOLERANCE>
    <environment_variables compiler="gnu">
      <env name="HDF5_ROOT">$SHELL{dirname $(dirname $(which h5diff))}</env>
      <env name="NETCDF_C_PATH">$SHELL{dirname $(dirname $(which nc-config))}</env>
      <env name="NETCDF_FORTRAN_PATH">$SHELL{dirname $(dirname $(which nf-config))}</env>
      <env name="PNETCDF_PATH">$SHELL{dirname $(dirname $(which pnetcdf-config))}</env>
      <env name="OPENBLAS_PATH">/opt/apps/spack/opt/spack/linux-centos7-zen2/gcc-12.2.0/openblas-0.3.21-z66r7lyxwkhsshgreexm4cedffp73scp</env>
      <env name="LAPACK_ROOT">/opt/apps/spack/opt/spack/linux-centos7-zen2/gcc-12.2.0/netlib-lapack-3.10.1-lkhddpuidlw2z74g5ui6eq5iattsfjxp</env>
      <env name="PERL5LIB">$ENV{PERL5LIB}:/opt/apps/spack/opt/spack/linux-centos7-zen2/gcc-12.2.0/perl-5.36.0-sly2pft2edg2p3iyijfyy6dzntusokno/lib/site_perl/5.36.0</env>
      <env name="HDF5_USE_FILE_LOCKING">FALSE</env>
    </environment_variables>

    <environment_variables SMP_PRESENT="TRUE">
      <env name="OMP_STACKSIZE">128M</env>
      <env name="OMP_PLACES">threads</env>
    </environment_variables>
  </machine>

  <machine MACH="gcp10">
    <DESC>Google Cloud cluster with c2-compute-60's gcp-e3sm10</DESC>
    <NODENAME_REGEX>gcp-e3sm10*</NODENAME_REGEX>
    <OS>LINUX</OS>
    <COMPILERS>gnu</COMPILERS>
    <MPILIBS>openmpi</MPILIBS>
    <CIME_OUTPUT_ROOT>/home/$USER/e3sm/scratch</CIME_OUTPUT_ROOT>
    <DIN_LOC_ROOT>/home/inputdata</DIN_LOC_ROOT>
    <DIN_LOC_ROOT_CLMFORC>/home/inputdata/atm/datm7</DIN_LOC_ROOT_CLMFORC>
    <DOUT_S_ROOT>$CIME_OUTPUT_ROOT/archive/$CASE</DOUT_S_ROOT>
    <BASELINE_ROOT>/home/baselines/$COMPILER</BASELINE_ROOT>
    <CCSM_CPRNC>/home/tools/cprnc/cprnc</CCSM_CPRNC>
    <GMAKE_J>16</GMAKE_J>
    <TESTS>e3sm_developer</TESTS>
    <NTEST_PARALLEL_JOBS>4</NTEST_PARALLEL_JOBS>
    <BATCH_SYSTEM>slurm</BATCH_SYSTEM>
    <SUPPORTED_BY>e3sm</SUPPORTED_BY>
    <MAX_TASKS_PER_NODE>60</MAX_TASKS_PER_NODE>
    <MAX_MPITASKS_PER_NODE>30</MAX_MPITASKS_PER_NODE>
    <PROJECT_REQUIRED>FALSE</PROJECT_REQUIRED>
    <mpirun mpilib="openmpi">
      <executable>srun</executable>
      <arguments>
	<arg name="pmi_layer"> --mpi=pmi2</arg>
	<arg name="label"> --label</arg>
	<arg name="num_tasks"> -n {{ total_tasks }} -N {{ num_nodes }} --kill-on-bad-exit</arg>
	<arg name="thread_count">-c $SHELL{echo `./xmlquery --value MAX_TASKS_PER_NODE`/ {{ tasks_per_node }} |bc}</arg>
	<arg name="binding"> $SHELL{if [ `./xmlquery --value MAX_TASKS_PER_NODE` -ge `./xmlquery --value MAX_MPITASKS_PER_NODE` ]; then echo "--cpu_bind=cores"; else echo "--cpu_bind=threads";fi;} </arg>
	<arg name="placement">-m plane={{ tasks_per_node }}</arg>
      </arguments>
    </mpirun>

    <module_system type="module">
      <init_path lang="python">/usr/share/lmod/lmod/init/env_modules_python.py</init_path>
      <init_path lang="sh">/usr/share/lmod/lmod/init/sh</init_path>
      <init_path lang="csh">/usr/share/lmod/lmod/init/csh</init_path>

      <cmd_path lang="python">/usr/share/lmod/lmod/libexec/lmod python</cmd_path>
      <cmd_path lang="sh">module</cmd_path>
      <cmd_path lang="csh">module</cmd_path>

      <modules>
	<command name="use">/apps/spack/share/spack/modules/linux-centos7-cascadelake</command>
	<command name="unload">gcc</command>
	<command name="unload">openmpi</command>
      </modules>

      <modules compiler="gnu">
	<command name="load">gcc/12.2.0</command>
      </modules>

      <modules mpilib="openmpi">
	<command name="load">openmpi-gcc@12.2.0</command>
      </modules>

      <modules compiler="gnu">
	<command name="load">cmake</command>
	<command name="load">perl</command>
	<command name="load">perl-xml-libxml</command>
	<command name="load">netcdf-c-gcc@12.2.0</command>
	<command name="load">netcdf-cxx-gcc@12.2.0</command>
	<command name="load">netcdf-fortran-gcc@12.2.0</command>
	<command name="load">parallel-netcdf-gcc@12.2.0</command>
	<command name="load">hdf5-gcc@12.2.0</command>
	<command name="load">netlib-lapack-gcc@12.2.0</command>
	<command name="load">openblas-gcc@12.2.0</command>
      </modules>

    </module_system>
    <RUNDIR>$CIME_OUTPUT_ROOT/$CASE/run</RUNDIR>
    <EXEROOT>$CIME_OUTPUT_ROOT/$CASE/bld</EXEROOT>
    <TEST_TPUT_TOLERANCE>0.2</TEST_TPUT_TOLERANCE>
    <TEST_MEMLEAK_TOLERANCE>0.20</TEST_MEMLEAK_TOLERANCE>
    <environment_variables compiler="gnu">
      <env name="HDF5_ROOT">$SHELL{dirname $(dirname $(which h5diff))}</env>
      <env name="NETCDF_C_PATH">$SHELL{dirname $(dirname $(which nc-config))}</env>
      <env name="NETCDF_FORTRAN_PATH">$SHELL{dirname $(dirname $(which nf-config))}</env>
      <env name="PNETCDF_PATH">$SHELL{dirname $(dirname $(which pnetcdf-config))}</env>
      <env name="OPENBLAS_PATH">/apps/spack/opt/spack/linux-centos7-cascadelake/gcc-12.2.0/openblas-0.3.20-nxcsxdi56nj2gxyo65iyuaecp3cbd4xd</env>
      <env name="LAPACK_ROOT">/apps/spack/opt/spack/linux-centos7-cascadelake/gcc-12.2.0/netlib-lapack-3.10.1-xjw3q4abrpdihbyvx72em7l4wrzxm3zp</env>
      <env name="HDF5_USE_FILE_LOCKING">FALSE</env>
    </environment_variables>

    <environment_variables SMP_PRESENT="TRUE">
      <env name="OMP_STACKSIZE">128M</env>
      <env name="OMP_PLACES">threads</env>
    </environment_variables>
  </machine>

  <machine MACH="fugaku">
    <DESC>RIKEN-CCS Fugaku: Fujitsu A64FX 48 cores/node.</DESC>
    <NODENAME_REGEX>fn01sv.*</NODENAME_REGEX>
    <OS>LINUX</OS>
    <COMPILERS>gnu,fj</COMPILERS>
    <MPILIBS>fujitsu</MPILIBS>
    <PROJECT>hp210190</PROJECT>
    <SAVE_TIMING_DIR>/data/hp210190/</SAVE_TIMING_DIR>
    <SAVE_TIMING_DIR_PROJECTS>.*</SAVE_TIMING_DIR_PROJECTS>
    <CIME_OUTPUT_ROOT>/data/hp210190/$USER/scratch</CIME_OUTPUT_ROOT>
    <DIN_LOC_ROOT>/data/hp210190/inputdata</DIN_LOC_ROOT>
    <DIN_LOC_ROOT_CLMFORC>/data/hp210190/inputdata/atm/datm7</DIN_LOC_ROOT_CLMFORC>
    <DOUT_S_ROOT>/data/hp210190/$USER/scratch/archive/$CASE</DOUT_S_ROOT>
    <BASELINE_ROOT>/data/hp210190/baselines/$COMPILER</BASELINE_ROOT>
    <CCSM_CPRNC>/data/hp210190/tools/cprnc/cprnc</CCSM_CPRNC>
    <GMAKE_J>8</GMAKE_J>
    <TESTS>e3sm_integration</TESTS>
    <NTEST_PARALLEL_JOBS>4</NTEST_PARALLEL_JOBS>
    <BATCH_SYSTEM>moab</BATCH_SYSTEM>
    <SUPPORTED_BY>E3SM</SUPPORTED_BY>
    <MAX_TASKS_PER_NODE>48</MAX_TASKS_PER_NODE>
    <MAX_MPITASKS_PER_NODE>48</MAX_MPITASKS_PER_NODE>
    <PROJECT_REQUIRED>FALSE</PROJECT_REQUIRED>
    <mpirun mpilib="default">
      <executable>mpirun</executable>
      <arguments>
        <arg name="num_tasks">-n {{ total_tasks }} -std e3sm.log.$LID </arg>
      </arguments>
    </mpirun>
    <module_system type="soft">
      <init_path lang="sh">/vol0003/hp210190/data/soft/spack-v0.17.0/share/spack/setup-env.sh</init_path>
      <init_path lang="csh">/vol0003/hp210190/data/soft/spack-v0.17.0/share/spack/setup-env.csh</init_path>
      <cmd_path lang="csh">spack</cmd_path>
      <cmd_path lang="sh">spack</cmd_path>
      <modules compiler="gnu">
        <command name="unload">--all</command>
        <command name="load">gcc @11.2.0%gcc@8.4.1  arch=linux-rhel8-a64fx</command>
        <command name="load">fujitsu-mpi @head%gcc@11.2.0  arch=linux-rhel8-a64fx</command>
        <command name="find">--loaded;ln -sf /lib64/libhwloc.so.15 /tmp/libhwloc.so.5</command>
      </modules>
      <modules compiler="fj">
        <command name="unload">--all</command>
        <command name="load">netcdf-c       @4.8.1 %fj@4.7.0 arch=linux-rhel8-a64fx</command>
        <command name="load">netcdf-cxx     @4.2   %fj@4.7.0 arch=linux-rhel8-a64fx</command>
        <command name="load">netcdf-fortran @4.5.3 %fj@4.7.0 arch=linux-rhel8-a64fx</command>
        <command name="load">parallel-netcdf@1.12.2%fj@4.7.0 arch=linux-rhel8-a64fx</command>
        <command name="load">netlib-lapack  @3.9.1 %fj@4.7.0 arch=linux-rhel8-a64fx</command>
        <command name="find">--loaded</command>
      </modules>
    </module_system>
    <RUNDIR>$CIME_OUTPUT_ROOT/$CASE/run</RUNDIR>
    <EXEROOT>$CIME_OUTPUT_ROOT/$CASE/bld</EXEROOT>
    <TEST_TPUT_TOLERANCE>0.1</TEST_TPUT_TOLERANCE>
    <MAX_GB_OLD_TEST_DATA>1000</MAX_GB_OLD_TEST_DATA>
    <environment_variables>
      <env name="PERL5LIB">/data/hp210190/soft/perl5/lib/perl5:/home/hp210190/u02380/perl5/lib/perl5</env>
      <env name="OMPI_MCA_plm_ple_numanode_assign_policy">share_band</env>
    </environment_variables>
    <environment_variables compiler="gnu">
      <env name="NETCDF_PATH">/data/hp210190/soft/netcdf/4.4.1c-4.2cxx-4.4.4f/gcc8.3.1</env>
      <env name="LAPACK_PATH">/data/hp210190/soft/spack-v0.16/opt/spack/linux-rhel8-a64fx/gcc-8.3.1/netlib-lapack-3.8.0-jhmofiqoky6ajxmda5caawfhqnrirmm5</env>
      <env name="LD_LIBRARY_PATH">/tmp:/data/hp210190/soft/spack-v0.16/opt/spack/linux-rhel8-a64fx/gcc-8.3.1/netlib-lapack-3.8.0-jhmofiqoky6ajxmda5caawfhqnrirmm5/lib64:$ENV{LD_LIBRARY_PATH}</env>
    </environment_variables>
    <environment_variables compiler="fj">
      <env name="NETCDF_C_PATH">$SHELL{dirname $(dirname $(which nc-config))}</env>
      <env name="NETCDF_FORTRAN_PATH">$SHELL{dirname $(dirname $(which nf-config))}</env>
      <env name="PNETCDF_PATH">$SHELL{dirname $(dirname $(which pnetcdf_version))}</env>
    </environment_variables>
    <environment_variables SMP_PRESENT="TRUE">
      <env name="OMP_STACKSIZE">128M</env>
    </environment_variables>
    <environment_variables SMP_PRESENT="TRUE" compiler="gnu">
      <env name="OMP_PLACES">cores</env>
    </environment_variables>
  </machine>

  <machine MACH="onyx">
    <DESC>ERDC XC40, os is CNL, 44 pes/node, batch system is PBS</DESC>
    <NODENAME_REGEX>onyx</NODENAME_REGEX>
    <OS>CNL</OS>
    <COMPILERS>intel</COMPILERS>
    <MPILIBS>mpich</MPILIBS>
    <CHARGE_ACCOUNT>NPSCA07935242</CHARGE_ACCOUNT>
    <SAVE_TIMING_DIR>/p/app/unsupported/RASM/acme</SAVE_TIMING_DIR>
    <SAVE_TIMING_DIR_PROJECTS>.*</SAVE_TIMING_DIR_PROJECTS>
    <CIME_OUTPUT_ROOT>$ENV{WORKDIR}</CIME_OUTPUT_ROOT>
    <DIN_LOC_ROOT>/p/app/unsupported/RASM/acme/inputdata</DIN_LOC_ROOT>
    <DIN_LOC_ROOT_CLMFORC>/p/app/unsupported/RASM/acme/inputdata/atm/datm7</DIN_LOC_ROOT_CLMFORC>
    <DOUT_S_ROOT>$CIME_OUTPUT_ROOT/archive/$CASE</DOUT_S_ROOT>
    <BASELINE_ROOT>/p/app/unsupported/RASM/acme/baselines/$COMPILER</BASELINE_ROOT>
    <CCSM_CPRNC>/p/app/unsupported/RASM/tools/cprnc/cprnc</CCSM_CPRNC>
    <GMAKE_J>8</GMAKE_J>
    <TESTS>e3sm_developer</TESTS>
    <BATCH_SYSTEM>pbs</BATCH_SYSTEM>
    <SUPPORTED_BY>rasm</SUPPORTED_BY>
    <MAX_TASKS_PER_NODE>44</MAX_TASKS_PER_NODE>
    <MAX_MPITASKS_PER_NODE>44</MAX_MPITASKS_PER_NODE>
    <mpirun mpilib="default">
      <executable>aprun</executable>
      <arguments>
        <arg name="num_tasks">-n {{ total_tasks }}</arg>
        <arg name="tasks_per_node">-N $SHELL{if [ `./xmlquery --value MAX_MPITASKS_PER_NODE` -gt `./xmlquery --value TOTAL_TASKS` ];then echo `./xmlquery --value TOTAL_TASKS`;else echo `./xmlquery --value MAX_MPITASKS_PER_NODE`;fi;}</arg>
        <arg name="hyperthreading">--cc depth -d $SHELL{echo `./xmlquery --value MAX_TASKS_PER_NODE`/`./xmlquery --value MAX_MPITASKS_PER_NODE`|bc} -j $SHELL{if [ 64 -ge `./xmlquery --value MAX_TASKS_PER_NODE` ];then echo 1;else echo `./xmlquery --value MAX_TASKS_PER_NODE`/64|bc;fi;}</arg>
      </arguments>
    </mpirun>
    <module_system type="module">
      <init_path lang="perl">/opt/modules/default/init/perl.pm</init_path>
      <init_path lang="python">/opt/modules/default/init/python.py</init_path>
      <init_path lang="sh">/opt/modules/default/init/sh</init_path>
      <init_path lang="csh">/opt/modules/default/init/csh</init_path>
      <cmd_path lang="perl">/opt/modules/default/bin/modulecmd perl</cmd_path>
      <cmd_path lang="python">/opt/modules/default/bin/modulecmd python</cmd_path>
      <cmd_path lang="sh">module</cmd_path>
      <cmd_path lang="csh">module</cmd_path>
      <modules>
        <command name="rm">PrgEnv-intel</command>
        <command name="rm">PrgEnv-cray</command>
        <command name="rm">PrgEnv-gnu</command>
        <command name="rm">PrgEnv-pgi</command>
        <command name="rm">intel</command>
        <command name="rm">cce</command>
        <command name="rm">gcc</command>
        <command name="rm">cray-parallel-netcdf</command>
        <command name="rm">cray-parallel-hdf5</command>
        <command name="rm">pmi</command>
        <command name="rm">cray-libsci</command>
        <command name="rm">cray-mpich2</command>
        <command name="rm">cray-mpich</command>
        <command name="rm">cray-netcdf</command>
        <command name="rm">cray-hdf5</command>
        <command name="rm">cray-netcdf-hdf5parallel</command>
        <command name="rm">craype-mic-knl</command>
        <command name="rm">craype-sandybridge</command>
        <command name="rm">craype-ivybridge</command>
        <command name="rm">craype</command>
        <command name="rm">papi</command>
        <command name="rm">cray-petsc</command>
        <command name="rm">cray-libsci</command>
        <command name="rm">esmf</command>
        <command name="rm">craype</command>
      </modules>

      <modules compiler="intel">
        <command name="load">PrgEnv-intel/6.0.9</command>
        <command name="rm">intel</command>
        <command name="load">intel/19.1.3.304</command>
        <command name="rm">cray-mpich</command>
        <command name="load">cray-mpich/7.7.16</command>
        <command name="rm">cray-hdf5</command>
        <command name="rm">cray-hdf5-parallel</command>
        <command name="rm">cray-netcdf-hdf5parallel</command>
        <command name="rm">cray-parallel-netcdf</command>
        <command name="rm">netcdf</command>
        <command name="load">cray-netcdf/4.7.4.0</command>
        <command name="load">cray-hdf5/1.12.0.0</command>
        <command name="load">cray-parallel-netcdf/1.12.1.0</command>
        <command name="rm">cray-libsci</command>
        <command name="load">cmake/intel-19.1.3.304/3.21.0</command>
        <command name="load">cray-libsci/20.09.1</command>
      </modules>
    </module_system>
    <RUNDIR>$CIME_OUTPUT_ROOT/$CASE/run</RUNDIR>
    <EXEROOT>$CIME_OUTPUT_ROOT/$CASE/bld</EXEROOT>
    <TEST_TPUT_TOLERANCE>0.1</TEST_TPUT_TOLERANCE>
    <environment_variables>
      <env name="MPICH_ENV_DISPLAY">1</env>
      <env name="MPICH_VERSION_DISPLAY">1</env>
      <env name="NETCDF_DIR">/opt/cray/pe/netcdf/4.7.4.0/intel/19.1</env>
      <!--env name="MPICH_CPUMASK_DISPLAY">1</env-->

      <env name="OMP_STACKSIZE">64M</env>
      <env name="OMP_PROC_BIND">spread</env>
      <env name="OMP_PLACES">threads</env>

      <!--env name="HDF5_DISABLE_VERSION_CHECK">2</env-->
      <env name="HDF5_USE_FILE_LOCKING">FALSE</env>
      <env name="NETCDF_PATH">$ENV{NETCDF_DIR}</env>
    </environment_variables>
    <environment_variables compiler="intel">
      <env name="FORT_BUFFERED">yes</env>
    </environment_variables>
    <environment_variables compiler="intel18">
      <env name="FORT_BUFFERED">yes</env>
    </environment_variables>
  </machine>

  <machine MACH="narwhal">
    <DESC>NavyDSRC Cray EX, os is CNL, 128 pes/node, batch system is PBS</DESC>
    <NODENAME_REGEX>narwhal</NODENAME_REGEX>
    <OS>CNL</OS>
    <COMPILERS>intel</COMPILERS>
    <MPILIBS>mpich</MPILIBS>
    <PROJECT>NPSCA07935242</PROJECT>
    <SAVE_TIMING_DIR>/p/work1/projects/RASM/acme</SAVE_TIMING_DIR>
    <SAVE_TIMING_DIR_PROJECTS>.*</SAVE_TIMING_DIR_PROJECTS>
    <CIME_OUTPUT_ROOT>$ENV{WORKDIR}</CIME_OUTPUT_ROOT>
    <DIN_LOC_ROOT>/p/work1/projects/RASM/acme/inputdata</DIN_LOC_ROOT>
    <DIN_LOC_ROOT_CLMFORC>/p/work1/projects/RASM/acme/inputdata/atm/datm7</DIN_LOC_ROOT_CLMFORC>
    <DOUT_S_ROOT>$CIME_OUTPUT_ROOT/archive/$CASE</DOUT_S_ROOT>
    <BASELINE_ROOT>/p/work1/projects/RASM/acme/baselines/$COMPILER</BASELINE_ROOT>
    <CCSM_CPRNC>/p/work1/projects/RASM/tools/cprnc/cprnc</CCSM_CPRNC>
    <GMAKE_J>8</GMAKE_J>
    <TESTS>e3sm_developer</TESTS>
    <BATCH_SYSTEM>pbs</BATCH_SYSTEM>
    <SUPPORTED_BY>e3sm</SUPPORTED_BY>
    <MAX_TASKS_PER_NODE>128</MAX_TASKS_PER_NODE>
    <MAX_MPITASKS_PER_NODE>128</MAX_MPITASKS_PER_NODE>
    <PROJECT_REQUIRED>TRUE</PROJECT_REQUIRED>
    <mpirun mpilib="default">
      <executable>aprun</executable>
      <arguments>
        <arg name="num_tasks">-n {{ total_tasks }}</arg>
        <arg name="tasks_per_node">-N $SHELL{if [ `./xmlquery --value MAX_MPITASKS_PER_NODE` -gt `./xmlquery --value TOTAL_TASKS` ];then echo `./xmlquery --value TOTAL_TASKS`;else echo `./xmlquery --value MAX_MPITASKS_PER_NODE`;fi;}</arg>
        <arg name="hyperthreading">--cc depth -d $SHELL{echo `./xmlquery --value MAX_TASKS_PER_NODE`/`./xmlquery --value MAX_MPITASKS_PER_NODE`|bc} -j $SHELL{if [ 64 -ge `./xmlquery --value MAX_TASKS_PER_NODE` ];then echo 1;else echo `./xmlquery --value MAX_TASKS_PER_NODE`/64|bc;fi;}</arg>
      </arguments>
    </mpirun>
    <module_system type="module">
      <init_path lang="perl">/opt/cray/pe/modules/3.2.11.5/init/perl.pm</init_path>
      <init_path lang="python">/opt/cray/pe/modules/3.2.11.5/init/python.py</init_path>
      <init_path lang="sh">/opt/cray/pe/modules/3.2.11.5/init/sh</init_path>
      <init_path lang="csh">/opt/cray/pe/modules/3.2.11.5/init/csh</init_path>
      <cmd_path lang="perl">/opt/cray/pe/modules/3.2.11.5/bin/modulecmd perl</cmd_path>
      <cmd_path lang="python">/opt/cray/pe/modules/3.2.11.5/bin/modulecmd python</cmd_path>
      <cmd_path lang="sh">module</cmd_path>
      <cmd_path lang="csh">module</cmd_path>
      <modules>
        <command name="rm">PrgEnv-intel</command>
        <command name="rm">PrgEnv-cray</command>
        <command name="rm">PrgEnv-gnu</command>
        <command name="rm">PrgEnv-nvidia</command>
        <command name="rm">PrgEnv-aocc</command>
        <command name="rm">intel</command>
        <command name="rm">cray-mpich</command>
        <command name="rm">cray-hdf5</command>
        <command name="rm">cray-hdf5-parallel</command>
        <command name="rm">cray-netcdf</command>
        <command name="rm">cray-netcdf-hdf5parallel</command>
        <command name="rm">cray-parallel-netcdf</command>
      </modules>

      <modules compiler="intel">
        <command name="load">PrgEnv-intel/8.0.0</command>
        <command name="rm">intel</command>
        <command name="rm">intel-classic</command>
        <command name="load">intel-classic/2021.3.0</command>
        <command name="rm">cray-mpich</command>
        <command name="load">cray-mpich/8.1.14</command>
        <command name="load">cray-netcdf/4.7.4.7</command>
        <command name="load">cray-hdf5/1.12.0.7</command>
        <command name="load">cray-parallel-netcdf/1.12.1.7</command>
        <command name="rm">cray-libsci</command>
        <command name="load">cray-libsci/21.08.1.2</command>
      </modules>
    </module_system>
    <RUNDIR>$CIME_OUTPUT_ROOT/$CASE/run</RUNDIR>
    <EXEROOT>$CIME_OUTPUT_ROOT/$CASE/bld</EXEROOT>
    <TEST_TPUT_TOLERANCE>0.1</TEST_TPUT_TOLERANCE>
    <environment_variables>
      <env name="MPICH_ENV_DISPLAY">1</env>
      <env name="MPICH_VERSION_DISPLAY">1</env>
      <!--env name="NETCDF_DIR">/opt/cray/pe/netcdf/4.7.4.0/intel/19.1</env-->
      <!--env name="MPICH_CPUMASK_DISPLAY">1</env-->

      <env name="OMP_STACKSIZE">64M</env>
      <env name="OMP_PROC_BIND">spread</env>
      <env name="OMP_PLACES">threads</env>

      <!--env name="HDF5_DISABLE_VERSION_CHECK">2</env-->
      <env name="HDF5_USE_FILE_LOCKING">FALSE</env>
    </environment_variables>
    <environment_variables compiler="intel">
      <env name="FORT_BUFFERED">yes</env>
    </environment_variables>
    <environment_variables compiler="intel18">
      <env name="FORT_BUFFERED">yes</env>
    </environment_variables>
  </machine>

  <machine MACH="warhawk">
    <DESC>AFRL Cray EX, os is CNL, 128 pes/node, batch system is PBS</DESC>
    <NODENAME_REGEX>warhawk</NODENAME_REGEX>
    <OS>CNL</OS>
    <COMPILERS>intel</COMPILERS>
    <MPILIBS>mpich</MPILIBS>
    <CHARGE_ACCOUNT>NPSCA07935242</CHARGE_ACCOUNT>
    <SAVE_TIMING_DIR>/p/work1/projects/RASM/acme</SAVE_TIMING_DIR>
    <SAVE_TIMING_DIR_PROJECTS>.*</SAVE_TIMING_DIR_PROJECTS>
    <CIME_OUTPUT_ROOT>$ENV{WORKDIR}</CIME_OUTPUT_ROOT>
    <DIN_LOC_ROOT>/p/work1/projects/RASM/acme/inputdata</DIN_LOC_ROOT>
    <DIN_LOC_ROOT_CLMFORC>/p/work1/projects/RASM/acme/inputdata/atm/datm7</DIN_LOC_ROOT_CLMFORC>
    <DOUT_S_ROOT>$CIME_OUTPUT_ROOT/archive/$CASE</DOUT_S_ROOT>
    <BASELINE_ROOT>/p/work1/projects/RASM/acme/baselines/$COMPILER</BASELINE_ROOT>
    <CCSM_CPRNC>/p/work1/projects/RASM/tools/cprnc/cprnc</CCSM_CPRNC>
    <GMAKE_J>8</GMAKE_J>
    <TESTS>e3sm_developer</TESTS>
    <BATCH_SYSTEM>pbs</BATCH_SYSTEM>
    <SUPPORTED_BY>rasm</SUPPORTED_BY>
    <MAX_TASKS_PER_NODE>128</MAX_TASKS_PER_NODE>
    <MAX_MPITASKS_PER_NODE>128</MAX_MPITASKS_PER_NODE>
    <mpirun mpilib="default">
      <executable>aprun</executable>
      <arguments>
        <arg name="num_tasks">-n {{ total_tasks }}</arg>
        <arg name="tasks_per_node">-N $SHELL{if [ `./xmlquery --value MAX_MPITASKS_PER_NODE` -gt `./xmlquery --value TOTAL_TASKS` ];then echo `./xmlquery --value TOTAL_TASKS`;else echo `./xmlquery --value MAX_MPITASKS_PER_NODE`;fi;}</arg>
        <arg name="hyperthreading">--cc depth -d $SHELL{echo `./xmlquery --value MAX_TASKS_PER_NODE`/`./xmlquery --value MAX_MPITASKS_PER_NODE`|bc} -j $SHELL{if [ 64 -ge `./xmlquery --value MAX_TASKS_PER_NODE` ];then echo 1;else echo `./xmlquery --value MAX_TASKS_PER_NODE`/64|bc;fi;}</arg>
      </arguments>
    </mpirun>
    <module_system type="module">
      <init_path lang="perl">/p/app/Modules/4.7.1/init/perl.pm</init_path>
      <init_path lang="python">/p/app/Modules/4.7.1/init/python.py</init_path>
      <init_path lang="sh">/p/app/Modules/4.7.1/init/sh</init_path>
      <init_path lang="csh">/p/app/Modules/4.7.1/init/csh</init_path>
      <cmd_path lang="perl">/p/app/Modules/4.7.1/bin/modulecmd perl</cmd_path>
      <cmd_path lang="python">/p/app/Modules/4.7.1/bin/modulecmd python</cmd_path>
      <cmd_path lang="sh">module</cmd_path>
      <cmd_path lang="csh">module</cmd_path>
      <modules>
        <command name="rm">PrgEnv-intel</command>
        <command name="rm">PrgEnv-cray</command>
        <command name="rm">PrgEnv-gnu</command>
        <command name="rm">PrgEnv-nvidia</command>
        <command name="rm">craype-x86-rome</command>
        <command name="rm">craype-network-ofi</command>
        <command name="rm">cray-dsmml</command>
        <command name="rm">perftools-base</command>
        <command name="rm">cray-libsci</command>
        <command name="rm">cce</command>
        <command name="rm">intel</command>
        <command name="rm">gcc</command>
        <command name="rm">cray-mpich</command>
        <command name="rm">cray-hdf5</command>
        <command name="rm">cray-hdf5-parallel</command>
        <command name="rm">cray-netcdf</command>
        <command name="rm">cray-netcdf-hdf5parallel</command>
        <command name="rm">cray-parallel-netcdf</command>
      </modules>

      <modules compiler="intel">
        <command name="load">PrgEnv-intel/8.0.0</command>
        <command name="rm">intel</command>
        <command name="load">intel-classic/2021.3.0</command>
        <command name="rm">cray-mpich</command>
        <command name="load">cray-mpich/8.1.9</command>
        <command name="load">cray-pals/1.0.17</command>
        <command name="load">cray-netcdf/4.7.4.4</command>
        <command name="load">cray-hdf5/1.12.0.4</command>
        <command name="load">cray-parallel-netcdf/1.12.1.4</command>
        <command name="rm">cray-libsci</command>
        <command name="load">cmake/3.21.4</command>
        <command name="load">cray-libsci/21.08.1.2</command>
      </modules>
    </module_system>
    <RUNDIR>$CIME_OUTPUT_ROOT/$CASE/run</RUNDIR>
    <EXEROOT>$CIME_OUTPUT_ROOT/$CASE/bld</EXEROOT>
    <TEST_TPUT_TOLERANCE>0.1</TEST_TPUT_TOLERANCE>
    <environment_variables>
      <env name="MPICH_ENV_DISPLAY">1</env>
      <env name="MPICH_VERSION_DISPLAY">1</env>
      <!--env name="NETCDF_DIR">/opt/cray/pe/netcdf/4.7.4.0/intel/19.1</env-->
      <!--env name="MPICH_CPUMASK_DISPLAY">1</env-->

      <env name="OMP_STACKSIZE">64M</env>
      <env name="OMP_PROC_BIND">spread</env>
      <env name="OMP_PLACES">threads</env>

      <!--env name="HDF5_DISABLE_VERSION_CHECK">2</env-->
      <env name="HDF5_USE_FILE_LOCKING">FALSE</env>
    </environment_variables>
    <environment_variables compiler="intel">
      <env name="FORT_BUFFERED">yes</env>
    </environment_variables>
    <environment_variables compiler="intel18">
      <env name="FORT_BUFFERED">yes</env>
    </environment_variables>
  </machine>

  <machine MACH="docker-scream">
    <DESC>Docker</DESC>
    <NODENAME_REGEX>docker</NODENAME_REGEX>
    <OS>LINUX</OS>
    <PROXY />
    <COMPILERS>gnu,gnuX</COMPILERS>
    <MPILIBS>openmpi</MPILIBS>
    <PROJECT>CIME</PROJECT>
    <SAVE_TIMING_DIR>/storage/timings</SAVE_TIMING_DIR>
    <SAVE_TIMING_DIR_PROJECTS>CIME</SAVE_TIMING_DIR_PROJECTS>
    <CIME_OUTPUT_ROOT>/storage/cases</CIME_OUTPUT_ROOT>
    <DIN_LOC_ROOT>/storage/inputdata</DIN_LOC_ROOT>
    <DIN_LOC_ROOT_CLMFORC>/storage/inputdata-clmforc</DIN_LOC_ROOT_CLMFORC>
    <DOUT_S_ROOT>/storage/archive/$CASE</DOUT_S_ROOT>
    <BASELINE_ROOT>/storage/baselines/$COMPILER</BASELINE_ROOT>
    <CCSM_CPRNC>/storage/tools/cprnc</CCSM_CPRNC>
    <GMAKE>make</GMAKE>
    <GMAKE_J>8</GMAKE_J>
    <TESTS>e3sm_developer</TESTS>
    <BATCH_SYSTEM>none</BATCH_SYSTEM>
    <SUPPORTED_BY>scream</SUPPORTED_BY>
    <MAX_TASKS_PER_NODE>8</MAX_TASKS_PER_NODE>
    <MAX_MPITASKS_PER_NODE>8</MAX_MPITASKS_PER_NODE>
    <mpirun mpilib="openmpi">
      <executable>mpiexec</executable>
      <arguments>
        <arg name="ntasks">-n {{ total_tasks }}</arg>
        <arg name="oversubscribe">--oversubscribe</arg>
      </arguments>
    </mpirun>
    <module_system type="none" />
    <RUNDIR>$CASEROOT/run</RUNDIR>
    <EXEROOT>$CASEROOT/bld</EXEROOT>
    <environment_variables>
      <env name="OMPI_ALLOW_RUN_AS_ROOT">1</env>
      <env name="OMPI_ALLOW_RUN_AS_ROOT_CONFIRM">1</env>
      <env name="NETCDF_PATH">/opt/conda</env>
      <env name="PNETCDF_PATH">/opt/conda</env>
    </environment_variables>
  </machine>

  <default_run_suffix>
    <default_run_exe>${EXEROOT}/e3sm.exe </default_run_exe>
    <default_run_misc_suffix> &gt;&gt; e3sm.log.$LID 2&gt;&amp;1 </default_run_misc_suffix>
  </default_run_suffix>

</config_machines><|MERGE_RESOLUTION|>--- conflicted
+++ resolved
@@ -2374,23 +2374,12 @@
     <environment_variables SMP_PRESENT="TRUE" compiler="gnu">
       <env name="OMP_PLACES">cores</env>
     </environment_variables>
-<<<<<<< HEAD
-=======
     <environment_variables compiler="intel" mpilib="openmpi">
-      <env name="ADIOS2_ROOT">$SHELL{if [ -z "$ADIOS2_ROOT" ]; then echo /lcrc/group/e3sm/3rdparty/chrysalis/adios2/2.8.3.patch/openmpi-4.1.3/intel-20.0.4; else echo "$ADIOS2_ROOT"; fi}</env>
       <env name="MOAB_ROOT">$SHELL{if [ -z "$MOAB_ROOT" ]; then echo /lcrc/soft/climate/moab/chrysalis/intel; else echo "$MOAB_ROOT"; fi}</env>
     </environment_variables>
     <environment_variables compiler="gnu" mpilib="openmpi">
-      <env name="ADIOS2_ROOT">$SHELL{if [ -z "$ADIOS2_ROOT" ]; then echo /lcrc/group/e3sm/3rdparty/chrysalis/adios2/2.8.3.patch/openmpi-4.1.3/gcc-9.2.0; else echo "$ADIOS2_ROOT"; fi}</env>
       <env name="MOAB_ROOT">$SHELL{if [ -z "$MOAB_ROOT" ]; then echo /lcrc/soft/climate/moab/chrysalis/gnu; else echo "$MOAB_ROOT"; fi}</env>
     </environment_variables>
-    <environment_variables compiler="intel" mpilib="impi">
-      <env name="ADIOS2_ROOT">$SHELL{if [ -z "$ADIOS2_ROOT" ]; then echo /lcrc/group/e3sm/3rdparty/chrysalis/adios2/2.8.3.patch/intel-mpi-2019.9.304/intel-20.0.4; else echo "$ADIOS2_ROOT"; fi}</env>
-    </environment_variables>
-    <environment_variables compiler="gnu" mpilib="impi">
-      <env name="ADIOS2_ROOT">$SHELL{if [ -z "$ADIOS2_ROOT" ]; then echo /lcrc/group/e3sm/3rdparty/chrysalis/adios2/2.8.3.patch/intel-mpi-2019.9.304/gcc-9.2.0; else echo "$ADIOS2_ROOT"; fi}</env>
-    </environment_variables>
->>>>>>> 27722508
   </machine>
 
   <machine MACH="blues">
