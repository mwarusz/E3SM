--- conflicted
+++ resolved
@@ -1918,7 +1918,6 @@
     </environment_variables>
   </machine>
 
-<<<<<<< HEAD
   <machine MACH="constance">
     <DESC>PNL Haswell cluster, OS is Linux, batch system is SLURM</DESC>
     <OS>LINUX</OS>
@@ -1959,8 +1958,5 @@
     <default_run_exe>$config{'EXEROOT'}/cesm.exe </default_run_exe>
     <default_run_misc_suffix> >> cesm.log.$LID 2>&amp;1 </default_run_misc_suffix>
   </default_run_suffix>
-=======
-  <default_run_suffix>$config{'EXEROOT'}/cesm.exe >> cesm.log.$LID 2>&amp;1</default_run_suffix>
->>>>>>> ae4829f0
 
 </config_machines>