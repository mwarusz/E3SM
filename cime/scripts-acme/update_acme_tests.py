--- conflicted
+++ resolved
@@ -82,18 +82,14 @@
                          "ERS_Ld5.ne16_ne16.FC5ATMMODCOSP",
                          "SMS.T62_oQU120_ais20.MPAS_LISIO_TEST",
                          "SMS.f09_g16_a.IGCLM45_MLI",
-<<<<<<< HEAD
-                         "SMS_D_Ln1.ne30_ne30.FC5AV1C",
-                         "SMS_D_Ln5.ne16_ne16.FC5AV1C-04",
-=======
                          "SMS_D_Ln5.ne16_ne16.FC5AV1F",
                          "SMS_D_Ln5.ne16_ne16.FC5AV1C",
                          "SMS_D_Ln5.ne16_ne16.FC5AV1C-01",
                          "SMS_D_Ln5.ne16_ne16.FC5AV1C-02",
                          "SMS_D_Ln5.ne16_ne16.FC5AV1C-03",
-                         "SMS_D_Ln1.ne30_ne30.FC5AV1C-03",
+                         "SMS_D_Ln5.ne16_ne16.FC5AV1C-04",
+                         "SMS_D_Ln1.ne30_ne30.FC5AV1C-04",
                          "SMS_D_Ln1.ne30_oEC.F1850C5AV1C-02",
->>>>>>> eefe8a0c
                          "SMS_D_Ld1.ne16_ne16.FC5ATMMOD")
                         ),
 
@@ -124,20 +120,13 @@
                            "SMS_D_Ld3.ne16_ne16.FC5",
                            "SMS.f09_g16_a.MPASLIALB_ONLY",
                            "ERS.ne16_ne16.FC5ATMMOD",
-<<<<<<< HEAD
-                           "SMS_Ld1.ne30_ne30.FC5AV1F",
-                           "SMS_Ld1.ne30_ne30.FC5AV1C",
-                           "SMS_Ld1.ne30_oEC.F1850C5AV1C-02",
-                           "SMS_Ld1.ne30_ne30.FC5AV1C-02",
-                           "ERS_Ld5.ne16_ne16.FC5AV1C-04",
-=======
                            "ERS_Ld5.ne16_ne16.FC5AV1F",
                            "ERS_Ld5.ne16_ne16.FC5AV1C",
                            "ERS_Ld5.ne16_ne16.FC5AV1C-01",
                            "ERS_Ld5.ne16_ne16.FC5AV1C-02",
                            "ERS_Ld5.ne16_ne16.FC5AV1C-03",
+                           "ERS_Ld5.ne16_ne16.FC5AV1C-04",
                            "ERS_Ld5.ne30_oEC.F1850C5AV1C-02",
->>>>>>> eefe8a0c
                            "SMS_D_Ld1.ne16_ne16.FC5ATMMODCOSP")
                           ),
 }
