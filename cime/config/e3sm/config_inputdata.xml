--- conflicted
+++ resolved
@@ -7,15 +7,7 @@
     <address>https://web.lcrc.anl.gov/public/e3sm/inputdata/</address>
   </server>
   <server>
-<<<<<<< HEAD
-    <protocol>svn</protocol>
-    <address>https://acme-svn2.ornl.gov/acme-repo/acme/inputdata</address>
-  </server>
-  <server>
-    <protocol>svn</protocol>
-=======
     <protocal>svn</protocal>
->>>>>>> e8dde071
     <address>https://svn-ccsm-inputdata.cgd.ucar.edu/trunk/inputdata</address>
   </server>
 
