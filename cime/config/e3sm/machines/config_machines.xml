--- conflicted
+++ resolved
@@ -2457,14 +2457,10 @@
       <cmd_path lang="python">/usr/Modules/bin/modulecmd python</cmd_path>
       <modules>
         <command name="purge"/>
-<<<<<<< HEAD
 	<command name="load">cmake/3.15.0</command>
         <command name="load">perl</command>
 	<command name="load">xml-libxml</command>
 	<command name="load">python/2.7</command>
-=======
-        <command name="load">perl xml-libxml switch python/2.7</command>
->>>>>>> 2e01602e
       </modules>
       <modules compiler="intel">
         <command name="load">intel/2016.4.072</command>
@@ -2539,16 +2535,11 @@
       <cmd_path lang="perl">/usr/Modules/bin/modulecmd perl</cmd_path>
       <cmd_path lang="python">/usr/Modules/bin/modulecmd python</cmd_path>
       <modules>
-<<<<<<< HEAD
 	<command name="purge"/>
         <command name="load">cmake/3.15.0</command>
         <command name="load">perl</command>
         <command name="load">xml-libxml</command>
         <command name="load">python/2.7</command>
-=======
-        <command name="purge"/>
-        <command name="load">perl xml-libxml switch python/2.7</command>
->>>>>>> 2e01602e
       </modules>
       <modules compiler="intel">
         <command name="load">intel/2016.4.072</command>
