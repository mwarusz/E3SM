<?xml version="1.0"?>

<config_machines version="2.0">

  <!--

   ===============================================================
   COMPILER and COMPILERS
   ===============================================================
   If a machine supports multiple compilers - then
    - the settings for COMPILERS should reflect the supported compilers
      as a comma separated string
    - the setting for COMPILER should be the default compiler
      (which is one of the values in COMPILERS)

   ===============================================================
   MPILIB and MPILIBS
   ===============================================================
   If a machine supports only one MPILIB is supported - then
   the setting for  MPILIB and MPILIBS should be blank ("")
   If a machine supports multiple mpi libraries (e.g. mpich and openmpi)
    - the settings for MPILIBS should reflect the supported mpi libraries
      as a comma separated string

   The default settings for COMPILERS and MPILIBS is blank (in config_machines.xml)

   Normally variable substitutions are not made until the case scripts are run, however variables
   of the form $ENV{VARIABLE_NAME} are substituted in create_newcase from the environment
   variable of the same name if it exists.

   ===============================================================
   PROJECT_REQUIRED
   ===============================================================
   A machine may need the PROJECT xml variable to be defined either because it is
   used in some paths, or because it is used to give an account number in the job
   submission script. If either of these are the case, then PROJECT_REQUIRED
   should be set to TRUE for the given machine.


   walltimes:
   Denotes the walltimes that can be used for a particular machine.
   walltime: as before, if default="true" is defined, this walltime will be used
   by default.
   Alternatively, ccsm_estcost must be used to choose the queue based on the estimated cost of the run.

   mpirun: the mpirun command that will be used to actually launch the model.
   The attributes used to choose the mpirun command are:

   mpilib: can either be 'default' the name of an mpi library, or a compiler name so one can choose the mpirun
           based on the mpi library in use.

     the 'executable' tag must have arguments required for the chosen mpirun, as well as the executable name.

   unit_testing: can be 'true' or 'false'.
     This allows using a different mpirun command to launch unit tests

  -->
  <machine MACH="edison">
    <DESC>NERSC XC30, os is CNL, 24 pes/node, batch system is SLURM</DESC>
    <NODENAME_REGEX>edison</NODENAME_REGEX>
    <OS>CNL</OS>
    <COMPILERS>intel,intel18,gnu,gnu7</COMPILERS>
    <MPILIBS>mpt</MPILIBS>
    <PROJECT>acme</PROJECT>
    <SAVE_TIMING_DIR>/project/projectdirs/acme</SAVE_TIMING_DIR>
    <SAVE_TIMING_DIR_PROJECTS>acme,m2830,m2833</SAVE_TIMING_DIR_PROJECTS>
    <CIME_OUTPUT_ROOT>$ENV{CSCRATCH}/acme_scratch/edison</CIME_OUTPUT_ROOT>
    <DIN_LOC_ROOT>/project/projectdirs/acme/inputdata</DIN_LOC_ROOT>
    <DIN_LOC_ROOT_CLMFORC>/project/projectdirs/acme/inputdata/atm/datm7</DIN_LOC_ROOT_CLMFORC>
    <DOUT_S_ROOT>$CIME_OUTPUT_ROOT/archive/$CASE</DOUT_S_ROOT>
    <BASELINE_ROOT>/project/projectdirs/acme/baselines/$COMPILER</BASELINE_ROOT>
    <CCSM_CPRNC>/project/projectdirs/acme/tools/cprnc.edison/cprnc</CCSM_CPRNC>
    <GMAKE_J>8</GMAKE_J>
    <TESTS>e3sm_developer</TESTS>
    <BATCH_SYSTEM>nersc_slurm</BATCH_SYSTEM>
    <SUPPORTED_BY>e3sm</SUPPORTED_BY>
    <MAX_TASKS_PER_NODE>24</MAX_TASKS_PER_NODE>
    <MAX_MPITASKS_PER_NODE>24</MAX_MPITASKS_PER_NODE>
    <PROJECT_REQUIRED>TRUE</PROJECT_REQUIRED>
    <mpirun mpilib="default">
      <executable>srun</executable>
      <arguments>
        <arg name="label"> --label</arg>
        <arg name="num_tasks"> -n {{ total_tasks }}</arg>
        <arg name="thread_count"> -c $SHELL{echo 48/`./xmlquery --value MAX_MPITASKS_PER_NODE`|bc}</arg>
        <arg name="binding"> $SHELL{if [ 24 -ge `./xmlquery --value MAX_MPITASKS_PER_NODE` ]; then echo "--cpu_bind=cores"; else echo "--cpu_bind=threads";fi;} </arg>
        <arg name="placement"> -m plane=$SHELL{echo `./xmlquery --value MAX_MPITASKS_PER_NODE`}</arg>
    </arguments>
    </mpirun>
    <module_system type="module">
      <init_path lang="perl">/opt/modules/default/init/perl.pm</init_path>
      <init_path lang="python">/opt/modules/default/init/python.py</init_path>
      <init_path lang="sh">/opt/modules/default/init/sh</init_path>
      <init_path lang="csh">/opt/modules/default/init/csh</init_path>
      <cmd_path lang="perl">/opt/modules/default/bin/modulecmd perl</cmd_path>
      <cmd_path lang="python">/opt/modules/default/bin/modulecmd python</cmd_path>
      <cmd_path lang="sh">module</cmd_path>
      <cmd_path lang="csh">module</cmd_path>
      <modules>
        <command name="rm">PrgEnv-intel</command>
        <command name="rm">PrgEnv-cray</command>
        <command name="rm">PrgEnv-gnu</command>
        <command name="rm">intel</command>
        <command name="rm">cce</command>
        <command name="rm">gcc</command>
        <command name="rm">cray-parallel-netcdf</command>
        <command name="rm">cray-parallel-hdf5</command>
        <command name="rm">pmi</command>
        <command name="rm">cray-libsci</command>
        <command name="rm">cray-mpich2</command>
        <command name="rm">cray-mpich</command>
        <command name="rm">cray-netcdf</command>
        <command name="rm">cray-hdf5</command>
        <command name="rm">cray-netcdf-hdf5parallel</command>
        <command name="rm">craype-sandybridge</command>
        <command name="rm">craype-ivybridge</command>
        <command name="rm">craype</command>
        <command name="rm">papi</command>
        <command name="rm">cray-petsc</command>
        <command name="rm">esmf</command>
      </modules>

      <modules>
        <command name="rm">craype</command>
        <command name="load">craype/2.5.14</command>
        <command name="load">craype-ivybridge</command>
        <command name="rm">pmi</command>
        <command name="load">pmi/5.0.13</command>
        <command name="rm">cray-mpich</command>
        <command name="load">cray-mpich/7.7.0</command>
      </modules>

      <modules compiler="intel">
        <command name="load">PrgEnv-intel/6.0.4</command>
        <command name="rm">intel</command>
        <command name="load">intel/18.0.1.163</command>
        <command name="rm">cray-libsci</command>
      </modules>

      <modules compiler="intel18">
        <command name="load">PrgEnv-intel/6.0.4</command>
        <command name="rm">intel</command>
        <command name="load">intel/18.0.2.199</command>
        <command name="rm">cray-libsci</command>
      </modules>

      <modules compiler="gnu">
        <command name="rm">PrgEnv-intel</command>
        <command name="load">PrgEnv-gnu/6.0.4</command>
        <command name="rm">gcc</command>
        <command name="load">gcc/7.3.0</command>
        <command name="rm">cray-libsci</command>
        <command name="load">cray-libsci/18.03.1</command>
      </modules>

      <modules compiler="gnu7">
        <command name="rm">PrgEnv-intel</command>
        <command name="load">PrgEnv-gnu/6.0.4</command>
        <command name="rm">gcc</command>
        <command name="load">gcc/7.3.0</command>
        <command name="rm">cray-libsci</command>
        <command name="load">cray-libsci/18.03.1</command>
      </modules>

      <modules mpilib="mpi-serial">
        <command name="rm">cray-netcdf-hdf5parallel</command>
        <command name="rm">cray-hdf5-parallel</command>
        <command name="rm">cray-parallel-netcdf</command>
        <command name="load">cray-netcdf/4.4.1.1.6</command>
        <command name="load">cray-hdf5/1.10.1.1</command>
      </modules>
      <modules mpilib="!mpi-serial">
        <command name="rm">cray-netcdf-hdf5parallel</command>
        <command name="load">cray-netcdf-hdf5parallel/4.4.1.1.6</command>
        <command name="load">cray-hdf5-parallel/1.10.1.1</command>
        <command name="load">cray-parallel-netcdf/1.8.1.3</command>
      </modules>
    </module_system>

    <RUNDIR>$CIME_OUTPUT_ROOT/$CASE/run</RUNDIR>
    <EXEROOT>$CIME_OUTPUT_ROOT/$CASE/bld</EXEROOT>
    <TEST_TPUT_TOLERANCE>0.1</TEST_TPUT_TOLERANCE>
    <environment_variables>
      <env name="MPICH_ENV_DISPLAY">1</env>
      <env name="MPICH_VERSION_DISPLAY">1</env>
      <!--env name="MPICH_CPUMASK_DISPLAY">1</env-->

      <env name="OMP_STACKSIZE">64M</env>
      <env name="OMP_PROC_BIND">spread</env>
      <env name="OMP_PLACES">threads</env>

      <!--env name="HDF5_DISABLE_VERSION_CHECK">2</env-->
      <env name="HDF5_USE_FILE_LOCKING">FALSE</env>
    </environment_variables>
    <environment_variables compiler="intel">
      <env name="FORT_BUFFERED">yes</env>
    </environment_variables>
    <environment_variables compiler="intel18">
      <env name="FORT_BUFFERED">yes</env>
    </environment_variables>

  </machine>

  <machine MACH="cori-haswell">
    <DESC>Cori. XC40 Cray system at NERSC. Haswell partition. os is CNL, 32 pes/node, batch system is SLURM</DESC>
    <NODENAME_REGEX>cori-knl-is-default</NODENAME_REGEX>
    <OS>CNL</OS>
    <COMPILERS>intel,gnu</COMPILERS>
    <MPILIBS>mpt</MPILIBS>
    <PROJECT>acme</PROJECT>
    <SAVE_TIMING_DIR>/project/projectdirs/acme</SAVE_TIMING_DIR>
    <SAVE_TIMING_DIR_PROJECTS>acme,m2830,m2833</SAVE_TIMING_DIR_PROJECTS>
    <CIME_OUTPUT_ROOT>$ENV{SCRATCH}/acme_scratch/cori-haswell</CIME_OUTPUT_ROOT>
    <DIN_LOC_ROOT>/project/projectdirs/acme/inputdata</DIN_LOC_ROOT>
    <DIN_LOC_ROOT_CLMFORC>/project/projectdirs/acme/inputdata/atm/datm7</DIN_LOC_ROOT_CLMFORC>
    <DOUT_S_ROOT>$CIME_OUTPUT_ROOT/archive/$CASE</DOUT_S_ROOT>
    <BASELINE_ROOT>/project/projectdirs/acme/baselines/$COMPILER</BASELINE_ROOT>
    <CCSM_CPRNC>/project/projectdirs/acme/tools/cprnc.cori/cprnc</CCSM_CPRNC>
    <GMAKE_J>8</GMAKE_J>
    <TESTS>e3sm_developer</TESTS>
    <NTEST_PARALLEL_JOBS>4</NTEST_PARALLEL_JOBS>
    <BATCH_SYSTEM>nersc_slurm</BATCH_SYSTEM>
    <SUPPORTED_BY>e3sm</SUPPORTED_BY>
    <MAX_TASKS_PER_NODE>32</MAX_TASKS_PER_NODE>
    <MAX_MPITASKS_PER_NODE>32</MAX_MPITASKS_PER_NODE>
    <PROJECT_REQUIRED>TRUE</PROJECT_REQUIRED>
    <mpirun mpilib="default">
      <executable>srun</executable>
      <arguments>
        <arg name="label"> --label</arg>
        <arg name="num_tasks"> -n {{ total_tasks }}</arg>
        <arg name="thread_count">-c $SHELL{echo 64/`./xmlquery --value MAX_MPITASKS_PER_NODE`|bc}</arg>
        <arg name="binding"> $SHELL{if [ 32 -ge `./xmlquery --value MAX_MPITASKS_PER_NODE` ]; then echo "--cpu_bind=cores"; else echo "--cpu_bind=threads";fi;} </arg>
        <arg name="placement"> -m plane=$SHELL{echo `./xmlquery --value MAX_MPITASKS_PER_NODE`}</arg>
    </arguments>
    </mpirun>
    <module_system type="module">
      <init_path lang="perl">/opt/modules/default/init/perl</init_path>
      <init_path lang="python">/opt/modules/default/init/python</init_path>
      <init_path lang="sh">/opt/modules/default/init/sh</init_path>
      <init_path lang="csh">/opt/modules/default/init/csh</init_path>
      <cmd_path lang="perl">/opt/modules/default/bin/modulecmd perl</cmd_path>
      <cmd_path lang="python">/opt/modules/default/bin/modulecmd python</cmd_path>
      <cmd_path lang="sh">module</cmd_path>
      <cmd_path lang="csh">module</cmd_path>

      <modules>
        <command name="rm">PrgEnv-intel</command>
        <command name="rm">PrgEnv-cray</command>
        <command name="rm">PrgEnv-gnu</command>
        <command name="rm">intel</command>
        <command name="rm">cce</command>
        <command name="rm">gcc</command>
        <command name="rm">cray-parallel-netcdf</command>
        <command name="rm">cray-hdf5-parallel</command>
        <command name="rm">pmi</command>
        <command name="rm">cray-libsci</command>
        <command name="rm">cray-mpich2</command>
        <command name="rm">cray-mpich</command>
        <command name="rm">cray-netcdf</command>
        <command name="rm">cray-hdf5</command>
        <command name="rm">cray-netcdf-hdf5parallel</command>
        <command name="rm">craype-sandybridge</command>
        <command name="rm">craype-ivybridge</command>
        <command name="rm">craype</command>
        <command name="rm">papi</command>
        <command name="rm">cmake</command>
        <command name="rm">cray-petsc</command>
        <command name="rm">esmf</command>
        <command name="rm">zlib</command>
      </modules>

      <modules>
        <command name="rm">craype</command>
        <command name="load">craype/2.5.14</command>
        <command name="load">pmi/5.0.13</command>

        <command name="rm">cray-mpich</command>
        <command name="load">cray-mpich/7.7.0</command>
      </modules>

      <modules compiler="intel">
        <command name="load">PrgEnv-intel/6.0.4</command>
        <command name="rm">intel</command>
        <command name="load">intel/18.0.1.163</command>
      </modules>

      <modules compiler="gnu">
        <command name="swap">PrgEnv-intel PrgEnv-gnu/6.0.4</command>
        <command name="rm">gcc</command>
        <command name="load">gcc/7.3.0</command>
        <command name="rm">cray-libsci</command>
        <command name="load">cray-libsci/18.03.1</command>
      </modules>

      <modules>
        <command name="rm">craype-mic-knl</command>
        <command name="load">craype-haswell</command>
      </modules>

      <modules mpilib="mpi-serial">
        <command name="rm">cray-netcdf-hdf5parallel</command>
        <command name="rm">cray-hdf5-parallel</command>
        <command name="rm">cray-parallel-netcdf</command>
        <command name="load">cray-netcdf/4.4.1.1.6</command>
        <command name="load">cray-hdf5/1.10.1.1</command>
      </modules>
      <modules mpilib="!mpi-serial">
        <command name="rm">cray-netcdf-hdf5parallel</command>
        <command name="load">cray-netcdf-hdf5parallel/4.4.1.1.6</command>
        <command name="load">cray-hdf5-parallel/1.10.1.1</command>
        <command name="load">cray-parallel-netcdf/1.8.1.3</command>
      </modules>

      <modules>
        <command name="rm">git</command>
        <command name="load">git</command>
        <command name="rm">cmake</command>
        <command name="load">cmake/3.11.4</command>
      </modules>
    </module_system>

    <RUNDIR>$CIME_OUTPUT_ROOT/$CASE/run</RUNDIR>
    <EXEROOT>$CIME_OUTPUT_ROOT/$CASE/bld</EXEROOT>
    <TEST_TPUT_TOLERANCE>0.1</TEST_TPUT_TOLERANCE>
    <environment_variables>

      <env name="MPICH_ENV_DISPLAY">1</env>
      <env name="MPICH_VERSION_DISPLAY">1</env>
      <!--env name="MPICH_CPUMASK_DISPLAY">1</env-->

      <env name="OMP_STACKSIZE">128M</env>
      <env name="OMP_PROC_BIND">spread</env>
      <env name="OMP_PLACES">threads</env>
      <env name="HDF5_USE_FILE_LOCKING">FALSE</env>
    </environment_variables>
    <environment_variables compiler="intel">
      <env name="FORT_BUFFERED">yes</env>
    </environment_variables>
  </machine>

  <!-- KNL nodes of Cori -->
  <machine MACH="cori-knl">
    <DESC>Cori. XC40 Cray system at NERSC. KNL partition. os is CNL, 68 pes/node (for now only use 64), batch system is SLURM</DESC>
    <NODENAME_REGEX>cori</NODENAME_REGEX>
    <OS>CNL</OS>
    <COMPILERS>intel,gnu,intel19</COMPILERS>
    <MPILIBS>mpt,impi</MPILIBS>
    <PROJECT>acme</PROJECT>
    <SAVE_TIMING_DIR>/project/projectdirs/acme</SAVE_TIMING_DIR>
    <SAVE_TIMING_DIR_PROJECTS>acme,m2830,m2833</SAVE_TIMING_DIR_PROJECTS>
    <CIME_OUTPUT_ROOT>$ENV{SCRATCH}/acme_scratch/cori-knl</CIME_OUTPUT_ROOT>
    <DIN_LOC_ROOT>/project/projectdirs/acme/inputdata</DIN_LOC_ROOT>
    <DIN_LOC_ROOT_CLMFORC>/project/projectdirs/acme/inputdata/atm/datm7</DIN_LOC_ROOT_CLMFORC>
    <DOUT_S_ROOT>$CIME_OUTPUT_ROOT/archive/$CASE</DOUT_S_ROOT>
    <BASELINE_ROOT>/project/projectdirs/acme/baselines/$COMPILER</BASELINE_ROOT>
    <CCSM_CPRNC>/project/projectdirs/acme/tools/cprnc.cori/cprnc</CCSM_CPRNC>
    <GMAKE_J>8</GMAKE_J>
    <TESTS>e3sm_developer</TESTS>
    <NTEST_PARALLEL_JOBS>4</NTEST_PARALLEL_JOBS>
    <BATCH_SYSTEM>nersc_slurm</BATCH_SYSTEM>
    <SUPPORTED_BY>e3sm</SUPPORTED_BY>
    <MAX_TASKS_PER_NODE>128</MAX_TASKS_PER_NODE>
    <MAX_MPITASKS_PER_NODE>64</MAX_MPITASKS_PER_NODE>
    <PROJECT_REQUIRED>TRUE</PROJECT_REQUIRED>
    <mpirun mpilib="default">
      <executable>srun</executable>
      <arguments>
        <arg name="label"> --label</arg>
        <arg name="num_tasks"> -n {{ total_tasks }}</arg>
        <arg name="thread_count">-c $SHELL{mpn=`./xmlquery --value MAX_MPITASKS_PER_NODE`; if [ 68 -ge $mpn ]; then c0=`expr 272 / $mpn`; c1=`expr $c0 / 4`; cflag=`expr $c1 \* 4`; echo $cflag|bc ; else echo 272/$mpn|bc;fi;} </arg>
        <arg name="binding"> $SHELL{if [ 68 -ge `./xmlquery --value MAX_MPITASKS_PER_NODE` ]; then echo "--cpu_bind=cores"; else echo "--cpu_bind=threads";fi;} </arg>
        <arg name="placement"> -m plane=$SHELL{echo `./xmlquery --value MAX_MPITASKS_PER_NODE`}</arg>
    </arguments>
    </mpirun>
    <module_system type="module">
      <init_path lang="perl">/opt/modules/default/init/perl</init_path>
      <init_path lang="python">/opt/modules/default/init/python</init_path>
      <init_path lang="sh">/opt/modules/default/init/sh</init_path>
      <init_path lang="csh">/opt/modules/default/init/csh</init_path>
      <cmd_path lang="perl">/opt/modules/default/bin/modulecmd perl</cmd_path>
      <cmd_path lang="python">/opt/modules/default/bin/modulecmd python</cmd_path>
      <cmd_path lang="sh">module</cmd_path>
      <cmd_path lang="csh">module</cmd_path>
      <modules>
        <command name="rm">craype</command>
        <command name="rm">craype-mic-knl</command>
        <command name="rm">craype-haswell</command>
        <command name="rm">PrgEnv-intel</command>
        <command name="rm">PrgEnv-cray</command>
        <command name="rm">PrgEnv-gnu</command>
        <command name="rm">intel</command>
        <command name="rm">cce</command>
        <command name="rm">gcc</command>
        <command name="rm">cray-parallel-netcdf</command>
        <command name="rm">cray-hdf5-parallel</command>
        <command name="rm">pmi</command>
        <command name="rm">cray-mpich2</command>
        <command name="rm">cray-mpich</command>
        <command name="rm">cray-netcdf</command>
        <command name="rm">cray-hdf5</command>
        <command name="rm">cray-netcdf-hdf5parallel</command>
        <command name="rm">cray-libsci</command>
        <command name="rm">papi</command>
        <command name="rm">cmake</command>
        <command name="rm">cray-petsc</command>
        <command name="rm">esmf</command>
        <command name="rm">zlib</command>

        <!-- first load basic defaults, then remove/swap/load as necessary -->
        <command name="load">craype</command>
        <command name="load">PrgEnv-intel</command>
        <command name="load">cray-mpich</command>
        <command name="rm">craype-haswell</command>
        <command name="load">craype-mic-knl</command>
      </modules>

      <modules mpilib="mpt">
        <command name="swap">cray-mpich cray-mpich/7.7.0</command>
      </modules>

      <modules mpilib="impi">
        <command name="swap">cray-mpich impi/2019.up3</command>
      </modules>

      <modules compiler="intel">
        <command name="load">PrgEnv-intel/6.0.4</command>
        <command name="rm">intel</command>
        <command name="load">intel/18.0.1.163</command>
      </modules>

      <modules compiler="intel19">
        <command name="load">PrgEnv-intel/6.0.4</command>
        <command name="rm">intel</command>
        <command name="load">intel/19.0.3.199</command>
      </modules>

      <modules compiler="gnu">
        <command name="swap">PrgEnv-intel PrgEnv-gnu/6.0.4</command>
        <command name="rm">gcc</command>
        <command name="load">gcc/7.3.0</command>
        <command name="rm">cray-libsci</command>
        <command name="load">cray-libsci/18.03.1</command>
      </modules>

      <modules>
        <command name="swap">craype craype/2.5.14</command>
        <command name="rm">pmi</command>
        <command name="load">pmi/5.0.13</command>
        <command name="rm">craype-haswell</command>
        <command name="load">craype-mic-knl</command>
      </modules>

      <modules mpilib="mpi-serial">
        <command name="rm">cray-netcdf-hdf5parallel</command>
        <command name="rm">cray-hdf5-parallel</command>
        <command name="rm">cray-parallel-netcdf</command>
        <command name="load">cray-netcdf/4.4.1.1.6</command>
        <command name="load">cray-hdf5/1.10.1.1</command>
      </modules>
      <modules mpilib="!mpi-serial">
        <command name="rm">cray-netcdf-hdf5parallel</command>
        <command name="load">cray-netcdf-hdf5parallel/4.4.1.1.6</command>
        <command name="load">cray-hdf5-parallel/1.10.1.1</command>
        <command name="load">cray-parallel-netcdf/1.8.1.3</command>
      </modules>

      <modules>
        <command name="rm">git</command>
        <command name="load">git</command>
        <command name="rm">cmake</command>
        <command name="load">cmake/3.11.4</command>
      </modules>

      <!--command name="list">&gt;&amp; ml.txt</command-->

    </module_system>

    <RUNDIR>$CIME_OUTPUT_ROOT/$CASE/run</RUNDIR>
    <EXEROOT>$CIME_OUTPUT_ROOT/$CASE/bld</EXEROOT>
    <TEST_TPUT_TOLERANCE>0.1</TEST_TPUT_TOLERANCE>
    <environment_variables>
      <env name="MPICH_ENV_DISPLAY">1</env>
      <env name="MPICH_VERSION_DISPLAY">1</env>
      <!--env name="MPICH_CPUMASK_DISPLAY">1</env-->

      <env name="OMP_STACKSIZE">128M</env>
      <env name="OMP_PROC_BIND">spread</env>
      <env name="OMP_PLACES">threads</env>
      <env name="HDF5_USE_FILE_LOCKING">FALSE</env>
    </environment_variables>

    <environment_variables mpilib="mpt">
      <env name="MPICH_GNI_DYNAMIC_CONN">disabled</env>
    </environment_variables>
    <environment_variables compiler="intel">
      <env name="FORT_BUFFERED">yes</env>
      <env name="MPICH_MEMORY_REPORT">1</env>
    </environment_variables>
    <environment_variables compiler="intel19">
      <env name="MPICH_MEMORY_REPORT">1</env>
    </environment_variables>
  </machine>

  <!-- Skylake nodes of Stampede2 at TACC -->
  <machine MACH="stampede2">
    <DESC>Stampede2. Intel skylake nodes at TACC. 48 cores per node, batch system is SLURM</DESC>
    <NODENAME_REGEX>.*stampede2.*</NODENAME_REGEX>
    <OS>LINUX</OS>
    <COMPILERS>intel,gnu</COMPILERS>
    <MPILIBS>impi</MPILIBS>
    <SAVE_TIMING_DIR>$ENV{SCRATCH}</SAVE_TIMING_DIR>
    <SAVE_TIMING_DIR_PROJECTS>acme</SAVE_TIMING_DIR_PROJECTS>
    <CIME_OUTPUT_ROOT>$ENV{SCRATCH}/acme_scratch/stampede2</CIME_OUTPUT_ROOT>
    <DIN_LOC_ROOT>$ENV{SCRATCH}/inputdata</DIN_LOC_ROOT>
    <DIN_LOC_ROOT_CLMFORC>$ENV{SCRATCH}/inputdata/atm/datm7</DIN_LOC_ROOT_CLMFORC>
    <DOUT_S_ROOT>$CIME_OUTPUT_ROOT/archive/$CASE</DOUT_S_ROOT>
    <BASELINE_ROOT>$ENV{SCRATCH}/baselines/$COMPILER</BASELINE_ROOT>
    <CCSM_CPRNC>$ENV{SCRATCH}/tools/cprnc.cori/cprnc</CCSM_CPRNC>
    <GMAKE_J>8</GMAKE_J>
    <TESTS>e3sm_developer</TESTS>
    <BATCH_SYSTEM>slurm</BATCH_SYSTEM>
    <SUPPORTED_BY>e3sm</SUPPORTED_BY>
    <MAX_TASKS_PER_NODE>96</MAX_TASKS_PER_NODE>
    <MAX_MPITASKS_PER_NODE>48</MAX_MPITASKS_PER_NODE>
    <PROJECT_REQUIRED>FALSE</PROJECT_REQUIRED>
    <mpirun mpilib="default">
      <executable>ibrun</executable>
    </mpirun>
    <module_system type="module">
      <init_path lang="perl">/opt/apps/lmod/lmod/init/perl</init_path>
      <init_path lang="python">/opt/apps/lmod/lmod/init/python</init_path>
      <init_path lang="sh">/opt/apps/lmod/lmod/init/sh</init_path>
      <init_path lang="csh">/opt/apps/lmod/lmod/init/csh</init_path>
      <cmd_path lang="perl">/opt/apps/lmod/lmod/libexec/lmod perl</cmd_path>
      <cmd_path lang="python">/opt/apps/lmod/lmod/libexec/lmod python</cmd_path>
      <cmd_path lang="sh">module -q</cmd_path>
      <cmd_path lang="csh">module -q</cmd_path>

      <modules>
        <command name="purge"/>
      </modules>

      <modules compiler="intel">
        <command name="load">intel/18.0.0</command>
      </modules>

      <modules compiler="gnu">
        <command name="load">gcc/6.3.0</command>
      </modules>

      <modules mpilib="impi">
        <command name="load">impi/18.0.0</command>
      </modules>

      <modules mpilib="mpi-serial">
        <command name="load">hdf5/1.8.16</command>
        <command name="load">netcdf/4.3.3.1</command>
      </modules>
      <modules mpilib="!mpi-serial">
        <command name="load">phdf5/1.8.16</command>
        <command name="load">parallel-netcdf/4.3.3.1</command>
        <command name="load">pnetcdf/1.8.1</command>
      </modules>
      <modules>
        <command name="load">git</command>
        <command name="load">cmake</command>
        <command name="load">autotools</command>
        <command name="load">xalt</command>
        <!--command name="load">TACC</command-->
        <!--command name="load">python/2.7.13</command-->
      </modules>

    </module_system>

    <RUNDIR>$CIME_OUTPUT_ROOT/$CASE/run</RUNDIR>
    <EXEROOT>$CIME_OUTPUT_ROOT/$CASE/bld</EXEROOT>
    <TEST_TPUT_TOLERANCE>0.1</TEST_TPUT_TOLERANCE>
    <environment_variables>
      <env name="MPICH_ENV_DISPLAY">1</env>
      <env name="MPICH_VERSION_DISPLAY">1</env>

      <env name="OMP_STACKSIZE">128M</env>
      <env name="OMP_PROC_BIND">spread</env>
      <env name="OMP_PLACES">threads</env>
      <env name="I_MPI_PIN">1</env>
      <env name="MY_MPIRUN_OPTIONS">-l</env>
    </environment_variables>
  </machine>

  <machine MACH="mac">
    <DESC>Mac OS/X workstation or laptop</DESC>
    <NODENAME_REGEX/>
    <OS>Darwin</OS>
    <COMPILERS>gnu</COMPILERS>
    <MPILIBS>openmpi,mpich</MPILIBS>
    <CIME_OUTPUT_ROOT>$ENV{HOME}/projects/acme/scratch</CIME_OUTPUT_ROOT>
    <DIN_LOC_ROOT>$ENV{HOME}/projects/acme/cesm-inputdata</DIN_LOC_ROOT>
    <DIN_LOC_ROOT_CLMFORC>$ENV{HOME}/projects/acme/ptclm-data</DIN_LOC_ROOT_CLMFORC>
    <DOUT_S_ROOT>$ENV{HOME}/projects/acme/scratch/archive/$CASE</DOUT_S_ROOT>
    <BASELINE_ROOT>$ENV{HOME}/projects/acme/baselines/$COMPILER</BASELINE_ROOT>
    <CCSM_CPRNC>$CCSMROOT/tools/cprnc/build/cprnc</CCSM_CPRNC>
    <GMAKE_J>4</GMAKE_J>
    <TESTS>e3sm_developer</TESTS>
    <BATCH_SYSTEM>none</BATCH_SYSTEM>
    <SUPPORTED_BY>jnjohnson at lbl dot gov</SUPPORTED_BY>
    <MAX_TASKS_PER_NODE>4</MAX_TASKS_PER_NODE>
    <MAX_MPITASKS_PER_NODE>2</MAX_MPITASKS_PER_NODE>
    <mpirun mpilib="default">
      <executable>mpirun</executable>
      <arguments/>
    </mpirun>
    <module_system type="none"/>
    <RUNDIR>$ENV{HOME}/projects/acme/scratch/$CASE/run</RUNDIR>
    <EXEROOT>$ENV{HOME}/projects/acme/scratch/$CASE/bld</EXEROOT>
    <!-- cmake -DCMAKE_Fortran_COMPILER=/opt/local/bin/mpif90-mpich-gcc48 -DHDF5_DIR=/opt/local -DNetcdf_INCLUDE_DIR=/opt/local/include .. -->
    <!--    <GMAKE>make</GMAKE> <- this doesn't actually work! -->
  </machine>

  <machine MACH="linux-generic">
    <DESC>Linux workstation or laptop</DESC>
    <NODENAME_REGEX>none</NODENAME_REGEX>
    <OS>LINUX</OS>
    <COMPILERS>gnu</COMPILERS>
    <MPILIBS>openmpi,mpich</MPILIBS>
    <CIME_OUTPUT_ROOT>$ENV{HOME}/projects/acme/scratch</CIME_OUTPUT_ROOT>
    <DIN_LOC_ROOT>$ENV{HOME}/projects/acme/cesm-inputdata</DIN_LOC_ROOT>
    <DIN_LOC_ROOT_CLMFORC>$ENV{HOME}/projects/acme/ptclm-data</DIN_LOC_ROOT_CLMFORC>
    <DOUT_S_ROOT>$ENV{HOME}/projects/acme/scratch/archive/$CASE</DOUT_S_ROOT>
    <BASELINE_ROOT>$ENV{HOME}/projects/acme/baselines/$COMPILER</BASELINE_ROOT>
    <CCSM_CPRNC>$CCSMROOT/tools/cprnc/build/cprnc</CCSM_CPRNC>
    <GMAKE_J>4</GMAKE_J>
    <TESTS>e3sm_developer</TESTS>
    <BATCH_SYSTEM>none</BATCH_SYSTEM>
    <SUPPORTED_BY>jayesh at mcs dot anl dot gov</SUPPORTED_BY>
    <MAX_TASKS_PER_NODE>4</MAX_TASKS_PER_NODE>
    <MAX_MPITASKS_PER_NODE>2</MAX_MPITASKS_PER_NODE>
    <mpirun mpilib="default">
      <executable>mpirun</executable>
      <arguments>
        <arg name="num_tasks"> -np {{ total_tasks }}</arg>
      </arguments>
    </mpirun>
    <module_system type="none"/>
    <RUNDIR>$ENV{HOME}/projects/acme/scratch/$CASE/run</RUNDIR>
    <EXEROOT>$ENV{HOME}/projects/acme/scratch/$CASE/bld</EXEROOT>
    <!-- cmake -DCMAKE_Fortran_COMPILER=/opt/local/bin/mpif90-mpich-gcc48 -DHDF5_DIR=/opt/local -DNetcdf_INCLUDE_DIR=/opt/local/include .. -->
    <!--    <GMAKE>make</GMAKE> <- this doesn't actually work! -->
  </machine>

  <machine MACH="melvin">
    <DESC>Linux workstation for Jenkins testing</DESC>
    <NODENAME_REGEX>(melvin|watson|s999964|climate|penn|sems)</NODENAME_REGEX>
    <OS>LINUX</OS>
    <PROXY>sonproxy.sandia.gov:80</PROXY>
    <COMPILERS>gnu,intel</COMPILERS>
    <MPILIBS>openmpi</MPILIBS>
    <SAVE_TIMING_DIR>/sems-data-store/ACME/timings</SAVE_TIMING_DIR>
    <SAVE_TIMING_DIR_PROJECTS>.*</SAVE_TIMING_DIR_PROJECTS>
    <CIME_OUTPUT_ROOT>$ENV{HOME}/acme/scratch</CIME_OUTPUT_ROOT>
    <DIN_LOC_ROOT>/sems-data-store/ACME/inputdata</DIN_LOC_ROOT>
    <DIN_LOC_ROOT_CLMFORC>/sems-data-store/ACME/inputdata/atm/datm7</DIN_LOC_ROOT_CLMFORC>
    <DOUT_S_ROOT>$CIME_OUTPUT_ROOT/archive/$CASE</DOUT_S_ROOT>
    <BASELINE_ROOT>/sems-data-store/ACME/baselines/$COMPILER</BASELINE_ROOT>
    <CCSM_CPRNC>/sems-data-store/ACME/cprnc/build.new/cprnc</CCSM_CPRNC>
    <GMAKE_J>32</GMAKE_J>
    <TESTS>e3sm_developer</TESTS>
    <BATCH_SYSTEM>none</BATCH_SYSTEM>
    <SUPPORTED_BY>jgfouca at sandia dot gov</SUPPORTED_BY>
    <MAX_TASKS_PER_NODE>48</MAX_TASKS_PER_NODE>
    <MAX_MPITASKS_PER_NODE>48</MAX_MPITASKS_PER_NODE>
    <mpirun mpilib="default">
      <executable>mpirun</executable>
      <arguments>
        <arg name="num_tasks"> -np {{ total_tasks }}</arg>
        <arg name="tasks_per_node"> --map-by ppr:{{ tasks_per_numa }}:socket:PE=$ENV{OMP_NUM_THREADS} --bind-to hwthread:overload-allowed</arg>
      </arguments>
    </mpirun>
    <module_system type="module" allow_error="false">
      <init_path lang="python">/usr/share/Modules/init/python.py</init_path>
      <init_path lang="perl">/usr/share/Modules/init/perl.pm</init_path>
      <init_path lang="sh">/usr/share/Modules/init/sh</init_path>
      <init_path lang="csh">/usr/share/Modules/init/csh</init_path>
      <cmd_path lang="python">/usr/bin/modulecmd python</cmd_path>
      <cmd_path lang="perl">/usr/bin/modulecmd perl</cmd_path>
      <cmd_path lang="csh">module</cmd_path>
      <cmd_path lang="sh">module</cmd_path>
      <modules>
        <command name="purge"/>
        <command name="load">sems-env</command>
        <command name="load">acme-env</command>
        <command name="load">sems-git</command>
        <command name="load">acme-binutils</command>
        <command name="load">sems-python/2.7.9</command>
        <command name="load">sems-cmake/3.12.2</command>
      </modules>
      <modules compiler="gnu">
        <command name="load">sems-gcc/7.3.0</command>
      </modules>
      <modules compiler="intel">
        <command name="load">sems-intel/16.0.3</command>
      </modules>
      <modules mpilib="mpi-serial">
        <command name="load">sems-netcdf/4.4.1/exo</command>
        <command name="load">acme-pfunit/3.2.8/base</command>
      </modules>
      <modules mpilib="!mpi-serial">
        <command name="load">acme-openmpi/2.1.5/acme</command>
        <command name="load">acme-netcdf/4.4.1/acme</command>
      </modules>
    </module_system>
    <RUNDIR>$CIME_OUTPUT_ROOT/$CASE/run</RUNDIR>
    <EXEROOT>$CIME_OUTPUT_ROOT/$CASE/bld</EXEROOT>
    <TEST_TPUT_TOLERANCE>0.1</TEST_TPUT_TOLERANCE>
    <MAX_GB_OLD_TEST_DATA>1000</MAX_GB_OLD_TEST_DATA>
    <!--    <GMAKE>make</GMAKE> <- this doesn't actually work! -->
    <environment_variables>
      <env name="NETCDFROOT">$ENV{SEMS_NETCDF_ROOT}</env>
      <env name="OMP_STACKSIZE">64M</env>
      <env name="OMP_PROC_BIND">spread</env>
      <env name="OMP_PLACES">threads</env>
    </environment_variables>
    <environment_variables mpilib="!mpi-serial">
      <env name="PNETCDFROOT">$ENV{SEMS_NETCDF_ROOT}</env>
    </environment_variables>
  </machine>

  <machine MACH="snl-white">
    <DESC>IBM Power 8 Testbed machine</DESC>
    <NODENAME_REGEX>white</NODENAME_REGEX>
    <OS>LINUX</OS>
    <COMPILERS>gnu</COMPILERS>
    <MPILIBS>openmpi</MPILIBS>
    <CIME_OUTPUT_ROOT>$ENV{HOME}/projects/e3sm/scratch</CIME_OUTPUT_ROOT>
    <DIN_LOC_ROOT>$ENV{HOME}/projects/e3sm/cesm-inputdata</DIN_LOC_ROOT>
    <DIN_LOC_ROOT_CLMFORC>$ENV{HOME}/projects/e3sm/ptclm-data</DIN_LOC_ROOT_CLMFORC>
    <DOUT_S_ROOT>$ENV{HOME}/projects/e3sm/scratch/archive/$CASE</DOUT_S_ROOT>
    <BASELINE_ROOT>$ENV{HOME}/projects/e3sm/baselines/$COMPILER</BASELINE_ROOT>
    <CCSM_CPRNC>$CCSMROOT/tools/cprnc/build/cprnc</CCSM_CPRNC>
    <GMAKE_J>32</GMAKE_J>
    <TESTS>e3sm_developer</TESTS>
    <BATCH_SYSTEM>lsf</BATCH_SYSTEM>
    <SUPPORTED_BY>mdeakin at sandia dot gov</SUPPORTED_BY>
    <MAX_TASKS_PER_NODE>4</MAX_TASKS_PER_NODE>
    <MAX_MPITASKS_PER_NODE>1</MAX_MPITASKS_PER_NODE>
    <mpirun mpilib="default">
      <executable>mpirun</executable>
      <arguments/>
    </mpirun>
    <module_system type="module" allow_error="true">
      <init_path lang="sh">/usr/share/Modules/init/sh</init_path>
      <init_path lang="python">/usr/share/Modules/init/python.py</init_path>
      <cmd_path lang="sh">module</cmd_path>
      <cmd_path lang="python">/usr/bin/modulecmd python</cmd_path>
      <modules>
        <command name="load">devpack/20181011/openmpi/2.1.2/gcc/7.2.0/cuda/9.2.88</command>
      </modules>
    </module_system>
    <RUNDIR>$ENV{HOME}/projects/e3sm/scratch/$CASE/run</RUNDIR>
    <EXEROOT>$ENV{HOME}/projects/e3sm/scratch/$CASE/bld</EXEROOT>
    <environment_variables>
      <env name="NETCDF_C_PATH">$ENV{NETCDF_ROOT}</env>
      <env name="NETCDF_FORTRAN_PATH">/ascldap/users/jgfouca/packages/netcdf-fortran-4.4.4-white</env>
      <env name="E3SM_SRCROOT">$SRCROOT</env>
    </environment_variables>
  </machine>

  <machine MACH="snl-blake">
    <DESC>Skylake Testbed machine</DESC>
    <NODENAME_REGEX>blake</NODENAME_REGEX>
    <OS>LINUX</OS>
    <COMPILERS>intel18</COMPILERS>
    <MPILIBS>openmpi</MPILIBS>
    <CIME_OUTPUT_ROOT>$ENV{HOME}/projects/e3sm/scratch</CIME_OUTPUT_ROOT>
    <DIN_LOC_ROOT>$ENV{HOME}/projects/e3sm/cesm-inputdata</DIN_LOC_ROOT>
    <DIN_LOC_ROOT_CLMFORC>$ENV{HOME}/projects/e3sm/ptclm-data</DIN_LOC_ROOT_CLMFORC>
    <DOUT_S_ROOT>$ENV{HOME}/projects/e3sm/scratch/archive/$CASE</DOUT_S_ROOT>
    <BASELINE_ROOT>$ENV{HOME}/projects/e3sm/baselines/$COMPILER</BASELINE_ROOT>
    <CCSM_CPRNC>$CCSMROOT/tools/cprnc/build/cprnc</CCSM_CPRNC>
    <GMAKE_J>48</GMAKE_J>
    <TESTS>e3sm_developer</TESTS>
    <BATCH_SYSTEM>slurm</BATCH_SYSTEM>
    <SUPPORTED_BY>mdeakin at sandia dot gov</SUPPORTED_BY>
    <MAX_TASKS_PER_NODE>48</MAX_TASKS_PER_NODE>
    <MAX_MPITASKS_PER_NODE>48</MAX_MPITASKS_PER_NODE>
    <mpirun mpilib="default">
      <executable>mpirun</executable>
      <arguments/>
    </mpirun>
    <module_system type="module" allow_error="true">
      <init_path lang="sh">/usr/share/Modules/init/sh</init_path>
      <init_path lang="python">/usr/share/Modules/init/python.py</init_path>
      <cmd_path lang="sh">module</cmd_path>
      <cmd_path lang="python">module</cmd_path>
      <modules>
        <command name="load">zlib/1.2.11</command>
        <command name="load">intel/compilers/18.1.163</command>
        <command name="load">openmpi/2.1.2/intel/18.1.163</command>
        <command name="load">hdf5/1.10.1/openmpi/2.1.2/intel/18.1.163</command>
        <command name="load">netcdf-exo/4.4.1.1/openmpi/2.1.2/intel/18.1.163</command>
      </modules>
    </module_system>
    <RUNDIR>$ENV{HOME}/projects/e3sm/scratch/$CASE/run</RUNDIR>
    <EXEROOT>$ENV{HOME}/projects/e3sm/scratch/$CASE/bld</EXEROOT>
    <environment_variables>
      <env name="NETCDF_C_PATH">$ENV{NETCDF_ROOT}</env>
      <env name="NETCDF_FORTRAN_PATH">$ENV{NETCDFF_ROOT}</env>
    </environment_variables>
  </machine>

  <machine MACH="anlworkstation">
    <DESC>Linux workstation for ANL</DESC>
    <NODENAME_REGEX>compute.*mcs.anl.gov</NODENAME_REGEX>
    <OS>LINUX</OS>
    <COMPILERS>gnu</COMPILERS>
    <MPILIBS>mpich</MPILIBS>
    <CIME_OUTPUT_ROOT>$ENV{HOME}/acme/scratch</CIME_OUTPUT_ROOT>
    <DIN_LOC_ROOT>/home/climate1/acme/inputdata</DIN_LOC_ROOT>
    <DIN_LOC_ROOT_CLMFORC>/home/climate1/acme/inputdata/atm/datm7</DIN_LOC_ROOT_CLMFORC>
    <DOUT_S_ROOT>$CIME_OUTPUT_ROOT/archive/$CASE</DOUT_S_ROOT>
    <BASELINE_ROOT>/home/climate1/acme/baselines/$COMPILER</BASELINE_ROOT>
    <CCSM_CPRNC>/home/climate1/acme/cprnc/build/cprnc</CCSM_CPRNC>
    <GMAKE>make</GMAKE>
    <GMAKE_J>32</GMAKE_J>
    <TESTS>e3sm_developer</TESTS>
    <BATCH_SYSTEM>none</BATCH_SYSTEM>
    <SUPPORTED_BY>jgfouca at sandia dot gov</SUPPORTED_BY>
    <MAX_TASKS_PER_NODE>32</MAX_TASKS_PER_NODE>
    <MAX_MPITASKS_PER_NODE>32</MAX_MPITASKS_PER_NODE>
    <mpirun mpilib="default">
      <executable>mpirun</executable>
      <arguments>
        <arg name="num_tasks"> -l -np {{ total_tasks }}</arg>
      </arguments>
    </mpirun>
    <module_system type="soft">
      <init_path lang="csh">/software/common/adm/packages/softenv-1.6.2/etc/softenv-load.csh</init_path>
      <init_path lang="sh">/software/common/adm/packages/softenv-1.6.2/etc/softenv-load.sh</init_path>
      <cmd_path lang="csh">source /software/common/adm/packages/softenv-1.6.2/etc/softenv-aliases.csh ; soft</cmd_path>
      <cmd_path lang="sh">source /software/common/adm/packages/softenv-1.6.2/etc/softenv-aliases.sh ; soft</cmd_path>
      <modules>
        <command name="add">+cmake-3.12.4</command>
      </modules>
      <modules compiler="gnu">
        <command name="add">+gcc-6.2.0</command>
        <command name="add">+szip-2.1-gcc-6.2.0</command>
      </modules>
      <modules compiler="gnu" mpilib="mpi-serial">
        <command name="add">+netcdf-4.4.1c-4.2cxx-4.4.4f-serial-gcc6.2.0</command>
      </modules>
      <modules compiler="gnu" mpilib="!mpi-serial">
        <command name="add">+mpich-3.2-gcc-6.2.0</command>
        <command name="add">+hdf5-1.8.16-gcc-6.2.0-mpich-3.2-parallel</command>
        <command name="add">+netcdf-4.4.1c-4.2cxx-4.4.4f-parallel-gcc6.2.0-mpich-3.2</command>
      </modules>
    </module_system>
    <RUNDIR>$CIME_OUTPUT_ROOT/$CASE/run</RUNDIR>
    <EXEROOT>$CIME_OUTPUT_ROOT/$CASE/bld</EXEROOT>
    <environment_variables>
      <env name="NETCDF_PATH">$SHELL{dirname $(dirname $(which ncdump))}</env>
    </environment_variables>
    <environment_variables mpilib="mpi-serial">
      <!-- We currently don't have a soft env for serial hdf5 -->
      <env name="LD_LIBRARY_PATH">/soft/apps/packages/climate/hdf5/1.8.16-serial/gcc-6.2.0/lib:$ENV{LD_LIBRARY_PATH}</env>
    </environment_variables>
    <environment_variables mpilib="!mpi-serial">
      <env name="HDF5_PATH">$SHELL{dirname $(dirname $(which h5dump))}</env>
      <!-- We currently don't have a soft env for pnetcdf 1.8.1 -->
      <env name="PNETCDF_PATH">/soft/apps/packages/climate/pnetcdf/1.8.1/gcc-6.2.0</env>
    </environment_variables>
    <environment_variables SMP_PRESENT="TRUE">
      <env name="OMP_STACKSIZE">64M</env>
    </environment_variables>
  </machine>

  <machine MACH="sandiatoss3">
    <DESC>SNL clust</DESC>
    <NODENAME_REGEX>(skybridge|chama)</NODENAME_REGEX>
    <OS>LINUX</OS>
    <PROXY>wwwproxy.sandia.gov:80</PROXY>
    <COMPILERS>intel</COMPILERS>
    <MPILIBS>openmpi</MPILIBS>
    <PROJECT>fy190158</PROJECT>
    <SAVE_TIMING_DIR>/projects/ccsm/timings</SAVE_TIMING_DIR>
    <SAVE_TIMING_DIR_PROJECTS>.*</SAVE_TIMING_DIR_PROJECTS>
    <CIME_OUTPUT_ROOT>/gpfs1/$USER/acme_scratch/sandiatoss3</CIME_OUTPUT_ROOT>
    <DIN_LOC_ROOT>/projects/ccsm/inputdata</DIN_LOC_ROOT>
    <DIN_LOC_ROOT_CLMFORC>/projects/ccsm/inputdata/atm/datm7</DIN_LOC_ROOT_CLMFORC>
    <DOUT_S_ROOT>$CIME_OUTPUT_ROOT/archive/$CASE</DOUT_S_ROOT>
    <BASELINE_ROOT>/projects/ccsm/ccsm_baselines/$COMPILER</BASELINE_ROOT>
    <CCSM_CPRNC>/projects/ccsm/cprnc/build.toss3/cprnc_wrap</CCSM_CPRNC>
    <GMAKE_J>8</GMAKE_J>
    <TESTS>e3sm_integration</TESTS>
    <BATCH_SYSTEM>slurm</BATCH_SYSTEM>
    <SUPPORTED_BY>jgfouca at sandia dot gov</SUPPORTED_BY>
    <MAX_TASKS_PER_NODE>16</MAX_TASKS_PER_NODE>
    <MAX_MPITASKS_PER_NODE>16</MAX_MPITASKS_PER_NODE>
    <PROJECT_REQUIRED>TRUE</PROJECT_REQUIRED>
    <mpirun mpilib="default">
      <executable>mpiexec</executable>
      <arguments>
        <arg name="num_tasks"> --n {{ total_tasks }}</arg>
        <arg name="tasks_per_node"> --map-by ppr:{{ tasks_per_numa }}:socket:PE=$ENV{OMP_NUM_THREADS} --bind-to core</arg>
      </arguments>
    </mpirun>
    <mpirun mpilib="mpi-serial">
      <executable/>
    </mpirun>
    <module_system type="module">
      <init_path lang="python">/usr/share/lmod/lmod/init/python.py</init_path>
      <init_path lang="perl">/usr/share/lmod/lmod/init/perl.pm</init_path>
      <init_path lang="sh">/usr/share/lmod/lmod/init/sh</init_path>
      <init_path lang="csh">/usr/share/lmod/lmod/init/csh</init_path>
      <cmd_path lang="python">/usr/share/lmod/lmod/libexec/lmod python</cmd_path>
      <cmd_path lang="perl">/usr/share/lmod/lmod/libexec/lmod perl</cmd_path>
      <cmd_path lang="csh">module</cmd_path>
      <cmd_path lang="sh">module</cmd_path>
      <modules>
        <command name="purge"/>
        <command name="load">sems-env</command>
        <command name="load">sems-git</command>
        <command name="load">sems-python/2.7.9</command>
        <command name="load">sems-cmake/3.12.2</command>
        <command name="load">gnu/4.9.2</command>
        <command name="load">sems-intel/17.0.0</command>
      </modules>
      <modules mpilib="!mpi-serial">
        <command name="load">sems-openmpi/1.10.5</command>
        <command name="load">sems-netcdf/4.4.1/exo_parallel</command>
      </modules>
      <modules mpilib="mpi-serial">
        <command name="load">sems-netcdf/4.4.1/exo</command>
      </modules>
    </module_system>
    <RUNDIR>/gscratch/$USER/acme_scratch/sandiatoss3/$CASE/run</RUNDIR>
    <EXEROOT>$CIME_OUTPUT_ROOT/$CASE/bld</EXEROOT>
    <!-- complete path to a short term archiving directory -->
    <!-- path to the cprnc tool used to compare netcdf history files in testing -->
    <TEST_TPUT_TOLERANCE>0.1</TEST_TPUT_TOLERANCE>

    <environment_variables>
      <env name="NETCDFROOT">$ENV{SEMS_NETCDF_ROOT}</env>
      <env name="NETCDF_INCLUDES">$ENV{SEMS_NETCDF_ROOT}/include</env>
      <env name="NETCDF_LIBS">$ENV{SEMS_NETCDF_ROOT}/lib</env>
      <env name="OMP_STACKSIZE">64M</env>
    </environment_variables>
    <environment_variables mpilib="!mpi-serial">
      <env name="PNETCDFROOT">$ENV{SEMS_NETCDF_ROOT}</env>
    </environment_variables>
  </machine>

  <machine MACH="ghost">
    <DESC>SNL clust</DESC>
    <NODENAME_REGEX>ghost-login</NODENAME_REGEX>
    <OS>LINUX</OS>
    <PROXY>wwwproxy.sandia.gov:80</PROXY>
    <COMPILERS>intel</COMPILERS>
    <MPILIBS>openmpi</MPILIBS>
    <PROJECT>fy190158</PROJECT>

    <CIME_OUTPUT_ROOT>/gscratch/$USER/acme_scratch/ghost</CIME_OUTPUT_ROOT>
    <DIN_LOC_ROOT>/projects/ccsm/inputdata</DIN_LOC_ROOT>
    <DIN_LOC_ROOT_CLMFORC>/projects/ccsm/inputdata/atm/datm7</DIN_LOC_ROOT_CLMFORC>
    <DOUT_S_ROOT>$CIME_OUTPUT_ROOT/archive/$CASE</DOUT_S_ROOT>
    <BASELINE_ROOT>/projects/ccsm/ccsm_baselines/$COMPILER</BASELINE_ROOT>
    <CCSM_CPRNC>/projects/ccsm/cprnc/build.toss3/cprnc_wrap</CCSM_CPRNC>
    <GMAKE_J>8</GMAKE_J>
    <TESTS>e3sm_integration</TESTS>
    <BATCH_SYSTEM>slurm</BATCH_SYSTEM>
    <SUPPORTED_BY>jgfouca at sandia dot gov</SUPPORTED_BY>
    <MAX_TASKS_PER_NODE>36</MAX_TASKS_PER_NODE>
    <MAX_MPITASKS_PER_NODE>36</MAX_MPITASKS_PER_NODE>
    <PROJECT_REQUIRED>TRUE</PROJECT_REQUIRED>
    <mpirun mpilib="default">
      <executable>mpiexec</executable>
      <arguments>
        <arg name="num_tasks"> --n {{ total_tasks }}</arg>
        <arg name="tasks_per_node"> --map-by ppr:{{ tasks_per_numa }}:socket:PE=$ENV{OMP_NUM_THREADS} --bind-to core</arg>
      </arguments>
    </mpirun>
    <mpirun mpilib="mpi-serial">
      <executable/>
    </mpirun>
    <module_system type="module">
      <init_path lang="python">/usr/share/lmod/lmod/init/python.py</init_path>
      <init_path lang="perl">/usr/share/lmod/lmod/init/perl.pm</init_path>
      <init_path lang="sh">/usr/share/lmod/lmod/init/sh</init_path>
      <init_path lang="csh">/usr/share/lmod/lmod/init/csh</init_path>
      <cmd_path lang="python">/usr/share/lmod/lmod/libexec/lmod python</cmd_path>
      <cmd_path lang="perl">/usr/share/lmod/lmod/libexec/lmod perl</cmd_path>
      <cmd_path lang="csh">module</cmd_path>
      <cmd_path lang="sh">module</cmd_path>
      <modules>
        <command name="purge"/>
        <command name="load">sems-env</command>
        <command name="load">sems-git</command>
        <command name="load">sems-python/2.7.9</command>
        <command name="load">sems-cmake</command>
        <command name="load">gnu/4.9.2</command>
        <command name="load">sems-intel/16.0.2</command>
        <command name="load">mkl/16.0</command>
        <command name="load">sems-netcdf/4.4.1/exo_parallel</command>
      </modules>
      <modules mpilib="!mpi-serial">
        <command name="load">sems-openmpi/1.10.5</command>
      </modules>
    </module_system>
    <RUNDIR>$CIME_OUTPUT_ROOT/$CASE/run</RUNDIR>
    <EXEROOT>$CIME_OUTPUT_ROOT/$CASE/bld</EXEROOT>
    <!-- complete path to a short term archiving directory -->
    <!-- path to the cprnc tool used to compare netcdf history files in testing -->
    <environment_variables>
      <env name="NETCDFROOT">$ENV{SEMS_NETCDF_ROOT}</env>
      <env name="NETCDF_INCLUDES">$ENV{SEMS_NETCDF_ROOT}/include</env>
      <env name="NETCDF_LIBS">$ENV{SEMS_NETCDF_ROOT}/lib</env>
      <env name="OMP_STACKSIZE">64M</env>
    </environment_variables>
    <environment_variables mpilib="!mpi-serial">
      <env name="PNETCDFROOT">$ENV{SEMS_NETCDF_ROOT}</env>
    </environment_variables>
  </machine>

  <machine MACH="blues">
    <DESC>ANL/LCRC Linux Cluster</DESC>
    <NODENAME_REGEX>blogin.*.lcrc.anl.gov</NODENAME_REGEX>
    <OS>LINUX</OS>
    <COMPILERS>gnu,pgi,intel,nag</COMPILERS>
    <MPILIBS>mvapich,mpich,openmpi</MPILIBS>
    <PROJECT>ACME</PROJECT>
    <CIME_OUTPUT_ROOT>/lcrc/project/$PROJECT/$USER/acme_scratch</CIME_OUTPUT_ROOT>
    <DIN_LOC_ROOT>/home/ccsm-data/inputdata</DIN_LOC_ROOT>
    <DIN_LOC_ROOT_CLMFORC>/home/ccsm-data/inputdata/atm/datm7</DIN_LOC_ROOT_CLMFORC>
    <DOUT_S_ROOT>/lcrc/project/ACME/$USER/archive/$CASE</DOUT_S_ROOT>
    <BASELINE_ROOT>/lcrc/group/acme/acme_baselines/blues/$COMPILER</BASELINE_ROOT>
    <CCSM_CPRNC>/home/ccsm-data/tools/cprnc</CCSM_CPRNC>
    <GMAKE_J>4</GMAKE_J>
    <TESTS>e3sm_integration</TESTS>
    <NTEST_PARALLEL_JOBS>4</NTEST_PARALLEL_JOBS>
    <BATCH_SYSTEM>pbs</BATCH_SYSTEM>
    <SUPPORTED_BY>acme</SUPPORTED_BY>
    <MAX_TASKS_PER_NODE>16</MAX_TASKS_PER_NODE>
    <MAX_MPITASKS_PER_NODE>16</MAX_MPITASKS_PER_NODE>
    <PROJECT_REQUIRED>TRUE</PROJECT_REQUIRED>
    <mpirun mpilib="mvapich">
      <executable>mpiexec</executable>
      <arguments>
        <arg name="num_tasks"> -n {{ total_tasks }} </arg>
      </arguments>
    </mpirun>
    <mpirun mpilib="mpich">
      <executable>mpiexec</executable>
      <arguments>
        <arg name="num_tasks"> -n {{ total_tasks }} </arg>
      </arguments>
    </mpirun>
    <mpirun mpilib="mpi-serial">
      <executable/>
    </mpirun>
    <module_system type="soft">
      <init_path lang="csh">/etc/profile.d/a_softenv.csh</init_path>
      <init_path lang="sh">/etc/profile.d/a_softenv.sh</init_path>
      <cmd_path lang="csh">soft</cmd_path>
      <cmd_path lang="sh">soft</cmd_path>
      <modules>
        <command name="add">+cmake-2.8.12</command>
        <command name="add">+python-2.7</command>
      </modules>
      <modules compiler="gnu">
        <command name="add">+gcc-5.3.0</command>
        <command name="add">+hdf5-1.10.0-gcc-5.3.0-serial</command>
        <command name="add">+netcdf-c-4.4.0-f77-4.4.3-gcc-5.3.0-serial</command>
      </modules>
      <modules compiler="gnu-5.2">
        <command name="add">+gcc-5.2</command>
        <command name="add">+netcdf-4.3.3.1-gnu5.2-serial</command>
      </modules>
      <modules compiler="gnu" mpilib="mvapich">
        <command name="add">+mvapich2-2.2b-gcc-5.3.0</command>
        <command name="add">+pnetcdf-1.6.1-gcc-5.3.0-mvapich2-2.2b</command>
      </modules>
      <modules compiler="gnu-5.2" mpilib="mvapich">
        <command name="add">+mvapich2-2.2b-gcc-5.2</command>
      </modules>
      <modules compiler="intel">
        <command name="add">+intel-15.0</command>
        <command name="add">+mkl-11.2.1</command>
      </modules>
      <modules compiler="intel" mpilib="mvapich">
        <command name="add">+mvapich2-2.2b-intel-15.0</command>
        <command name="add">+pnetcdf-1.6.1-mvapich2-2.2a-intel-15.0</command>
      </modules>
      <modules compiler="pgi">
        <command name="add">+pgi-15.7</command>
        <command name="add">+binutils-2.27</command>
        <command name="add">+netcdf-c-4.4.1-f77-4.4.4-pgi-15.7-serial</command>
      </modules>
      <modules compiler="pgi" mpilib="mvapich">
        <command name="add">+mvapich2-2.2-pgi-15.7</command>
        <command name="add">+pnetcdf-1.7.0-pgi-15.7-mvapich2-2.2</command>
      </modules>
      <modules compiler="nag">
        <command name="add">+nag-6.0</command>
        <command name="add">+hdf5-1.8.12-serial-nag</command>
        <command name="add">+netcdf-4.3.1-serial-nag</command>
      </modules>
      <modules compiler="nag" mpilib="mvapich">
        <command name="add">+mpich3-3.1.4-nag-6.0</command>
        <command name="add">+pnetcdf-1.6.1-mpich-3.1.4-nag-6.0</command>
      </modules>
    </module_system>
    <RUNDIR>$CIME_OUTPUT_ROOT/$CASE/run</RUNDIR>
    <EXEROOT>$CIME_OUTPUT_ROOT/$CASE/bld</EXEROOT>
    <TEST_TPUT_TOLERANCE>0.1</TEST_TPUT_TOLERANCE>
    <environment_variables>
      <env name="NETCDFROOT">$SHELL{dirname $(dirname $(which ncdump))}</env>
    </environment_variables>
    <environment_variables mpilib="!mpi-serial">
      <env name="PNETCDFROOT">$SHELL{dirname $(dirname $(which pnetcdf_version))}</env>
    </environment_variables>
    <environment_variables>
      <env name="OMP_STACKSIZE">64M</env>
    </environment_variables>
  </machine>

  <machine MACH="anvil">
    <DESC>ANL/LCRC Linux Cluster</DESC>
    <NODENAME_REGEX>b51.*.lcrc.anl.gov</NODENAME_REGEX>
    <OS>LINUX</OS>
    <COMPILERS>intel,gnu</COMPILERS>
    <MPILIBS>mvapich,openmpi</MPILIBS>
    <PROJECT>condo</PROJECT>
    <SAVE_TIMING_DIR>/lcrc/group/acme</SAVE_TIMING_DIR>
    <SAVE_TIMING_DIR_PROJECTS>.*</SAVE_TIMING_DIR_PROJECTS>
    <CIME_OUTPUT_ROOT>/lcrc/group/acme/$USER/acme_scratch/anvil</CIME_OUTPUT_ROOT>
    <DIN_LOC_ROOT>/home/ccsm-data/inputdata</DIN_LOC_ROOT>
    <DIN_LOC_ROOT_CLMFORC>/home/ccsm-data/inputdata/atm/datm7</DIN_LOC_ROOT_CLMFORC>
    <DOUT_S_ROOT>/lcrc/group/acme/$USER/archive/$CASE</DOUT_S_ROOT>
    <BASELINE_ROOT>/lcrc/group/acme/acme_baselines/$COMPILER</BASELINE_ROOT>
    <CCSM_CPRNC>/lcrc/group/acme/tools/cprnc/cprnc</CCSM_CPRNC>
    <GMAKE_J>8</GMAKE_J>
    <TESTS>e3sm_integration</TESTS>
<<<<<<< HEAD
=======
    <NTEST_PARALLEL_JOBS>4</NTEST_PARALLEL_JOBS>
>>>>>>> dabe086f
    <BATCH_SYSTEM>slurm</BATCH_SYSTEM>
    <SUPPORTED_BY>E3SM</SUPPORTED_BY>
    <MAX_TASKS_PER_NODE>36</MAX_TASKS_PER_NODE>
    <MAX_MPITASKS_PER_NODE>36</MAX_MPITASKS_PER_NODE>
    <PROJECT_REQUIRED>FALSE</PROJECT_REQUIRED>
    <mpirun mpilib="default">
      <executable>srun</executable>
      <arguments>
        <arg name="num_tasks"> -l -n {{ total_tasks }} </arg>
        <arg name="binding">--cpu_bind=cores</arg>
        <arg name="thread_count">-c $SHELL{if [ FALSE = `./xmlquery --value SMP_PRESENT` ];then echo 1;else echo $OMP_NUM_THREADS;fi}</arg>
        <arg name="placement">-m plane=$SHELL{if [ FALSE = `./xmlquery --value SMP_PRESENT` ];then echo 36;else echo 36/$OMP_NUM_THREADS|bc;fi}</arg>
      </arguments>
    </mpirun>
    <mpirun mpilib="mpi-serial">
      <executable/>
    </mpirun>
    <module_system type="module">
      <init_path lang="sh">/home/software/spack-0.10.1/opt/spack/linux-centos7-x86_64/gcc-4.8.5/lmod-7.4.9-ic63herzfgw5u3na5mdtvp3nwxy6oj2z/lmod/lmod/init/sh;export MODULEPATH=/blues/gpfs/software/centos7/spack-0.12.1/share/spack/lmod/linux-centos7-x86_64/Core</init_path>
      <init_path lang="csh">/home/software/spack-0.10.1/opt/spack/linux-centos7-x86_64/gcc-4.8.5/lmod-7.4.9-ic63herzfgw5u3na5mdtvp3nwxy6oj2z/lmod/lmod/init/csh;setenv MODULEPATH /blues/gpfs/software/centos7/spack-0.12.1/share/spack/lmod/linux-centos7-x86_64/Core</init_path>
      <init_path lang="python">/home/software/spack-0.10.1/opt/spack/linux-centos7-x86_64/gcc-4.8.5/lmod-7.4.9-ic63herzfgw5u3na5mdtvp3nwxy6oj2z/lmod/lmod/init/env_modules_python.py</init_path>
      <cmd_path lang="python">export MODULEPATH=/blues/gpfs/software/centos7/spack-0.12.1/share/spack/lmod/linux-centos7-x86_64/Core;/home/software/spack-0.10.1/opt/spack/linux-centos7-x86_64/gcc-4.8.5/lmod-7.4.9-ic63herzfgw5u3na5mdtvp3nwxy6oj2z/lmod/lmod/libexec/lmod python</cmd_path>
      <cmd_path lang="sh">module</cmd_path>
      <cmd_path lang="csh">module</cmd_path>
      <modules>
<<<<<<< HEAD
        <command name="purge"/>
=======
        <command name="add">+cmake-3.12.3</command>
        <command name="add">+python-2.7</command>
      </modules>
      <modules compiler="intel">
        <command name="add">+intel-17.0.0</command>
        <command name="add">+netcdf-c-4.4.1-f77-4.4.4-intel-17.0.0-serial</command>
>>>>>>> dabe086f
      </modules>
      <modules compiler="intel" mpilib="mvapich">
        <command name="load">intel/17.0.4-74uvhji</command>
        <command name="load">intel-mkl/2017.3.196-v7uuj6z</command>
        <command name="load">netcdf/4.4.1-magkugi</command>
        <command name="load">netcdf-fortran/4.4.4-7obsouy</command>
        <command name="load">mvapich2/2.2-verbs-lxc4y7i</command>
        <command name="load">cmake</command>
      </modules>
      <modules compiler="intel" mpilib="openmpi">
        <command name="load">intel/17.0.0-yil23id</command>
        <command name="load">intel-mkl/2017.0.098-gqttdpp</command>
        <command name="load">netcdf/4.4.1-qy35uvc</command>
        <command name="load">netcdf-fortran/4.4.4-2jrvsdv</command>
	<command name="load">openmpi/2.0.1-verbs-id2i464</command>
        <command name="load">cmake/3.14.1-ymmizo4</command>
      </modules>
      <modules compiler="gnu">
        <command name="load">gcc/8.2.0-g7hppkz</command>
	<command name="load">intel-mkl/2018.4.274-2amycpi</command>
	<command name="load">hdf5/1.8.16-mz7lmxh</command>
	<command name="load">netcdf/4.4.1-xkjcghm</command>
	<command name="load">netcdf-cxx/4.2-kyva3os</command>
	<command name="load">netcdf-fortran/4.4.4-mpstomu</command>
      </modules>
      <modules compiler="gnu" mpilib="mvapich">
	<command name="load">mvapich2/2.3.1-verbs-wcfqbl5</command>
      </modules>
      <modules compiler="gnu" mpilib="openmpi">
        <command name="load">openmpi/3.1.3-verbs-q4swt25</command>
      </modules>
    </module_system>
    <RUNDIR>$CIME_OUTPUT_ROOT/$CASE/run</RUNDIR>
    <EXEROOT>$CIME_OUTPUT_ROOT/$CASE/bld</EXEROOT>
    <TEST_TPUT_TOLERANCE>0.1</TEST_TPUT_TOLERANCE>
    <MAX_GB_OLD_TEST_DATA>1000</MAX_GB_OLD_TEST_DATA>
    <environment_variables>
      <env name="NETCDF_C_PATH">$SHELL{which nc-config | xargs dirname | xargs dirname}</env>
      <env name="NETCDF_FORTRAN_PATH">$SHELL{which nf-config | xargs dirname | xargs dirname}</env>
<<<<<<< HEAD
      <env name="PATH">/lcrc/group/acme/soft/perl/5.26.0/bin:$ENV{PATH}</env>
=======
>>>>>>> dabe086f
    </environment_variables>
    <environment_variables mpilib="mvapich" compiler="intel">
      <env name="PNETCDF_PATH">/blues/gpfs/home/software/climate/pnetcdf/1.6.1/intel-17.0.4/mvapich2-2.2-verbs</env>
    </environment_variables>
<<<<<<< HEAD
    <environment_variables mpilib="mvapich" DEBUG="TRUE">
      <env name="MV2_DEBUG_SHOW_BACKTRACE">1</env>
      <env name="MV2_SHOW_CPU_BINDING">1</env>
      <env name="MV2_SHOW_ENV_INFO">2</env>
    </environment_variables>
    <environment_variables mpilib="mvapich">
      <env name="MV2_ENABLE_AFFINITY">0</env>
      <env name="MV2_SHOW_CPU_BINDING">1</env>
    </environment_variables>
    <environment_variables mpilib="mvapich" DEBUG="TRUE">
      <env name="MV2_DEBUG_SHOW_BACKTRACE">1</env>
      <env name="MV2_SHOW_ENV_INFO">2</env>
    </environment_variables>
    <environment_variables mpilib="impi" DEBUG="TRUE">
      <env name="I_MPI_DEBUG">10</env>
    </environment_variables>
    <environment_variables SMP_PRESENT="TRUE">
      <env name="OMP_STACKSIZE">64M</env>
      <env name="KMP_HOT_TEAMS_MODE">1</env>
    </environment_variables>
    <environment_variables SMP_PRESENT="TRUE" compiler="intel">
      <env name="KMP_AFFINITY">granularity=thread,scatter</env>
      <env name="KMP_HOT_TEAMS_MODE">1</env>
    </environment_variables>
=======
    <environment_variables mpilib="mvapich">
      <env name="MV2_ENABLE_AFFINITY">0</env>
      <env name="MV2_SHOW_CPU_BINDING">1</env>
    </environment_variables>
    <environment_variables mpilib="mvapich" DEBUG="TRUE">
      <env name="MV2_DEBUG_SHOW_BACKTRACE">1</env>
      <env name="MV2_SHOW_ENV_INFO">2</env>
    </environment_variables>
    <environment_variables mpilib="impi" DEBUG="TRUE">
      <env name="I_MPI_DEBUG">10</env>
    </environment_variables>
    <environment_variables SMP_PRESENT="TRUE">
      <env name="OMP_STACKSIZE">64M</env>
      <env name="KMP_HOT_TEAMS_MODE">1</env>
    </environment_variables>
    <environment_variables SMP_PRESENT="TRUE" compiler="intel">
      <env name="KMP_AFFINITY">granularity=thread,scatter</env>
      <env name="KMP_HOT_TEAMS_MODE">1</env>
    </environment_variables>
>>>>>>> dabe086f
    <environment_variables SMP_PRESENT="TRUE" compiler="!intel">
      <env name="OMP_PROC_BIND">spread</env>
      <env name="OMP_PLACES">threads</env>
    </environment_variables>
  </machine>

  <machine MACH="bebop">
    <DESC>ANL/LCRC Cluster, Cray CS400, 352-nodes Xeon Phi 7230 KNLs 64C/1.3GHz + 672-nodes Xeon E5-2695v4 Broadwells 36C/2.10GHz, Intel Omni-Path network, SLURM batch system, Lmod module environment.</DESC>
    <NODENAME_REGEX>beboplogin.*</NODENAME_REGEX>
    <OS>LINUX</OS>
    <COMPILERS>intel,gnu</COMPILERS>
    <MPILIBS>impi,mpich,mvapich,openmpi</MPILIBS>
    <PROJECT>acme</PROJECT>
    <CIME_OUTPUT_ROOT>/lcrc/group/acme/$USER/acme_scratch/bebop</CIME_OUTPUT_ROOT>
    <DIN_LOC_ROOT>/home/ccsm-data/inputdata</DIN_LOC_ROOT>
    <DIN_LOC_ROOT_CLMFORC>/home/ccsm-data/inputdata/atm/datm7</DIN_LOC_ROOT_CLMFORC>
    <DOUT_S_ROOT>$CIME_OUTPUT_ROOT/archive/$CASE</DOUT_S_ROOT>
    <BASELINE_ROOT>/lcrc/group/acme/acme_baselines/bebop/$COMPILER</BASELINE_ROOT>
    <CCSM_CPRNC>/lcrc/group/acme/tools/cprnc/cprnc</CCSM_CPRNC>
    <GMAKE_J>8</GMAKE_J>
    <TESTS>e3sm_integration</TESTS>
    <NTEST_PARALLEL_JOBS>4</NTEST_PARALLEL_JOBS>
    <BATCH_SYSTEM>slurm</BATCH_SYSTEM>
    <SUPPORTED_BY>E3SM</SUPPORTED_BY>
    <MAX_TASKS_PER_NODE>36</MAX_TASKS_PER_NODE>
    <MAX_MPITASKS_PER_NODE>36</MAX_MPITASKS_PER_NODE>
    <PROJECT_REQUIRED>TRUE</PROJECT_REQUIRED>
    <mpirun mpilib="default">
      <executable>mpirun</executable>
      <arguments>
        <arg name="num_tasks"> -l -n {{ total_tasks }}</arg>
      </arguments>
    </mpirun>
    <mpirun mpilib="mpi-serial">
      <executable/>
    </mpirun>
    <module_system type="module">
      <init_path lang="sh">/home/software/spack-0.10.1/opt/spack/linux-centos7-x86_64/gcc-4.8.5/lmod-7.4.9-ic63herzfgw5u3na5mdtvp3nwxy6oj2z/lmod/lmod/init/sh</init_path>
      <init_path lang="csh">/home/software/spack-0.10.1/opt/spack/linux-centos7-x86_64/gcc-4.8.5/lmod-7.4.9-ic63herzfgw5u3na5mdtvp3nwxy6oj2z/lmod/lmod/init/csh</init_path>
      <init_path lang="python">/home/software/spack-0.10.1/opt/spack/linux-centos7-x86_64/gcc-4.8.5/lmod-7.4.9-ic63herzfgw5u3na5mdtvp3nwxy6oj2z/lmod/lmod/init/env_modules_python.py</init_path>
      <cmd_path lang="python">/home/software/spack-0.10.1/opt/spack/linux-centos7-x86_64/gcc-4.8.5/lmod-7.4.9-ic63herzfgw5u3na5mdtvp3nwxy6oj2z/lmod/lmod/libexec/lmod python</cmd_path>
      <cmd_path lang="sh">module</cmd_path>
      <cmd_path lang="csh">module</cmd_path>
      <modules>
        <command name="purge"/>
      </modules>
      <modules compiler="intel">
        <command name="load">intel/17.0.4-74uvhji</command>
        <command name="load">intel-mkl/2017.3.196-jyjmyut</command>
      </modules>
      <modules compiler="gnu">
        <command name="load">gcc/7.1.0-4bgguyp</command>
      </modules>
      <modules compiler="intel" mpilib="impi">
        <command name="load">intel-mpi/2017.3-dfphq6k</command>
        <command name="load">parallel-netcdf/1.6.1</command>
      </modules>
      <modules compiler="intel" mpilib="mvapich">
        <command name="load">mvapich2/2.2-n6lclff</command>
        <command name="load">parallel-netcdf/1.6.1-mvapich2.2</command>
      </modules>
      <modules>
        <command name="load">cmake</command>
        <command name="load">netcdf/4.4.1.1-prsuusl</command>
        <command name="load">netcdf-fortran/4.4.4-ojwazvy</command>
      </modules>
    </module_system>
    <RUNDIR>$CIME_OUTPUT_ROOT/$CASE/run</RUNDIR>
    <EXEROOT>$CIME_OUTPUT_ROOT/$CASE/bld</EXEROOT>
    <TEST_TPUT_TOLERANCE>0.1</TEST_TPUT_TOLERANCE>
    <environment_variables>
      <env name="NETCDF_C_PATH">$SHELL{which nc-config | xargs dirname | xargs dirname}</env>
      <env name="NETCDF_FORTRAN_PATH">$SHELL{which nf-config | xargs dirname | xargs dirname}</env>
      <env name="PATH">/lcrc/group/acme/soft/perl/5.26.0/bin:$ENV{PATH}</env>
    </environment_variables>
    <environment_variables mpilib="!mpi-serial">
      <env name="PNETCDF_PATH">$SHELL{which pnetcdf_version | xargs dirname | xargs dirname}</env>
    </environment_variables>
    <environment_variables SMP_PRESENT="TRUE">
      <env name="OMP_STACKSIZE">128M</env>
      <env name="OMP_PROC_BIND">spread</env>
      <env name="OMP_PLACES">threads</env>
    </environment_variables>
    <environment_variables mpilib="impi">
      <env name="I_MPI_FABRICS">shm:tmi</env>
    </environment_variables>
  </machine>

  <machine MACH="cetus">
    <DESC>ANL IBM BG/Q, os is BGQ, 16 cores/node, batch system is cobalt</DESC>
    <NODENAME_REGEX>cetus</NODENAME_REGEX>
    <OS>BGQ</OS>
    <COMPILERS>ibm</COMPILERS>
    <MPILIBS>ibm</MPILIBS>
    <PROJECT>ClimateEnergy_2</PROJECT>
    <CHARGE_ACCOUNT>ClimateEnergy</CHARGE_ACCOUNT>
    <CIME_OUTPUT_ROOT>/projects/$PROJECT/$USER</CIME_OUTPUT_ROOT>
    <DIN_LOC_ROOT>/projects/ccsm/inputdata</DIN_LOC_ROOT>
    <DIN_LOC_ROOT_CLMFORC>/projects/ccsm/inputdata/atm/datm7</DIN_LOC_ROOT_CLMFORC>
    <DOUT_S_ROOT>/projects/$PROJECT/$USER/archive/$CASE</DOUT_S_ROOT>
    <BASELINE_ROOT>/projects/ccsm/ccsm_baselines//$COMPILER</BASELINE_ROOT>
    <CCSM_CPRNC>/projects/ccsm/tools/cprnc/cprnc</CCSM_CPRNC>
    <GMAKE_J>8</GMAKE_J>
    <TESTS>e3sm_developer</TESTS>
    <BATCH_SYSTEM>cobalt</BATCH_SYSTEM>
    <SUPPORTED_BY>jayesh -at- mcs.anl.gov</SUPPORTED_BY>
    <MAX_TASKS_PER_NODE>64</MAX_TASKS_PER_NODE>
    <MAX_MPITASKS_PER_NODE>4</MAX_MPITASKS_PER_NODE>
    <PROJECT_REQUIRED>TRUE</PROJECT_REQUIRED>
    <mpirun mpilib="default">
      <executable>/usr/bin/runjob</executable>
      <arguments>
        <arg name="label">--label short</arg>
        <arg name="tasks_per_node">--ranks-per-node $MAX_MPITASKS_PER_NODE</arg>
        <arg name="num_tasks">--np {{ total_tasks }}</arg>
        <arg name="locargs">--block $COBALT_PARTNAME $LOCARGS</arg>
        <arg name="bgq_smp_vars">$ENV{BGQ_SMP_VARS}</arg>
        <arg name="stacksize">$ENV{BGQ_STACKSIZE}</arg>
      </arguments>
    </mpirun>
    <module_system type="soft">
      <init_path lang="csh">/etc/profile.d/00softenv.csh</init_path>
      <init_path lang="sh">/etc/profile.d/00softenv.sh</init_path>
      <cmd_path lang="csh">soft</cmd_path>
      <cmd_path lang="sh">soft</cmd_path>
      <modules>
        <command name="add">+mpiwrapper-xl</command>
        <command name="add">@ibm-compilers-2016-05</command>
        <command name="add">+cmake</command>
        <command name="add">+python</command>
      </modules>
    </module_system>
    <RUNDIR>$CIME_OUTPUT_ROOT/$CASE/run</RUNDIR>
    <EXEROOT>$CIME_OUTPUT_ROOT/$CASE/bld</EXEROOT>
    <TEST_TPUT_TOLERANCE>0.1</TEST_TPUT_TOLERANCE>
    <environment_variables>
      <env name="MPI_TYPE_MAX">10000</env>
      <env name="BGQ_SMP_VARS"> </env>
      <env name="BGQ_STACKSIZE"> </env>
    </environment_variables>
    <environment_variables SMP_PRESENT="TRUE">
      <env name="BGQ_SMP_VARS">--envs BG_THREADLAYOUT=1 XL_BG_SPREADLAYOUT=YES OMP_DYNAMIC=FALSE OMP_NUM_THREADS=$ENV{OMP_NUM_THREADS}</env>
    </environment_variables>
    <environment_variables SMP_PRESENT="TRUE" MAX_MPITASKS_PER_NODE="!16">
      <env name="BGQ_STACKSIZE">--envs OMP_STACKSIZE=64M</env>
    </environment_variables>
    <environment_variables SMP_PRESENT="TRUE" MAX_MPITASKS_PER_NODE="16">
      <env name="BGQ_STACKSIZE">--envs OMP_STACKSIZE=16M</env>
    </environment_variables>
  </machine>

  <machine MACH="syrah">
    <DESC>LLNL Linux Cluster, Linux (pgi), 16 pes/node, batch system is Slurm</DESC>
    <OS>LINUX</OS>
    <COMPILERS>intel</COMPILERS>
    <MPILIBS>mpich</MPILIBS>
    <CIME_OUTPUT_ROOT>/p/lscratchh/$USER</CIME_OUTPUT_ROOT>
    <DIN_LOC_ROOT>/usr/gdata/climdat/ccsm3data/inputdata</DIN_LOC_ROOT>
    <DIN_LOC_ROOT_CLMFORC>/usr/gdata/climdat/ccsm3data/inputdata/atm/datm7</DIN_LOC_ROOT_CLMFORC>
    <DOUT_S_ROOT>/p/lscratchh/$CCSMUSER/archive/$CASE</DOUT_S_ROOT>
    <BASELINE_ROOT>/p/lscratchh/$CCSMUSER/ccsm_baselines/$COMPILER</BASELINE_ROOT>
    <CCSM_CPRNC>/p/lscratchd/ma21/ccsm3data/tools/cprnc/cprnc</CCSM_CPRNC>
    <GMAKE_J>8</GMAKE_J>
    <BATCH_SYSTEM>lc_slurm</BATCH_SYSTEM>
    <SUPPORTED_BY>donahue5 -at- llnl.gov</SUPPORTED_BY>
    <MAX_TASKS_PER_NODE>16</MAX_TASKS_PER_NODE>
    <MAX_MPITASKS_PER_NODE>16</MAX_MPITASKS_PER_NODE>
    <mpirun mpilib="mpi-serial">
      <executable/>
    </mpirun>
    <mpirun mpilib="default">
      <executable>srun</executable>
    </mpirun>
    <module_system type="module">
      <init_path lang="python">/usr/share/lmod/lmod/init/env_modules_python.py</init_path>
      <init_path lang="perl">/usr/share/lmod/lmod/init/perl</init_path>
      <init_path lang="sh">/usr/share/lmod/lmod/init/sh</init_path>
      <init_path lang="csh">/usr/share/lmod/lmod/init/csh</init_path>
      <cmd_path lang="csh">module</cmd_path>
      <cmd_path lang="sh">module</cmd_path>
      <cmd_path lang="python">/usr/share/lmod/lmod/libexec/lmod python</cmd_path>
      <cmd_path lang="perl">/usr/share/lmod/lmod/libexec/lmod perl</cmd_path>
      <modules compiler="intel">
        <command name="load">python</command>
        <command name="load">git</command>
        <command name="load">intel/18.0.1</command>
        <command name="unload">pnetcdf/1.9.0</command>
        <command name="unload">mvapich2</command>
<<<<<<< HEAD
=======
        <command name="unload">cmake</command>
        <command name="load">cmake/3.12.1</command>
>>>>>>> dabe086f
        <command name="load">mvapich2/2.2</command>
        <command name="load">netcdf-fortran/4.4.4</command>
        <command name="load">pnetcdf/1.9.0</command>
      </modules>
    </module_system>
    <RUNDIR>/p/lscratchh/$CCSMUSER/ACME/$CASE/run</RUNDIR>
    <EXEROOT>/p/lscratchh/$CCSMUSER/$CASE/bld</EXEROOT>
    <environment_variables compiler="intel">
      <env name="NETCDFROOT">/usr/tce/packages/netcdf-fortran/netcdf-fortran-4.4.4-intel-18.0.1/</env>
      <env name="NETCDF_PATH">/usr/tce/packages/netcdf-fortran/netcdf-fortran-4.4.4-intel-18.0.1/</env>
    </environment_variables>
    <environment_variables compiler="intel" mpilib="!mpi-serial">
      <env name="PNETCDFROOT">/usr/tce/packages/pnetcdf/pnetcdf-1.9.0-intel-18.0.1-mvapich2-2.2/</env>
    </environment_variables>
  </machine>

  <machine MACH="quartz">
    <DESC>LLNL Linux Cluster, Linux (pgi), 36 pes/node, batch system is Slurm</DESC>
    <OS>LINUX</OS>
    <COMPILERS>intel</COMPILERS>
    <MPILIBS>mpich</MPILIBS>
    <CIME_OUTPUT_ROOT>/p/lscratchh/$USER</CIME_OUTPUT_ROOT>
    <DIN_LOC_ROOT>/usr/gdata/climdat/ccsm3data/inputdata</DIN_LOC_ROOT>
    <DIN_LOC_ROOT_CLMFORC>/usr/gdata/climdat/ccsm3data/inputdata/atm/datm7</DIN_LOC_ROOT_CLMFORC>
    <DOUT_S_ROOT>/p/lscratchh/$CCSMUSER/archive/$CASE</DOUT_S_ROOT>
    <BASELINE_ROOT>/p/lscratchh/$CCSMUSER/ccsm_baselines/$COMPILER</BASELINE_ROOT>
    <CCSM_CPRNC>/p/lscratchd/ma21/ccsm3data/tools/cprnc/cprnc</CCSM_CPRNC>
    <GMAKE_J>8</GMAKE_J>
    <BATCH_SYSTEM>lc_slurm</BATCH_SYSTEM>
    <SUPPORTED_BY>donahue5 -at- llnl.gov</SUPPORTED_BY>
    <MAX_TASKS_PER_NODE>36</MAX_TASKS_PER_NODE>
    <MAX_MPITASKS_PER_NODE>36</MAX_MPITASKS_PER_NODE>
    <mpirun mpilib="mpi-serial">
      <executable/>
    </mpirun>
    <mpirun mpilib="default">
      <executable>srun</executable>
    </mpirun>
    <module_system type="module">
      <init_path lang="python">/usr/share/lmod/lmod/init/env_modules_python.py</init_path>
      <init_path lang="perl">/usr/share/lmod/lmod/init/perl</init_path>
      <init_path lang="sh">/usr/share/lmod/lmod/init/sh</init_path>
      <init_path lang="csh">/usr/share/lmod/lmod/init/csh</init_path>
      <cmd_path lang="csh">module</cmd_path>
      <cmd_path lang="sh">module</cmd_path>
      <cmd_path lang="python">/usr/share/lmod/lmod/libexec/lmod python</cmd_path>
      <cmd_path lang="perl">/usr/share/lmod/lmod/libexec/lmod perl</cmd_path>
      <modules compiler="intel">
        <command name="load">python</command>
        <command name="load">git</command>
        <command name="load">intel/18.0.1</command>
        <command name="unload">pnetcdf/1.9.0</command>
        <command name="unload">mvapich2</command>
<<<<<<< HEAD
=======
        <command name="unload">cmake</command>
        <command name="load">cmake/3.12.1</command>
>>>>>>> dabe086f
        <command name="load">mvapich2/2.2</command>
        <command name="load">netcdf-fortran/4.4.4</command>
        <command name="load">pnetcdf/1.9.0</command>
      </modules>
    </module_system>
    <RUNDIR>/p/lustre2/$CCSMUSER/ACME/$CASE/run</RUNDIR>
    <EXEROOT>/p/lustre2/$CCSMUSER/$CASE/bld</EXEROOT>
    <environment_variables compiler="intel">
      <env name="NETCDFROOT">/usr/tce/packages/netcdf-fortran/netcdf-fortran-4.4.4-intel-18.0.1/</env>
      <env name="NETCDF_PATH">/usr/tce/packages/netcdf-fortran/netcdf-fortran-4.4.4-intel-18.0.1/</env>
    </environment_variables>
    <environment_variables compiler="intel" mpilib="!mpi-serial">
      <env name="PNETCDFROOT">/usr/tce/packages/pnetcdf/pnetcdf-1.9.0-intel-18.0.1-mvapich2-2.2/</env>
    </environment_variables>
  </machine>

  <machine MACH="mira">
    <DESC>ANL IBM BG/Q, os is BGQ, 16 cores/node, batch system is cobalt</DESC>
    <NODENAME_REGEX>mira.*</NODENAME_REGEX>
    <OS>BGQ</OS>
    <COMPILERS>ibm</COMPILERS>
    <MPILIBS>ibm</MPILIBS>
    <PROJECT>ClimateEnergy_2</PROJECT>
    <SAVE_TIMING_DIR>/projects/$PROJECT</SAVE_TIMING_DIR>
    <SAVE_TIMING_DIR_PROJECTS>ClimateEnergy_2</SAVE_TIMING_DIR_PROJECTS>
    <CIME_OUTPUT_ROOT>/projects/$PROJECT/$USER</CIME_OUTPUT_ROOT>
    <DIN_LOC_ROOT>/projects/ccsm/inputdata</DIN_LOC_ROOT>
    <DIN_LOC_ROOT_CLMFORC>/projects/ccsm/inputdata/atm/datm7</DIN_LOC_ROOT_CLMFORC>
    <DOUT_S_ROOT>/projects/$PROJECT/$USER/archive/$CASE</DOUT_S_ROOT>
    <BASELINE_ROOT>/projects/ccsm/ccsm_baselines//$COMPILER</BASELINE_ROOT>
    <CCSM_CPRNC>/projects/ccsm/tools/cprnc/cprnc</CCSM_CPRNC>
    <GMAKE_J>8</GMAKE_J>
    <TESTS>e3sm_developer</TESTS>
    <BATCH_SYSTEM>cobalt</BATCH_SYSTEM>
    <SUPPORTED_BY>mickelso -at- mcs.anl.gov</SUPPORTED_BY>
    <MAX_TASKS_PER_NODE>64</MAX_TASKS_PER_NODE>
    <MAX_MPITASKS_PER_NODE>4</MAX_MPITASKS_PER_NODE>
    <PROJECT_REQUIRED>TRUE</PROJECT_REQUIRED>
    <mpirun mpilib="default">
      <executable>/usr/bin/runjob</executable>
      <arguments>
        <arg name="label">--label short</arg>
        <arg name="tasks_per_node">--ranks-per-node $MAX_MPITASKS_PER_NODE</arg>
        <arg name="num_tasks">--np {{ total_tasks }}</arg>
        <arg name="locargs">--block $COBALT_PARTNAME $LOCARGS</arg>
        <arg name="bgq_smp_vars">$ENV{BGQ_SMP_VARS}</arg>
        <arg name="stacksize">$ENV{BGQ_STACKSIZE}</arg>
      </arguments>
    </mpirun>
    <module_system type="soft">
      <init_path lang="csh">/etc/profile.d/00softenv.csh</init_path>
      <init_path lang="sh">/etc/profile.d/00softenv.sh</init_path>
      <cmd_path lang="csh">soft</cmd_path>
      <cmd_path lang="sh">soft</cmd_path>
      <modules>
        <command name="add">+mpiwrapper-xl</command>
        <command name="add">@ibm-compilers-2016-05</command>
        <command name="add">+cmake</command>
        <command name="add">+python</command>
      </modules>
    </module_system>
    <RUNDIR>$CIME_OUTPUT_ROOT/$CASE/run</RUNDIR>
    <EXEROOT>$CIME_OUTPUT_ROOT/$CASE/bld</EXEROOT>
    <TEST_TPUT_TOLERANCE>0.1</TEST_TPUT_TOLERANCE>
    <environment_variables>
      <env name="MPI_TYPE_MAX">10000</env>
      <env name="BGQ_SMP_VARS"> </env>
      <env name="BGQ_STACKSIZE"> </env>
    </environment_variables>
    <environment_variables SMP_PRESENT="TRUE">
      <env name="BGQ_SMP_VARS">--envs BG_THREADLAYOUT=1 XL_BG_SPREADLAYOUT=YES OMP_DYNAMIC=FALSE OMP_NUM_THREADS=$ENV{OMP_NUM_THREADS}</env>
    </environment_variables>
    <environment_variables SMP_PRESENT="TRUE" MAX_MPITASKS_PER_NODE="!16">
      <env name="BGQ_STACKSIZE">--envs OMP_STACKSIZE=64M</env>
    </environment_variables>
    <environment_variables SMP_PRESENT="TRUE" MAX_MPITASKS_PER_NODE="16">
      <env name="BGQ_STACKSIZE">--envs OMP_STACKSIZE=16M</env>
    </environment_variables>
  </machine>

  <machine MACH="theta">
    <DESC>ALCF Cray XC40 KNL, os is CNL, 64 pes/node, batch system is cobalt</DESC>
    <NODENAME_REGEX>theta.*</NODENAME_REGEX>
    <OS>CNL</OS>
    <COMPILERS>intel,gnu,cray</COMPILERS>
    <MPILIBS>mpt</MPILIBS>
    <SAVE_TIMING_DIR>/projects/$PROJECT</SAVE_TIMING_DIR>
    <SAVE_TIMING_DIR_PROJECTS>ClimateEnergy_3,OceanClimate_2</SAVE_TIMING_DIR_PROJECTS>
    <CIME_OUTPUT_ROOT>/projects/$PROJECT/$USER</CIME_OUTPUT_ROOT>
    <DIN_LOC_ROOT>/projects/ccsm/acme/inputdata</DIN_LOC_ROOT>
    <DIN_LOC_ROOT_CLMFORC>/projects/ccsm/acme/inputdata/atm/datm7</DIN_LOC_ROOT_CLMFORC>
    <DOUT_S_ROOT>$CIME_OUTPUT_ROOT/archive/$CASE</DOUT_S_ROOT>
    <BASELINE_ROOT>/projects/$PROJECT/acme/baselines/$COMPILER</BASELINE_ROOT>
    <CCSM_CPRNC>/projects/ccsm/acme/tools/cprnc/cprnc</CCSM_CPRNC>
    <GMAKE_J>8</GMAKE_J>
    <TESTS>e3sm_developer</TESTS>
    <NTEST_PARALLEL_JOBS>4</NTEST_PARALLEL_JOBS>
    <BATCH_SYSTEM>cobalt_theta</BATCH_SYSTEM>
    <SUPPORTED_BY>E3SM</SUPPORTED_BY>
    <MAX_TASKS_PER_NODE>128</MAX_TASKS_PER_NODE>
    <MAX_MPITASKS_PER_NODE>64</MAX_MPITASKS_PER_NODE>
    <PROJECT_REQUIRED>TRUE</PROJECT_REQUIRED>
    <mpirun mpilib="default">
      <executable>aprun</executable>
      <arguments>
        <arg name="num_tasks">-n {{ total_tasks }}</arg>
        <arg name="tasks_per_node">-N $SHELL{if [ `./xmlquery --value MAX_MPITASKS_PER_NODE` -gt `./xmlquery --value TOTAL_TASKS` ];then echo `./xmlquery --value TOTAL_TASKS`;else echo `./xmlquery --value MAX_MPITASKS_PER_NODE`;fi;}</arg>
        <arg name="hyperthreading">--cc depth -d $SHELL{echo `./xmlquery --value MAX_TASKS_PER_NODE`/`./xmlquery --value MAX_MPITASKS_PER_NODE`|bc} -j $SHELL{if [ 64 -ge `./xmlquery --value MAX_TASKS_PER_NODE` ];then echo 1;else echo `./xmlquery --value MAX_TASKS_PER_NODE`/64|bc;fi;}</arg>
        <arg name="env_vars">$ENV{SMP_VARS} $ENV{labeling}</arg>
      </arguments>
    </mpirun>
    <module_system type="module">
      <init_path lang="perl">/opt/modules/default/init/perl.pm</init_path>
      <init_path lang="python">/opt/modules/default/init/python.py</init_path>
      <init_path lang="sh">/opt/modules/default/init/sh</init_path>
      <init_path lang="csh">/opt/modules/default/init/csh</init_path>
      <cmd_path lang="perl">/opt/modules/default/bin/modulecmd perl</cmd_path>
      <cmd_path lang="python">/opt/modules/default/bin/modulecmd python</cmd_path>
      <cmd_path lang="sh">module</cmd_path>
      <cmd_path lang="csh">module</cmd_path>
      <modules>
        <command name="rm">craype-mic-knl</command>
        <command name="rm">PrgEnv-intel</command>
        <command name="rm">PrgEnv-cray</command>
        <command name="rm">PrgEnv-gnu</command>
        <command name="rm">intel</command>
        <command name="rm">cce</command>
        <command name="rm">cray-mpich</command>
        <command name="rm">cray-parallel-netcdf</command>
        <command name="rm">cray-hdf5-parallel</command>
        <command name="rm">cray-hdf5</command>
        <command name="rm">cray-netcdf</command>
        <command name="rm">cray-netcdf-hdf5parallel</command>
        <command name="rm">cray-libsci</command>
        <command name="rm">craype</command>
        <command name="load">craype/2.5.12</command>
        <command name="load">cmake/3.11.4</command>
      </modules>
      <modules compiler="intel">
        <command name="load">intel/18.0.0.128</command>
        <command name="load">PrgEnv-intel/6.0.4</command>
      </modules>
      <modules compiler="cray">
        <command name="load">cce/8.6.2</command>
        <command name="load">PrgEnv-cray/6.0.4</command>
      </modules>
      <modules compiler="gnu">
        <command name="load">gcc/7.3.0</command>
        <command name="load">PrgEnv-gnu/6.0.4</command>
      </modules>
      <modules compiler="!intel">
        <command name="switch">cray-libsci/17.09.1</command>
      </modules>
      <modules>
        <command name="load">craype-mic-knl</command>
        <command name="load">cray-mpich/7.6.2</command>
      </modules>
      <modules mpilib="mpt">
        <command name="load">cray-netcdf/4.4.1.1.3</command>
        <command name="load">cray-parallel-netcdf/1.8.1.3</command>
      </modules>
      <modules mpilib="mpi-serial">
        <command name="load">cray-netcdf/4.4.1.1.3</command>
      </modules>
    </module_system>
    <RUNDIR>$CIME_OUTPUT_ROOT/$CASE/run</RUNDIR>
    <EXEROOT>$CIME_OUTPUT_ROOT/$CASE/bld</EXEROOT>
    <TEST_TPUT_TOLERANCE>0.1</TEST_TPUT_TOLERANCE>
    <environment_variables>
      <env name="MPICH_ENV_DISPLAY">1</env>
      <env name="MPICH_VERSION_DISPLAY">1</env>
      <!--env name="MPICH_CPUMASK_DISPLAY">1</env-->
      <env name="MPAS_TOOL_DIR">/projects/ccsm/acme/tools/mpas</env>
      <env name="HDF5_DISABLE_VERSION_CHECK">2</env>
      <env name="labeling"> </env>
      <env name="SMP_VARS"> </env>
    </environment_variables>
    <environment_variables SMP_PRESENT="TRUE" compiler="intel">
      <env name="SMP_VARS">-e OMP_NUM_THREADS=$ENV{OMP_NUM_THREADS} -e OMP_STACKSIZE=128M -e KMP_AFFINITY=granularity=thread,scatter</env>
    </environment_variables>
    <environment_variables SMP_PRESENT="TRUE" compiler="!intel">
      <env name="SMP_VARS">-e OMP_NUM_THREADS=$ENV{OMP_NUM_THREADS} -e OMP_STACKSIZE=128M -e OMP_PROC_BIND=spread -e OMP_PLACES=threads</env>
    </environment_variables>
    <environment_variables DEBUG="TRUE">
      <env name="labeling">-e PMI_LABEL_ERROUT=1</env>
    </environment_variables>
  </machine>

  <machine MACH="jlse">
    <DESC>ANL experimental/evaluation cluster, batch system is cobalt</DESC>
    <NODENAME_REGEX>jlse.*</NODENAME_REGEX>
    <OS>LINUX</OS>
    <COMPILERS>intel,gnu</COMPILERS>
    <MPILIBS>mpich</MPILIBS>
    <CIME_OUTPUT_ROOT>$ENV{HOME}/acme/scratch</CIME_OUTPUT_ROOT>
    <DIN_LOC_ROOT>/home/azamat/acme/inputdata</DIN_LOC_ROOT>
    <DIN_LOC_ROOT_CLMFORC>/home/azamat/acme/inputdata/atm/datm7</DIN_LOC_ROOT_CLMFORC>
    <DOUT_S_ROOT>$CIME_OUTPUT_ROOT/archive/$CASE</DOUT_S_ROOT>
    <BASELINE_ROOT>$ENV{HOME}/acme/baselines/$COMPILER</BASELINE_ROOT>
    <CCSM_CPRNC>/home/azamat/acme/tools/cprnc</CCSM_CPRNC>
    <GMAKE_J>8</GMAKE_J>
    <TESTS>acme_developer</TESTS>
    <BATCH_SYSTEM>cobalt_theta</BATCH_SYSTEM>
    <SUPPORTED_BY>e3sm</SUPPORTED_BY>
    <MAX_TASKS_PER_NODE>128</MAX_TASKS_PER_NODE>
    <MAX_MPITASKS_PER_NODE>64</MAX_MPITASKS_PER_NODE>
    <PROJECT_REQUIRED>FALSE</PROJECT_REQUIRED>
    <mpirun mpilib="default">
      <executable>mpirun</executable>
      <arguments>
        <arg name="num_tasks"> -n $TOTALPES</arg>
      </arguments>
    </mpirun>
    <module_system type="soft">
      <init_path lang="sh">/etc/bashrc</init_path>
      <cmd_path lang="sh">source</cmd_path>
      <modules>
        <command name="ignore">/soft/compilers/intel/compilers_and_libraries/linux/bin/compilervars.sh intel64</command>
      </modules>
    </module_system>
    <RUNDIR>$CIME_OUTPUT_ROOT/$CASE/run</RUNDIR>
    <EXEROOT>$CIME_OUTPUT_ROOT/$CASE/bld</EXEROOT>
    <environment_variables>
      <env name="MPICH_ENV_DISPLAY">1</env>
      <env name="MPICH_VERSION_DISPLAY">1</env>
      <env name="MPICH_CPUMASK_DISPLAY">1</env>
      <env name="MPICH_MEMORY_REPORT">1</env>
      <env name="PATH">/home/azamat/perl5/bin:$ENV{PATH}</env>
      <env name="PERL5LIB">/home/azamat/perl5/lib/perl5</env>
      <env name="PERL_LOCAL_LIB_ROOT">/home/azamat/perl5</env>
      <env name="PERL_MB_OPT">"--install_base \"/home/azamat/perl5\""</env>
      <env name="PERL_MM_OPT">"INSTALL_BASE=/home/azamat/perl5"</env>
    </environment_variables>
    <environment_variables compiler="intel">
      <env name="NETCDF_PATH">/home/azamat/soft/netcdf/4.3.3.1c-4.2cxx-4.4.2f/intel18</env>
      <env name="PNETCDF_PATH">/home/azamat/soft/pnetcdf/1.6.1/intel18</env>
      <env name="I_MPI_DEBUG">10</env>
      <env name="I_MPI_PIN_CELL">core</env>
    </environment_variables>
    <environment_variables compiler="!intel">
      <env name="NETCDF_PATH">/home/azamat/soft/netcdf/4.3.3.1c-4.2cxx-4.4.2f/gnu-arm</env>
      <env name="PNETCDF_PATH">/home/azamat/soft/pnetcdf/1.6.1/gnu-arm</env>
    </environment_variables>
    <environment_variables SMP_PRESENT="TRUE" compiler="intel">
      <env name="KMP_AFFINITY">verbose,granularity=thread,scatter</env>
      <env name="OMP_STACKSIZE">256M</env>
    </environment_variables>
    <environment_variables SMP_PRESENT="TRUE" compiler="!intel">
      <env name="OMP_PROC_BIND">spread</env>
      <env name="OMP_PLACES">threads</env>
      <env name="OMP_STACKSIZE">256M</env>
    </environment_variables>
  </machine>

  <machine MACH="sooty">
    <DESC>PNL cluster, OS is Linux, batch system is SLURM</DESC>
    <NODENAME_REGEX>sooty</NODENAME_REGEX>
    <OS>LINUX</OS>
    <COMPILERS>intel,pgi</COMPILERS>
    <MPILIBS>mvapich2</MPILIBS>
    <CIME_OUTPUT_ROOT>/lustre/$USER/cime_output_root</CIME_OUTPUT_ROOT>
    <DIN_LOC_ROOT>/lustre/climate/csmdata/</DIN_LOC_ROOT>
    <DIN_LOC_ROOT_CLMFORC>/lustre/climate/csmdata/atm/datm7</DIN_LOC_ROOT_CLMFORC>
    <DOUT_S_ROOT>/lustre/$USER/archive/$CASE</DOUT_S_ROOT>
    <BASELINE_ROOT>/lustre/climate/acme_baselines/$COMPILER</BASELINE_ROOT>
    <CCSM_CPRNC>/lustre/climate/acme_baselines/cprnc/cprnc</CCSM_CPRNC>
    <GMAKE_J>8</GMAKE_J>
    <BATCH_SYSTEM>slurm</BATCH_SYSTEM>
    <SUPPORTED_BY>balwinder.singh -at- pnnl.gov</SUPPORTED_BY>
    <MAX_TASKS_PER_NODE>8</MAX_TASKS_PER_NODE>
    <MAX_MPITASKS_PER_NODE>8</MAX_MPITASKS_PER_NODE>
    <PROJECT_REQUIRED>FALSE</PROJECT_REQUIRED>
    <mpirun mpilib="mpi-serial">
      <executable/>
    </mpirun>
    <mpirun mpilib="mvapich2">
      <executable>srun</executable>
      <arguments>
        <arg name="mpi">--mpi=none</arg>
        <arg name="num_tasks">--ntasks={{ total_tasks }}</arg>
        <arg name="cpu_bind">--cpu_bind=sockets --cpu_bind=verbose</arg>
        <arg name="kill-on-bad-exit">--kill-on-bad-exit</arg>
      </arguments>
    </mpirun>
    <module_system type="module">
      <init_path lang="perl">/share/apps/modules/Modules/3.2.10/init/perl.pm</init_path>
      <init_path lang="python">/share/apps/modules/Modules/3.2.10/init/python.py</init_path>
      <init_path lang="csh">/etc/profile.d/modules.csh</init_path>
      <init_path lang="sh">/etc/profile.d/modules.sh</init_path>
      <cmd_path lang="perl">/share/apps/modules/Modules/3.2.10/bin/modulecmd perl</cmd_path>
      <cmd_path lang="python">/share/apps/modules/Modules/3.2.10/bin/modulecmd python</cmd_path>
      <cmd_path lang="sh">module</cmd_path>
      <cmd_path lang="csh">module</cmd_path>
      <modules>
        <command name="purge"/>
      </modules>
      <modules>
        <command name="load">perl/5.20.0</command>
        <command name="load">cmake/3.3.0</command>
        <command name="load">python/2.7.8</command>
        <command name="load">svn/1.8.13</command>
      </modules>
      <modules compiler="intel">
        <command name="load">intel/15.0.1</command>
        <command name="load">mkl/15.0.1</command>
      </modules>
      <modules compiler="pgi">
        <command name="load">pgi/14.10</command>
      </modules>
      <modules mpilib="mvapich2">
        <command name="load">mvapich2/2.1</command>
      </modules>
      <modules>
        <command name="load">netcdf/4.3.2</command>
      </modules>
    </module_system>
    <RUNDIR>/lustre/$USER/csmruns/$CASE/run</RUNDIR>
    <EXEROOT>/lustre/$USER/csmruns/$CASE/bld</EXEROOT>
    <environment_variables>
      <env name="MKLROOT">$ENV{MKLROOT} </env>
      <env name="NETCDF_PATH">$ENV{NETCDF_LIB}/../</env>
      <env name="OMP_STACKSIZE">64M</env>
    </environment_variables>
  </machine>

  <machine MACH="cascade">
    <DESC>PNNL Intel KNC cluster, OS is Linux, batch system is SLURM</DESC>
    <NODENAME_REGEX>glogin</NODENAME_REGEX>
    <OS>LINUX</OS>
    <COMPILERS>intel</COMPILERS>
    <MPILIBS>impi,mvapich2</MPILIBS>
    <CIME_OUTPUT_ROOT>/dtemp/$PROJECT/$USER</CIME_OUTPUT_ROOT>
    <DIN_LOC_ROOT>/dtemp/st49401/sing201/acme/inputdata/</DIN_LOC_ROOT>
    <DIN_LOC_ROOT_CLMFORC>/dtemp/st49401/sing201/acme/inputdata/atm/datm7</DIN_LOC_ROOT_CLMFORC>
    <DOUT_S_ROOT>$CIME_OUTPUT_ROOT/archive/$CASE</DOUT_S_ROOT>
    <BASELINE_ROOT>$CIME_OUTPUT_ROOT/acme/acme_baselines</BASELINE_ROOT>
    <CCSM_CPRNC>$CIME_OUTPUT_ROOT/acme/acme_baselines/cprnc/cprnc</CCSM_CPRNC>
    <GMAKE_J>8</GMAKE_J>
    <BATCH_SYSTEM>slurm</BATCH_SYSTEM>
    <SUPPORTED_BY>balwinder.singh -at- pnnl.gov</SUPPORTED_BY>
    <MAX_TASKS_PER_NODE>16</MAX_TASKS_PER_NODE>
    <MAX_MPITASKS_PER_NODE>16</MAX_MPITASKS_PER_NODE>
    <PROJECT_REQUIRED>TRUE</PROJECT_REQUIRED>
    <mpirun mpilib="mpi-serial">
      <executable/>
    </mpirun>
    <mpirun mpilib="impi">
      <executable>mpirun</executable>
      <arguments>
        <arg name="num_tasks"> -np {{ total_tasks }}</arg>
      </arguments>
    </mpirun>
    <mpirun mpilib="mvapich2">
      <executable>srun</executable>
      <arguments>
        <arg name="mpi">--mpi=none</arg>
        <arg name="num_tasks">--ntasks={{ total_tasks }}</arg>
        <arg name="cpu_bind">--cpu_bind=sockets --cpu_bind=verbose</arg>
        <arg name="kill-on-bad-exit">--kill-on-bad-exit</arg>
      </arguments>
    </mpirun>
    <module_system type="module">
      <init_path lang="python">/opt/lmod/7.8.4/init/env_modules_python.py</init_path>
      <init_path lang="csh">/etc/profile.d/modules.csh</init_path>
      <init_path lang="sh">/etc/profile.d/modules.sh</init_path>
      <cmd_path lang="python">/opt/lmod/7.8.4/libexec/lmod python</cmd_path>
      <cmd_path lang="sh">module</cmd_path>
      <cmd_path lang="csh">module</cmd_path>
      <modules>
        <command name="purge"/>
      </modules>
      <modules>
        <command name="load">python/2.7.9</command>
      </modules>
      <modules compiler="intel">
        <command name="load">intel/ips_18</command>
        <command name="load">mkl/14.0</command>
      </modules>
      <modules mpilib="impi">
        <command name="load">impi/4.1.2.040</command>
      </modules>
      <modules mpilib="mvapich2">
        <command name="load">mvapich2/1.9</command>
      </modules>
      <modules>
        <command name="load">netcdf/4.3.0</command>
      </modules>
    </module_system>
    <RUNDIR>$CIME_OUTPUT_ROOT/csmruns/$CASE/run</RUNDIR>
    <EXEROOT>$CIME_OUTPUT_ROOT/csmruns/$CASE/bld</EXEROOT>
    <environment_variables>
      <env name="OMP_STACKSIZE">64M</env>
      <env name="NETCDF_HOME">$ENV{NETCDF_ROOT}</env>
    </environment_variables>
    <environment_variables compiler="intel">
      <env name="MKL_PATH">$ENV{MLIBHOME}</env>
      <env name="COMPILER">intel</env>
    </environment_variables>
  </machine>

  <machine MACH="constance">
    <DESC>PNL Haswell cluster, OS is Linux, batch system is SLURM</DESC>
    <NODENAME_REGEX>constance</NODENAME_REGEX>
    <OS>LINUX</OS>
    <COMPILERS>intel,pgi,nag</COMPILERS>
    <MPILIBS>mvapich2,openmpi,intelmpi,mvapich</MPILIBS>
    <CIME_OUTPUT_ROOT>/pic/scratch/$USER</CIME_OUTPUT_ROOT>
    <DIN_LOC_ROOT>/pic/projects/climate/csmdata/</DIN_LOC_ROOT>
    <DIN_LOC_ROOT_CLMFORC>/pic/projects/climate/csmdata/atm/datm7</DIN_LOC_ROOT_CLMFORC>
    <DOUT_S_ROOT>/pic/scratch/$USER/archive/$CASE</DOUT_S_ROOT>
    <BASELINE_ROOT>/pic/projects/climate/acme_baselines/$COMPILER</BASELINE_ROOT>
    <CCSM_CPRNC>/pic/projects/climate/acme_baselines/cprnc/cprnc</CCSM_CPRNC>
    <GMAKE_J>8</GMAKE_J>
    <BATCH_SYSTEM>slurm</BATCH_SYSTEM>
    <SUPPORTED_BY>balwinder.singh -at- pnnl.gov</SUPPORTED_BY>
    <MAX_TASKS_PER_NODE>24</MAX_TASKS_PER_NODE>
    <MAX_MPITASKS_PER_NODE>24</MAX_MPITASKS_PER_NODE>
    <PROJECT_REQUIRED>FALSE</PROJECT_REQUIRED>
    <mpirun mpilib="mpi-serial">
      <executable/>
    </mpirun>
    <mpirun mpilib="mvapich2">
      <executable>srun</executable>
      <arguments>
        <arg name="mpi">--mpi=none</arg>
        <arg name="num_tasks">--ntasks={{ total_tasks }}</arg>
        <arg name="cpu_bind">--cpu_bind=sockets --cpu_bind=verbose</arg>
        <arg name="kill-on-bad-exit">--kill-on-bad-exit</arg>
      </arguments>
    </mpirun>
    <mpirun mpilib="mvapich">
      <executable>srun</executable>
      <arguments>
        <arg name="num_tasks">--ntasks={{ total_tasks }}</arg>
        <arg name="cpu_bind">--cpu_bind=sockets --cpu_bind=verbose</arg>
        <arg name="kill-on-bad-exit">--kill-on-bad-exit</arg>
      </arguments>
    </mpirun>
    <mpirun mpilib="intelmpi">
      <executable>mpirun</executable>
      <arguments>
        <arg name="num_tasks">-n {{ total_tasks }}</arg>
      </arguments>
    </mpirun>
    <mpirun mpilib="openmpi">
      <executable>mpirun</executable>
      <arguments>
        <arg name="num_tasks">-n {{ total_tasks }}</arg>
      </arguments>
    </mpirun>
    <module_system type="module">
      <init_path lang="perl">/share/apps/modules/Modules/3.2.10/init/perl.pm</init_path>
      <init_path lang="python">/share/apps/modules/Modules/3.2.10/init/python.py</init_path>
      <init_path lang="csh">/etc/profile.d/modules.csh</init_path>
      <init_path lang="sh">/etc/profile.d/modules.sh</init_path>
      <cmd_path lang="perl">/share/apps/modules/Modules/3.2.10/bin/modulecmd perl</cmd_path>
      <cmd_path lang="python">/share/apps/modules/Modules/3.2.10/bin/modulecmd python</cmd_path>
      <cmd_path lang="sh">module</cmd_path>
      <cmd_path lang="csh">module</cmd_path>
      <modules>
        <command name="purge"/>
      </modules>
      <modules>
        <command name="load">perl/5.20.0</command>
        <command name="load">cmake/3.3.0</command>
        <command name="load">python/2.7.8</command>
      </modules>
      <modules compiler="intel">
        <command name="load">intel/15.0.1</command>
        <command name="load">mkl/15.0.1</command>
      </modules>
      <modules compiler="pgi">
        <command name="load">pgi/14.10</command>
      </modules>
      <modules compiler="nag">
        <command name="load">nag/6.0</command>
        <command name="load">mkl/15.0.1</command>
      </modules>
      <modules mpilib="mvapich">
        <command name="load">mvapich2/2.1</command>
      </modules>
      <modules mpilib="mvapich2" compiler="intel">
        <command name="load">mvapich2/2.1</command>
      </modules>
      <modules mpilib="mvapich2" compiler="pgi">
        <command name="load">mvapich2/2.1</command>
      </modules>
      <modules mpilib="mvapich2" compiler="nag">
        <command name="load">mvapich2/2.3b</command>
      </modules>
      <modules mpilib="intelmpi">
        <command name="load">intelmpi/5.0.1.035</command>
      </modules>
      <modules mpilib="openmpi">
        <command name="load">openmpi/1.8.3</command>
      </modules>
      <modules compiler="intel">
        <command name="load">netcdf/4.3.2</command>
      </modules>
      <modules compiler="pgi">
        <command name="load">netcdf/4.3.2</command>
      </modules>
      <modules compiler="nag">
        <command name="load">netcdf/4.4.1.1</command>
      </modules>
    </module_system>
    <RUNDIR>/pic/scratch/$USER/csmruns/$CASE/run</RUNDIR>
    <EXEROOT>/pic/scratch/$USER/csmruns/$CASE/bld</EXEROOT>
    <environment_variables>
      <env name="OMP_STACKSIZE">64M</env>
      <env name="NETCDF_HOME">$ENV{NETCDF_LIB}/../</env>
    </environment_variables>
    <environment_variables compiler="intel">
      <env name="MKL_PATH">$ENV{MLIB_LIB}</env>
    </environment_variables>
    <environment_variables compiler="nag">
      <env name="MKL_PATH">$ENV{MLIB_LIB}</env>
    </environment_variables>
  </machine>

  <machine MACH="compy">
    <DESC>PNL E3SM Intel Xeon Gold 6148(Skylake) nodes, OS is Linux, SLURM</DESC>
    <NODENAME_REGEX>compy</NODENAME_REGEX>
    <OS>LINUX</OS>
    <COMPILERS>intel,pgi</COMPILERS>
<<<<<<< HEAD
    <MPILIBS>mvapich2</MPILIBS>
=======
    <MPILIBS>impi,mvapich2</MPILIBS>
    <SAVE_TIMING_DIR>/compyfs</SAVE_TIMING_DIR>
    <SAVE_TIMING_DIR_PROJECTS>.*</SAVE_TIMING_DIR_PROJECTS>
>>>>>>> dabe086f
    <CIME_OUTPUT_ROOT>/compyfs/$USER/e3sm_scratch</CIME_OUTPUT_ROOT>
    <DIN_LOC_ROOT>/compyfs/inputdata</DIN_LOC_ROOT>
    <DIN_LOC_ROOT_CLMFORC>/compyfs/inputdata/atm/datm7</DIN_LOC_ROOT_CLMFORC>
    <DOUT_S_ROOT>/compyfs/$USER/e3sm_scratch/archive/$CASE</DOUT_S_ROOT>
    <BASELINE_ROOT>/compyfs/e3sm_baselines/$COMPILER</BASELINE_ROOT>
    <CCSM_CPRNC>/compyfs/e3sm_baselines/cprnc/cprnc</CCSM_CPRNC>
    <GMAKE_J>8</GMAKE_J>
    <BATCH_SYSTEM>slurm</BATCH_SYSTEM>
    <SUPPORTED_BY>bibi.mathew -at- pnnl.gov</SUPPORTED_BY>
    <MAX_TASKS_PER_NODE>40</MAX_TASKS_PER_NODE>
    <MAX_MPITASKS_PER_NODE>40</MAX_MPITASKS_PER_NODE>
    <PROJECT_REQUIRED>TRUE</PROJECT_REQUIRED>
    <mpirun mpilib="mpi-serial">
      <executable/>
    </mpirun>
    <mpirun mpilib="mvapich2">
      <executable>srun</executable>
      <arguments>
        <arg name="mpi">--mpi=none</arg>
        <arg name="num_tasks">--ntasks={{ total_tasks }}</arg>
<<<<<<< HEAD
        <arg name="cpu_bind">--cpu_bind=sockets --cpu_bind=verbose</arg>
        <arg name="kill-on-bad-exit">--kill-on-bad-exit</arg>
=======
        <arg name="kill-on-bad-exit">--kill-on-bad-exit</arg>
        <arg name="cpu_bind">-l --cpu_bind=cores -c $ENV{OMP_NUM_THREADS} -m plane=$SHELL{echo 40/$OMP_NUM_THREADS|bc}</arg>
      </arguments>
    </mpirun>
    <mpirun mpilib="impi">
      <executable>srun</executable>
      <arguments>
        <arg name="mpi">--mpi=pmi2</arg>
        <arg name="num_tasks">--ntasks={{ total_tasks }}</arg>
        <arg name="kill-on-bad-exit">--kill-on-bad-exit</arg>
        <arg name="cpu_bind">-l --cpu_bind=cores -c $ENV{OMP_NUM_THREADS} -m plane=$SHELL{echo 40/$OMP_NUM_THREADS|bc}</arg>
>>>>>>> dabe086f
      </arguments>
    </mpirun>
    <module_system type="module">
      <init_path lang="perl">/share/apps/modules/init/perl.pm</init_path>
      <init_path lang="python">/share/apps/modules/init/python.py</init_path>
      <init_path lang="csh">/etc/profile.d/modules.csh</init_path>
      <init_path lang="sh">/etc/profile.d/modules.sh</init_path>
      <cmd_path lang="perl"> /share/apps/modules/bin/modulecmd  perl</cmd_path>
      <cmd_path lang="python">/share/apps/modules/bin/modulecmd python</cmd_path>
      <cmd_path lang="sh">module</cmd_path>
      <cmd_path lang="csh">module</cmd_path>
      <modules>
        <command name="purge"/>
      </modules>
<<<<<<< HEAD
=======
      <modules>
        <command name="load">cmake/3.11.4</command>
      </modules>
>>>>>>> dabe086f
      <modules compiler="intel">
        <command name="load">intel/19.0.3</command>
      </modules>
      <modules compiler="pgi">
        <command name="load">pgi/18.10</command>
      </modules>
      <modules mpilib="mvapich2">
        <command name="load">mvapich2/2.3.1</command>
      </modules>
<<<<<<< HEAD
      <modules>
        <command name="load">netcdf/4.6.3</command>
	<command name="load">pnetcdf/1.9.0</command>
	<command name="load">mkl/2019u3</command>
=======
      <modules mpilib="impi">
        <command name="load">intelmpi/2019u3</command>
      </modules>
      <modules>
        <command name="load">netcdf/4.6.3</command>
        <command name="load">pnetcdf/1.9.0</command>
        <command name="load">mkl/2019u3</command>
>>>>>>> dabe086f
      </modules>
    </module_system>
    <RUNDIR>$CIME_OUTPUT_ROOT/$CASE/run</RUNDIR>
    <EXEROOT>$CIME_OUTPUT_ROOT/$CASE/bld</EXEROOT>
    <environment_variables>
<<<<<<< HEAD
      <env name="OMP_STACKSIZE">64M</env>
      <env name="NETCDF_HOME">$ENV{NETCDF_ROOT}/</env>
    </environment_variables>
    <environment_variables>
      <env name="MKL_PATH">$ENV{MKLROOT}</env>
    </environment_variables>
=======
      <env name="NETCDF_HOME">$ENV{NETCDF_ROOT}/</env>
      <env name="MKL_PATH">$ENV{MKLROOT}</env>
    </environment_variables>
    <environment_variables mpilib="mvapich2">
      <env name="MV2_ENABLE_AFFINITY">0</env>
      <env name="MV2_SHOW_CPU_BINDING">1</env>
    </environment_variables>
    <environment_variables mpilib="impi" DEBUG="TRUE">
      <env name="I_MPI_DEBUG">10</env>
    </environment_variables>
    <environment_variables SMP_PRESENT="TRUE">
      <env name="OMP_STACKSIZE">64M</env>
      <env name="OMP_PROC_BIND">spread</env>
      <env name="OMP_PLACES">threads</env>
    </environment_variables>
>>>>>>> dabe086f
  </machine>

  <machine MACH="oic5">
    <DESC>ORNL XK6, os is Linux, 32 pes/node, batch system is PBS</DESC>
    <NODENAME_REGEX>oic5</NODENAME_REGEX>
    <OS>LINUX</OS>
    <COMPILERS>gnu</COMPILERS>
    <MPILIBS>mpich,openmpi</MPILIBS>
    <CIME_OUTPUT_ROOT>/home/$USER/models/ACME</CIME_OUTPUT_ROOT>
    <DIN_LOC_ROOT>/home/zdr/models/ccsm_inputdata</DIN_LOC_ROOT>
    <DIN_LOC_ROOT_CLMFORC>/home/zdr/models/ccsm_inputdata/atm/datm7</DIN_LOC_ROOT_CLMFORC>
    <DOUT_S_ROOT>/home/$USER/models/ACME/run/archive/$CASE</DOUT_S_ROOT>
    <GMAKE_J>32</GMAKE_J>
    <TESTS>e3sm_developer</TESTS>
    <BATCH_SYSTEM>pbs</BATCH_SYSTEM>
    <SUPPORTED_BY>dmricciuto</SUPPORTED_BY>
    <MAX_TASKS_PER_NODE>32</MAX_TASKS_PER_NODE>
    <MAX_MPITASKS_PER_NODE>32</MAX_MPITASKS_PER_NODE>
    <mpirun mpilib="mpich">
      <executable>/projects/cesm/devtools/mpich-3.0.4-gcc4.8.1/bin/mpirun</executable>
      <arguments>
        <arg name="num_tasks"> -np {{ total_tasks }}</arg>
        <arg name="machine_file">--hostfile $ENV{PBS_NODEFILE}</arg>
      </arguments>
    </mpirun>
    <mpirun mpilib="mpi-serial">
      <executable> </executable>
    </mpirun>
    <module_system type="none" />
    <RUNDIR>/home/$USER/models/ACME/run/$CASE/run</RUNDIR>
    <EXEROOT>/home/$USER/models/ACME/run/$CASE/bld</EXEROOT>
  </machine>

  <machine MACH="cades">
    <DESC>OR-CONDO, CADES-CCSI, os is Linux, 16 pes/nodes, batch system is PBS</DESC>
    <NODENAME_REGEX>or-condo</NODENAME_REGEX>
    <OS>LINUX</OS>
    <COMPILERS>gnu,intel</COMPILERS>
    <MPILIBS>openmpi</MPILIBS>
    <CIME_OUTPUT_ROOT>/lustre/or-hydra/cades-ccsi/scratch/$USER</CIME_OUTPUT_ROOT>
    <DIN_LOC_ROOT>/lustre/or-hydra/cades-ccsi/proj-shared/project_acme/ACME_inputdata</DIN_LOC_ROOT>
    <DIN_LOC_ROOT_CLMFORC>/lustre/or-hydra/cades-ccsi/proj-shared/project_acme/ACME_inputdata/atm/datm7</DIN_LOC_ROOT_CLMFORC>
    <DOUT_S_ROOT>$CIME_OUTPUT_ROOT/archive/$CASE</DOUT_S_ROOT>
    <BASELINE_ROOT>/lustre/or-hydra/cades-ccsi/proj-shared/project_acme/baselines/$COMPILER</BASELINE_ROOT>
    <CCSM_CPRNC>/lustre/or-hydra/cades-ccsi/proj-shared/tools/cprnc.orcondo</CCSM_CPRNC>
    <GMAKE_J>4</GMAKE_J>
    <TESTS>e3sm_developer</TESTS>
    <BATCH_SYSTEM>pbs</BATCH_SYSTEM>
    <SUPPORTED_BY>yinj -at- ornl.gov</SUPPORTED_BY>
    <MAX_TASKS_PER_NODE>32</MAX_TASKS_PER_NODE>
    <MAX_MPITASKS_PER_NODE>32</MAX_MPITASKS_PER_NODE>
    <PROJECT_REQUIRED>FALSE</PROJECT_REQUIRED>
    <mpirun mpilib="openmpi" compiler="gnu">
      <executable>mpirun</executable>
      <arguments>
        <arg name="num_tasks"> -np {{ total_tasks }}</arg>
        <arg name="machine_file">--hostfile $ENV{PBS_NODEFILE}</arg>
      </arguments>
    </mpirun>
    <mpirun mpilib="mpi-serial">
      <executable> </executable>
    </mpirun>
    <module_system type="module">
      <init_path lang="sh">/usr/share/Modules/init/sh</init_path>
      <init_path lang="csh">/usr/share/Modules/init/csh</init_path>
      <init_path lang="perl">/usr/share/Modules/init/perl.pm</init_path>
      <init_path lang="python">/usr/share/Modules/init/python.py</init_path>
      <cmd_path lang="sh">module</cmd_path>
      <cmd_path lang="csh">module</cmd_path>
      <cmd_path lang="perl">/usr/bin/modulecmd perl</cmd_path>
      <cmd_path lang="python">/usr/bin/modulecmd python</cmd_path>
      <modules>
        <command name="purge"/>
      </modules>
      <modules compiler="gnu">
        <command name="load">PE-gnu</command>
      </modules>
      <modules>
        <command name="load">mkl/2017</command>
        <command name="load">/lustre/or-hydra/cades-ccsi/proj-shared/tools/cmake/3.6.1</command>
        <command name="load">python/2.7.12</command>
        <command name="load">/lustre/or-hydra/cades-ccsi/proj-shared/tools/nco/4.6.4</command>
        <command name="load">hdf5-parallel/1.8.17</command>
        <command name="load">netcdf-hdf5parallel/4.3.3.1</command>
        <command name="load">pnetcdf/1.9.0</command>
      </modules>
    </module_system>

    <!-- customize these fields as appropriate for your system (max tasks) and
                            desired layout (change '${group}/${USER}' to your
      prefered location). -->
    <RUNDIR>$CIME_OUTPUT_ROOT/$CASE/run</RUNDIR>
    <EXEROOT>$CIME_OUTPUT_ROOT/$CASE/bld</EXEROOT>
    <!-- for CLM-PFLOTRAN coupling, the PETSC_PATH must be defined specifically upon machines -->
    <environment_variables compiler="gnu" mpilib="openmpi">
      <env name="PETSC_PATH">/software/user_tools/current/cades-ccsi/petsc4pf/openmpi-1.10-gcc-5.3</env>
    </environment_variables>
  </machine>

  <machine MACH="titan">
    <DESC>ORNL XK6, os is CNL, 16 pes/node, batch system is PBS</DESC>
    <NODENAME_REGEX>titan</NODENAME_REGEX>
    <NODE_FAIL_REGEX>Received node event ec_node</NODE_FAIL_REGEX>
    <OS>CNL</OS>
    <COMPILERS>pgi,pgiacc,intel,cray</COMPILERS>
    <MPILIBS>mpich</MPILIBS>
    <PROJECT>cli115</PROJECT>
    <SAVE_TIMING_DIR>$ENV{PROJWORK}/$PROJECT</SAVE_TIMING_DIR>
    <SAVE_TIMING_DIR_PROJECTS>cli106,cli115,cli127,cli133,csc190</SAVE_TIMING_DIR_PROJECTS>
    <CIME_OUTPUT_ROOT>$ENV{HOME}/acme_scratch/$PROJECT</CIME_OUTPUT_ROOT>
    <DIN_LOC_ROOT>/lustre/atlas1/cli900/world-shared/cesm/inputdata</DIN_LOC_ROOT>
    <DIN_LOC_ROOT_CLMFORC>/lustre/atlas1/cli900/world-shared/cesm/inputdata/atm/datm7</DIN_LOC_ROOT_CLMFORC>
    <DOUT_S_ROOT>$ENV{MEMBERWORK}/$PROJECT/archive/$CASE</DOUT_S_ROOT>
    <BASELINE_ROOT>/lustre/atlas1/cli115/world-shared/E3SM/baselines/$COMPILER</BASELINE_ROOT>
    <CCSM_CPRNC>/lustre/atlas1/cli900/world-shared/cesm/tools/cprnc/cprnc.titan</CCSM_CPRNC>
    <GMAKE_J>8</GMAKE_J>
    <TESTS>e3sm_developer</TESTS>
    <NTEST_PARALLEL_JOBS>4</NTEST_PARALLEL_JOBS>
    <BATCH_SYSTEM>pbs</BATCH_SYSTEM>
    <ALLOCATE_SPARE_NODES>TRUE</ALLOCATE_SPARE_NODES>
    <SUPPORTED_BY>E3SM</SUPPORTED_BY>
    <MAX_TASKS_PER_NODE>16</MAX_TASKS_PER_NODE>
    <MAX_MPITASKS_PER_NODE>16</MAX_MPITASKS_PER_NODE>
    <PROJECT_REQUIRED>TRUE</PROJECT_REQUIRED>
    <mpirun mpilib="default">
      <executable>aprun</executable>
    </mpirun>

    <mpirun mpilib="mpi-serial">
      <executable>aprun</executable>
    </mpirun>

    <module_system type="module">
      <!-- list of init_path elements, one per supported language e.g. sh, perl, python-->
      <init_path lang="sh">/opt/modules/default/init/sh</init_path>
      <init_path lang="csh">/opt/modules/default/init/csh</init_path>
      <init_path lang="python">/opt/modules/default/init/python.py</init_path>
      <init_path lang="perl">/opt/modules/default/init/perl.pm</init_path>
      <!-- list of cmd_path elements, one for every supported language, e.g. sh, perl, python -->
      <cmd_path lang="perl">/opt/modules/default/bin/modulecmd perl</cmd_path>
      <cmd_path lang="python">/opt/modules/default/bin/modulecmd python</cmd_path>
      <cmd_path lang="sh">module</cmd_path>
      <cmd_path lang="csh">module</cmd_path>
      <!-- List of modules elements, executing commands
                         if compiler and mpilib condition applies -->
      <!-- Always execute -->
      <modules>
        <command name="load">python/2.7.9</command>
        <command name="unload">subversion</command>
        <command name="load">subversion/1.9.3</command>
        <command name="unload">cmake</command>
        <command name="load">cmake3/3.6.0</command>
      </modules>

      <modules compiler="pgiacc"> <!-- changing pgi_acc to pgiacc -->
        <command name="rm">PrgEnv-cray</command>
        <command name="rm">PrgEnv-gnu</command>
        <command name="rm">PrgEnv-intel</command>
        <command name="rm">PrgEnv-pathscale</command>
        <command name="load">PrgEnv-pgi</command>
        <command name="switch">pgi pgi/17.5.0</command>
        <command name="rm">cray-mpich</command>
        <command name="rm">cray-libsci</command>
        <command name="rm">atp</command>
        <command name="rm">esmf</command>
        <command name="rm">cudatoolkit</command>
        <command name="load">cray-mpich/7.6.3</command>
        <command name="load">cray-libsci/16.11.1</command>
        <command name="load">atp/2.1.1</command>
        <command name="load">esmf/5.2.0rp2</command>
        <command name="load">cudatoolkit</command>
      </modules>
      <modules compiler="pgi">
        <command name="rm">PrgEnv-cray</command>
        <command name="rm">PrgEnv-gnu</command>
        <command name="rm">PrgEnv-intel</command>
        <command name="rm">PrgEnv-pathscale</command>
        <command name="load">PrgEnv-pgi</command>
        <command name="switch">pgi pgi/17.5.0</command>
        <command name="rm">cray-mpich</command>
        <command name="rm">cray-libsci</command>
        <command name="rm">atp</command>
        <command name="rm">esmf</command>
        <command name="load">cray-mpich/7.6.3</command>
        <command name="load">cray-libsci/16.11.1</command>
        <command name="load">atp/2.1.1</command>
        <command name="load">esmf/5.2.0rp2</command>
      </modules>
      <modules compiler="intel">
        <command name="rm">PrgEnv-pgi</command>
        <command name="rm">PrgEnv-cray</command>
        <command name="rm">PrgEnv-gnu</command>
        <command name="rm">PrgEnv-pathscale</command>
        <command name="load">PrgEnv-intel</command>
        <command name="rm">intel</command>
        <command name="rm">cray-libsci</command>
        <command name="rm">cray-mpich</command>
        <command name="rm">atp</command>
        <command name="load">intel/18.0.1.163</command>
        <command name="load">cray-mpich/7.6.3</command>
        <command name="load">atp/2.1.1</command>
      </modules>
      <modules compiler="cray">
        <command name="rm">PrgEnv-pgi</command>
        <command name="rm">PrgEnv-gnu</command>
        <command name="rm">PrgEnv-intel</command>
        <command name="rm">PrgEnv-pathscale</command>
        <command name="load">PrgEnv-cray</command>
        <command name="rm">cce</command>
        <command name="rm">cray-mpich</command>
        <command name="load">cce/8.6.4</command>
        <command name="load">cray-mpich/7.6.3</command>
      </modules>
      <!-- mpi lib settings -->
      <modules mpilib="mpi-serial">
        <command name="rm">cray-netcdf</command>
        <command name="rm">cray-netcdf-hdf5parallel</command>
        <command name="load">cray-netcdf/4.4.1.1.3</command>
      </modules>
      <modules mpilib="!mpi-serial">
        <command name="rm">cray-netcdf</command>
        <command name="rm">cray-netcdf-hdf5parallel</command>
        <command name="load">cray-netcdf/4.4.1.1.3</command>
        <command name="load">cray-parallel-netcdf/1.8.1.3</command>
      </modules>
    </module_system>
    <RUNDIR>$ENV{PROJWORK}/$PROJECT/$USER/$CASE/run</RUNDIR>
    <EXEROOT>$CIME_OUTPUT_ROOT/$CASE/bld</EXEROOT>
    <!-- difference to MAX_TASKS_PER_NODE-->
    <TEST_TPUT_TOLERANCE>0.1</TEST_TPUT_TOLERANCE>

    <!-- Default -->
    <environment_variables>
      <env name="COMPILER">$COMPILER</env>
      <env name="MPILIB">$MPILIB</env>
      <env name="MPICH_ENV_DISPLAY">1</env>
      <env name="MPICH_VERSION_DISPLAY">1</env>
      <!--env name="MPICH_CPUMASK_DISPLAY">1</env-->
      <env name="MPSTKZ">128M</env>
      <env name="OMP_STACKSIZE">128M</env>
    </environment_variables>

    <!-- Set if compiler and mpilib  -->
    <environment_variables compiler="pgiacc">
      <!-- NOTE(wjs, 2015-03-12) The following line is needed for bit-for-bit reproducibility -->
      <env name="CRAY_CPU_TARGET">istanbul</env>
      <env name="CRAY_CUDA_MPS">1</env>
    </environment_variables>
    <environment_variables compiler="intel">
      <env name="CRAYPE_LINK_TYPE">dynamic</env>
    </environment_variables>
  </machine>

  <machine MACH="eos">
    <DESC>ORNL XC30, os is CNL, 16 pes/node, batch system is PBS</DESC>
    <NODENAME_REGEX>eos</NODENAME_REGEX>
    <OS>CNL</OS>
    <COMPILERS>intel</COMPILERS>
    <MPILIBS>mpich</MPILIBS>
    <SAVE_TIMING_DIR>$ENV{PROJWORK}/$PROJECT</SAVE_TIMING_DIR>
    <SAVE_TIMING_DIR_PROJECTS>cli115,cli127,cli106,csc190</SAVE_TIMING_DIR_PROJECTS>
    <CIME_OUTPUT_ROOT>$ENV{HOME}/acme_scratch/$PROJECT</CIME_OUTPUT_ROOT>
    <DIN_LOC_ROOT>/lustre/atlas1/cli900/world-shared/cesm/inputdata</DIN_LOC_ROOT>
    <DIN_LOC_ROOT_CLMFORC>/lustre/atlas1/cli900/world-shared/cesm/inputdata/atm/datm7</DIN_LOC_ROOT_CLMFORC>
    <DOUT_S_ROOT>$ENV{MEMBERWORK}/$PROJECT/archive/$CASE</DOUT_S_ROOT>
    <BASELINE_ROOT>/lustre/atlas1/cli900/world-shared/cesm/baselines/$COMPILER</BASELINE_ROOT>
    <CCSM_CPRNC>/lustre/atlas1/cli900/world-shared/cesm/tools/cprnc/cprnc.eos</CCSM_CPRNC>
    <GMAKE_J>8</GMAKE_J>
    <TESTS>e3sm_developer</TESTS>
    <BATCH_SYSTEM>pbs</BATCH_SYSTEM>
    <SUPPORTED_BY>E3SM</SUPPORTED_BY>
    <MAX_TASKS_PER_NODE>32</MAX_TASKS_PER_NODE>
    <MAX_MPITASKS_PER_NODE>16</MAX_MPITASKS_PER_NODE>
    <PROJECT_REQUIRED>TRUE</PROJECT_REQUIRED>
    <mpirun mpilib="mpich">
      <executable>aprun</executable>
      <arguments>
        <arg name="hyperthreading" default="2"> -j {{ hyperthreading }}</arg>
        <arg name="tasks_per_numa"> -S {{ tasks_per_numa }}</arg>
        <arg name="num_tasks"> -n {{ total_tasks }}</arg>
        <arg name="tasks_per_node"> -N $MAX_MPITASKS_PER_NODE</arg>
        <arg name="thread_count"> -d $ENV{OMP_NUM_THREADS}</arg>
        <arg name="numa_node"> -cc numa_node</arg>
      </arguments>
    </mpirun>
    <mpirun mpilib="mpi-serial">
      <executable/>
    </mpirun>
    <module_system type="module">
      <init_path lang="sh">$MODULESHOME/init/sh</init_path>
      <init_path lang="csh">$MODULESHOME/init/csh</init_path>
      <init_path lang="perl">$MODULESHOME/init/perl.pm</init_path>
      <init_path lang="python">$MODULESHOME/init/python.py</init_path>
      <cmd_path lang="sh">module</cmd_path>
      <cmd_path lang="csh">module</cmd_path>
      <cmd_path lang="perl">$MODULESHOME/bin/modulecmd perl</cmd_path>
      <cmd_path lang="python">$MODULESHOME/bin/modulecmd python</cmd_path>
      <modules>
        <command name="rm">intel</command>
        <command name="rm">cray</command>
        <command name="rm">cray-parallel-netcdf</command>
        <command name="rm">cray-libsci</command>
        <command name="rm">cray-netcdf</command>
        <command name="rm">cray-netcdf-hdf5parallel</command>
        <command name="rm">netcdf</command>
      </modules>
      <modules compiler="intel">
        <command name="load">intel/18.0.1.163</command>
        <command name="load">papi</command>
      </modules>
      <modules compiler="cray">
        <command name="load">PrgEnv-cray</command>
        <command name="switch">cce cce/8.1.9</command>
        <command name="load">cray-libsci/12.1.00</command>
      </modules>
      <modules compiler="gnu">
        <command name="load">PrgEnv-gnu</command>
        <command name="switch">gcc gcc/4.8.0</command>
        <command name="load">cray-libsci/12.1.00</command>
      </modules>
      <modules mpilib="mpi-serial">
        <command name="load">cray-netcdf/4.3.2</command>
      </modules>
      <modules mpilib="!mpi-serial">
        <command name="load">cray-netcdf-hdf5parallel/4.3.3.1</command>
        <command name="load">cray-parallel-netcdf/1.6.1</command>
      </modules>
      <modules>
        <command name="load">cmake3/3.2.3</command>
        <command name="load">python/2.7.9</command>
      </modules>
    </module_system>
    <RUNDIR>$ENV{MEMBERWORK}/$PROJECT/$CASE/run</RUNDIR>
    <EXEROOT>$CIME_OUTPUT_ROOT/$CASE/bld</EXEROOT>
    <environment_variables>
      <env name="MPICH_ENV_DISPLAY">1</env>
      <env name="MPICH_VERSION_DISPLAY">1</env>
      <!-- This increases the stack size, which is necessary
     for CICE to run threaded on this machine -->
      <env name="OMP_STACKSIZE">64M</env>

    </environment_variables>
  </machine>

  <machine MACH="grizzly">
    <DESC>LANL Linux Cluster, 36 pes/node, batch system slurm</DESC>
    <NODENAME_REGEX>gr-fe.*.lanl.gov</NODENAME_REGEX>
    <OS>LINUX</OS>
    <COMPILERS>gnu,intel</COMPILERS>
    <MPILIBS>mvapich,openmpi</MPILIBS>
    <PROJECT>climateacme</PROJECT>
    <CIME_OUTPUT_ROOT>/lustre/scratch3/turquoise/$ENV{USER}/E3SM/scratch</CIME_OUTPUT_ROOT>
    <DIN_LOC_ROOT>/lustre/scratch3/turquoise/$ENV{USER}/E3SM/input_data</DIN_LOC_ROOT>
    <DIN_LOC_ROOT_CLMFORC>/lustre/scratch3/turquoise/$ENV{USER}/E3SM/input_data/atm/datm7</DIN_LOC_ROOT_CLMFORC>
    <DOUT_S_ROOT>/lustre/scratch3/turquoise/$ENV{USER}/E3SM/archive/$CASE</DOUT_S_ROOT>
    <BASELINE_ROOT>/lustre/scratch3/turquoise/$ENV{USER}/E3SM/input_data/ccsm_baselines/$COMPILER</BASELINE_ROOT>
    <CCSM_CPRNC>/turquoise/usr/projects/climate/SHARED_CLIMATE/software/wolf/cprnc/v0.40/cprnc</CCSM_CPRNC>
    <GMAKE_J>4</GMAKE_J>
    <TESTS>e3sm_developer</TESTS>
    <BATCH_SYSTEM>slurm</BATCH_SYSTEM>
    <SUPPORTED_BY>luke.vanroekel @ gmail.com</SUPPORTED_BY>
    <MAX_TASKS_PER_NODE>36</MAX_TASKS_PER_NODE>
    <MAX_MPITASKS_PER_NODE>32</MAX_MPITASKS_PER_NODE>
    <PROJECT_REQUIRED>TRUE</PROJECT_REQUIRED>
    <mpirun mpilib="default">
      <executable>mpirun</executable>
      <arguments>
        <arg name="num_tasks"> -n {{ total_tasks }}</arg>
      </arguments>
    </mpirun>
    <mpirun mpilib="mvapich">
      <executable>srun</executable>
      <arguments>
        <arg name="num_tasks"> -n {{ total_tasks }}</arg>
      </arguments>
    </mpirun>
    <mpirun mpilib="openmpi">
      <executable>mpirun</executable>
      <arguments>
        <arg name="num_tasks"> -n {{ total_tasks }}</arg>
      </arguments>
    </mpirun>
    <mpirun mpilib="mpi-serial">
      <executable/>
    </mpirun>
    <module_system type="module">
      <init_path lang="perl">/usr/share/Modules/init/perl.pm</init_path>
      <init_path lang="python">/usr/share/Modules/init/python.py</init_path>
      <init_path lang="sh">/etc/profile.d/z00_lmod.sh</init_path>
      <init_path lang="csh">/etc/profile.d/z00_lmod.csh</init_path>
      <cmd_path lang="perl">/usr/share/lmod/lmod/libexec/lmod perl</cmd_path>
      <cmd_path lang="python">/usr/share/lmod/lmod/libexec/lmod python</cmd_path>
      <cmd_path lang="sh">module</cmd_path>
      <cmd_path lang="csh">module</cmd_path>
      <modules>
        <command name="purge"/>
        <command name="use">/usr/projects/climate/SHARED_CLIMATE/modulefiles/all</command>
        <command name="load">python/anaconda-2.7-climate</command>
      </modules>
      <modules compiler="gnu">
        <command name="load">gcc/5.3.0</command>
      </modules>
      <modules compiler="intel">
        <command name="load">intel/17.0.1</command>
      </modules>
      <modules mpilib="openmpi">
        <command name="load">openmpi/1.10.5</command>
      </modules>
      <modules mpilib="mvapich">
        <command name="load">mvapich2/2.2</command>
      </modules>
      <modules>
        <command name="load">netcdf/4.4.1</command>
      </modules>
      <modules>
        <command name="load">parallel-netcdf/1.5.0</command>
      </modules>
      <modules>
        <command name="load">mkl</command>
      </modules>
    </module_system>
    <RUNDIR>/lustre/scratch3/turquoise/$ENV{USER}/E3SM/cases/$CASE/run</RUNDIR>
    <EXEROOT>/lustre/scratch3/turquoise/$ENV{USER}/E3SM/cases/$CASE/bld</EXEROOT>
    <environment_variables>
      <env name="PNETCDF_HINTS">romio_ds_write=disable;romio_ds_read=disable;romio_cb_write=enable;romio_cb_read=enable</env>
    </environment_variables>
    <environment_variables compiler="gnu">
      <env name="MKLROOT">/opt/intel/17.0/mkl</env>
    </environment_variables>
  </machine>

  <machine MACH="badger">
    <DESC>LANL Linux Cluster, 36 pes/node, batch system slurm</DESC>
    <NODENAME_REGEX>ba-fe.*.lanl.gov</NODENAME_REGEX>
    <OS>LINUX</OS>
    <COMPILERS>gnu,intel</COMPILERS>
    <MPILIBS>mvapich,openmpi</MPILIBS>
    <PROJECT>climateacme</PROJECT>
    <CIME_OUTPUT_ROOT>/lustre/scratch3/turquoise/$ENV{USER}/E3SM/scratch</CIME_OUTPUT_ROOT>
    <DIN_LOC_ROOT>/lustre/scratch3/turquoise/$ENV{USER}/E3SM/input_data</DIN_LOC_ROOT>
    <DIN_LOC_ROOT_CLMFORC>/lustre/scratch3/turquoise/$ENV{USER}/E3SM/input_data/atm/datm7</DIN_LOC_ROOT_CLMFORC>
    <DOUT_S_ROOT>/lustre/scratch3/turquoise/$ENV{USER}/E3SM/archive/$CASE</DOUT_S_ROOT>
    <BASELINE_ROOT>/lustre/scratch3/turquoise/$ENV{USER}/E3SM/input_data/ccsm_baselines/$COMPILER</BASELINE_ROOT>
    <CCSM_CPRNC>/turquoise/usr/projects/climate/SHARED_CLIMATE/software/wolf/cprnc/v0.40/cprnc</CCSM_CPRNC>
    <GMAKE_J>4</GMAKE_J>
    <TESTS>e3sm_developer</TESTS>
    <BATCH_SYSTEM>slurm</BATCH_SYSTEM>
    <SUPPORTED_BY>e3sm</SUPPORTED_BY>
    <MAX_TASKS_PER_NODE>36</MAX_TASKS_PER_NODE>
    <MAX_MPITASKS_PER_NODE>32</MAX_MPITASKS_PER_NODE>
    <PROJECT_REQUIRED>TRUE</PROJECT_REQUIRED>
    <mpirun mpilib="default">
      <executable>mpirun</executable>
      <arguments>
        <arg name="num_tasks"> -n {{ total_tasks }}</arg>
      </arguments>
    </mpirun>
    <mpirun mpilib="mvapich">
      <executable>srun</executable>
      <arguments>
        <arg name="num_tasks"> -n {{ total_tasks }}</arg>
      </arguments>
    </mpirun>
    <mpirun mpilib="openmpi">
      <executable>mpirun</executable>
      <arguments>
        <arg name="num_tasks"> -n {{ total_tasks }}</arg>
      </arguments>
    </mpirun>
    <mpirun mpilib="mpi-serial">
      <executable/>
    </mpirun>
    <module_system type="module">
      <init_path lang="perl">/usr/share/Modules/init/perl.pm</init_path>
      <init_path lang="python">/usr/share/Modules/init/python.py</init_path>
      <init_path lang="sh">/etc/profile.d/z00_lmod.sh</init_path>
      <init_path lang="csh">/etc/profile.d/z00_lmod.csh</init_path>
      <cmd_path lang="perl">/usr/share/lmod/lmod/libexec/lmod perl</cmd_path>
      <cmd_path lang="python">/usr/share/lmod/lmod/libexec/lmod python</cmd_path>
      <cmd_path lang="sh">module</cmd_path>
      <cmd_path lang="csh">module</cmd_path>
      <modules>
        <command name="purge"/>
        <command name="use">/usr/projects/climate/SHARED_CLIMATE/modulefiles/all</command>
        <command name="load">python/anaconda-2.7-climate</command>
      </modules>
      <modules compiler="gnu">
        <command name="load">gcc/6.4.0</command>
      </modules>
      <modules compiler="intel">
        <command name="load">intel/17.0.4</command>
      </modules>
      <modules mpilib="openmpi">
        <command name="load">openmpi/2.1.2</command>
      </modules>
      <modules mpilib="mvapich">
        <command name="load">mvapich2/2.2</command>
      </modules>
      <modules>
        <command name="load">netcdf/4.4.1.1</command>
      </modules>
      <modules>
        <command name="load">parallel-netcdf/1.8.1</command>
      </modules>
      <modules>
        <command name="load">mkl</command>
      </modules>
    </module_system>
    <RUNDIR>/lustre/scratch3/turquoise/$ENV{USER}/E3SM/cases/$CASE/run</RUNDIR>
    <EXEROOT>/lustre/scratch3/turquoise/$ENV{USER}/E3SM/cases/$CASE/bld</EXEROOT>
    <environment_variables>
      <env name="PNETCDF_HINTS">romio_ds_write=disable;romio_ds_read=disable;romio_cb_write=enable;romio_cb_read=enable</env>
    </environment_variables>
    <environment_variables compiler="gnu">
      <env name="MKLROOT">/opt/intel/17.0/mkl</env>
    </environment_variables>
  </machine>

  <machine MACH="mesabi">
    <DESC>Mesabi batch queue</DESC>
    <OS>LINUX</OS>
    <COMPILERS>intel</COMPILERS>
    <MPILIBS>openmpi</MPILIBS>
    <CIME_OUTPUT_ROOT>/home/reichpb/scratch</CIME_OUTPUT_ROOT>
    <DIN_LOC_ROOT>/home/reichpb/shared/cesm_inputdata</DIN_LOC_ROOT>
    <DIN_LOC_ROOT_CLMFORC>/home/reichpb/shared/cesm_inputdata/atm/datm7</DIN_LOC_ROOT_CLMFORC>
    <DOUT_S_ROOT>USERDEFINED_optional_run</DOUT_S_ROOT>
    <BASELINE_ROOT>USERDEFINED_optional_run/$COMPILER</BASELINE_ROOT>
    <CCSM_CPRNC>USERDEFINED_optional_test</CCSM_CPRNC>
    <GMAKE_J>2</GMAKE_J>
    <BATCH_SYSTEM>pbs</BATCH_SYSTEM>
    <SUPPORTED_BY>chen1718 at umn dot edu</SUPPORTED_BY>
    <MAX_TASKS_PER_NODE>24</MAX_TASKS_PER_NODE>
    <MAX_MPITASKS_PER_NODE>24</MAX_MPITASKS_PER_NODE>
    <PROJECT_REQUIRED>TRUE</PROJECT_REQUIRED>
    <mpirun mpilib="default">
      <executable>aprun</executable>
      <arguments>
        <arg name="num_tasks"> -n {{ total_tasks }}</arg>
        <arg name="tasks_per_numa"> -S {{ tasks_per_numa }}</arg>
        <arg name="tasks_per_node"> -N $MAX_MPITASKS_PER_NODE</arg>
        <arg name="thread_count"> -d $ENV{OMP_NUM_THREADS}</arg>
      </arguments>
    </mpirun>
    <module_system type="none"/>
    <RUNDIR>$CASEROOT/run</RUNDIR>
    <!-- complete path to the run directory -->
    <EXEROOT>$CASEROOT/exedir</EXEROOT>
    <!-- complete path to the build directory -->
    <!-- complete path to the inputdata directory -->

    <!-- path to the optional forcing data for CLM (for CRUNCEP forcing) -->
    <!--<DOUT_S>FALSE</DOUT_S>-->
    <!-- logical for short term archiving -->
    <!-- complete path to a short term archiving directory -->
    <!-- complete path to a long term archiving directory -->
    <!-- where the cesm testing scripts write and read baseline results -->
    <!-- path to the cprnc tool used to compare netcdf history files in testing -->
  </machine>

  <machine MACH="itasca">
    <DESC>Itasca batch queue</DESC>
    <OS>LINUX</OS>
    <COMPILERS>intel</COMPILERS>
    <MPILIBS>openmpi</MPILIBS>
    <CIME_OUTPUT_ROOT>/home/reichpb/scratch</CIME_OUTPUT_ROOT>
    <DIN_LOC_ROOT>/home/reichpb/shared/cesm_inputdata</DIN_LOC_ROOT>
    <DIN_LOC_ROOT_CLMFORC>/home/reichpb/shared/cesm_inputdata/atm/datm7</DIN_LOC_ROOT_CLMFORC>
    <DOUT_S_ROOT>USERDEFINED_optional_run</DOUT_S_ROOT>
    <BASELINE_ROOT>USERDEFINED_optional_run/$COMPILER</BASELINE_ROOT>
    <CCSM_CPRNC>USERDEFINED_optional_test</CCSM_CPRNC>
    <GMAKE_J>2</GMAKE_J>
    <BATCH_SYSTEM>pbs</BATCH_SYSTEM>
    <SUPPORTED_BY>chen1718 at umn dot edu</SUPPORTED_BY>
    <MAX_TASKS_PER_NODE>8</MAX_TASKS_PER_NODE>
    <MAX_MPITASKS_PER_NODE>8</MAX_MPITASKS_PER_NODE>
    <mpirun mpilib="default">
      <executable>aprun</executable>
      <arguments>
        <arg name="num_tasks"> -n {{ total_tasks }}</arg>
        <arg name="tasks_per_numa"> -S {{ tasks_per_numa }}</arg>
        <arg name="tasks_per_node"> -N $MAX_MPITASKS_PER_NODE</arg>
        <arg name="thread_count"> -d $ENV{OMP_NUM_THREADS}</arg>
      </arguments>
    </mpirun>
    <module_system type="none"/>
    <RUNDIR>$CASEROOT/run</RUNDIR>
    <!-- complete path to the run directory -->
    <EXEROOT>$CASEROOT/exedir</EXEROOT>
    <!-- complete path to the build directory -->
    <!-- complete path to the inputdata directory -->

    <!-- path to the optional forcing data for CLM (for CRUNCEP forcing) -->
    <!--<DOUT_S>FALSE</DOUT_S>-->
    <!-- logical for short term archiving -->
    <!-- complete path to a short term archiving directory -->
    <!-- complete path to a long term archiving directory -->
    <!-- where the cesm testing scripts write and read baseline results -->
    <!-- path to the cprnc tool used to compare netcdf history files in testing -->
  </machine>

  <machine MACH="lawrencium-lr2">
    <DESC>Lawrencium LR6 cluster at LBL, OS is Linux (intel), batch system is SLURM</DESC>
    <NODENAME_REGEX>n000*</NODENAME_REGEX>
    <OS>LINUX</OS>
    <COMPILERS>intel,gnu</COMPILERS>
    <MPILIBS>openmpi</MPILIBS>
    <CHARGE_ACCOUNT>ac_acme</CHARGE_ACCOUNT>
    <CIME_OUTPUT_ROOT>/global/scratch/$ENV{USER}</CIME_OUTPUT_ROOT>
    <DIN_LOC_ROOT>/global/scratch/$ENV{USER}/cesm_input_datasets/</DIN_LOC_ROOT>
    <DIN_LOC_ROOT_CLMFORC>/global/scratch/$ENV{USER}/cesm_input_datasets/atm/datm7</DIN_LOC_ROOT_CLMFORC>
    <DOUT_S_ROOT>$CIME_OUTPUT_ROOT/cesm_archive/$CASE</DOUT_S_ROOT>
    <BASELINE_ROOT>$CIME_OUTPUT_ROOT/cesm_baselines/$COMPILER</BASELINE_ROOT>
    <CCSM_CPRNC>/$CIME_OUTPUT_ROOT/cesm_tools/cprnc/cprnc</CCSM_CPRNC>
    <GMAKE_J>4</GMAKE_J>
    <BATCH_SYSTEM>slurm</BATCH_SYSTEM>
    <SUPPORTED_BY>gbisht at lbl dot gov</SUPPORTED_BY>
    <MAX_TASKS_PER_NODE>12</MAX_TASKS_PER_NODE>
    <MAX_MPITASKS_PER_NODE>12</MAX_MPITASKS_PER_NODE>
    <PROJECT_REQUIRED>TRUE</PROJECT_REQUIRED>
    <mpirun mpilib="mpi-serial">
      <executable>mpirun</executable>
      <arguments>
        <arg name="num_tasks">-np {{ total_tasks }}</arg>
        <arg name="tasks_per_node"> -npernode $MAX_MPITASKS_PER_NODE</arg>
      </arguments>
    </mpirun>
    <mpirun mpilib="default">
      <executable>mpirun</executable>
      <arguments>
        <arg name="num_tasks">-np {{ total_tasks }}</arg>
        <arg name="tasks_per_node"> -npernode $MAX_MPITASKS_PER_NODE</arg>
      </arguments>
    </mpirun>
    <module_system type="module">
      <init_path lang="sh">/etc/profile.d/modules.sh</init_path>
      <init_path lang="csh">/etc/profile.d/modules.csh</init_path>
      <init_path lang="perl">/usr/Modules/init/perl.pm</init_path>
      <init_path lang="python">/usr/Modules/python.py</init_path>
      <cmd_path lang="sh">module</cmd_path>
      <cmd_path lang="csh">module</cmd_path>
      <cmd_path lang="perl">/usr/Modules/bin/modulecmd perl</cmd_path>
      <cmd_path lang="python">/usr/Modules/bin/modulecmd python</cmd_path>
      <modules>
        <command name="purge"/>
        <command name="load">cmake</command>
        <command name="load">perl xml-libxml switch python/2.7</command>
      </modules>
      <modules compiler="intel">
        <command name="load">intel/2016.4.072</command>
        <command name="load">mkl</command>
      </modules>
      <modules compiler="intel" mpilib="mpi-serial">
        <command name="load">netcdf/4.4.1.1-intel-s</command>
      </modules>
      <modules compiler="intel" mpilib="!mpi-serial">
        <command name="load">openmpi</command>
        <command name="load">netcdf/4.4.1.1-intel-p</command>
      </modules>
      <modules compiler="gnu">
        <command name="load">gcc/6.3.0</command>
        <command name="load">lapack/3.8.0-gcc</command>
      </modules>
      <modules compiler="gnu" mpilib="mpi-serial">
        <command name="load">netcdf/5.4.1.1-gcc-s</command>
        <command name="unload">openmpi/2.0.2-gcc</command>
      </modules>
      <modules compiler="gnu" mpilib="!mpi-serial">
        <command name="load">openmpi/3.0.1-gcc</command>
        <command name="load">netcdf/4.4.1.1-gcc-p</command>
        <command name="unload">openmpi/2.0.2-gcc</command>
      </modules>

    </module_system>
    <RUNDIR>$CIME_OUTPUT_ROOT/$CASE/run</RUNDIR>
    <EXEROOT>$CIME_OUTPUT_ROOT/$CASE/bld</EXEROOT>
  </machine>

  <machine MACH="lawrencium-lr3">
    <DESC>Lawrencium LR6 cluster at LBL, OS is Linux (intel), batch system is SLURM</DESC>
    <NODENAME_REGEX>n000*</NODENAME_REGEX>
    <OS>LINUX</OS>
    <COMPILERS>intel,gnu</COMPILERS>
    <MPILIBS>openmpi</MPILIBS>
    <CHARGE_ACCOUNT>ac_acme</CHARGE_ACCOUNT>
    <CIME_OUTPUT_ROOT>/global/scratch/$ENV{USER}</CIME_OUTPUT_ROOT>
    <DIN_LOC_ROOT>/global/scratch/$ENV{USER}/cesm_input_datasets/</DIN_LOC_ROOT>
    <DIN_LOC_ROOT_CLMFORC>/global/scratch/$ENV{USER}/cesm_input_datasets/atm/datm7</DIN_LOC_ROOT_CLMFORC>
    <DOUT_S_ROOT>$CIME_OUTPUT_ROOT/cesm_archive/$CASE</DOUT_S_ROOT>
    <BASELINE_ROOT>$CIME_OUTPUT_ROOT/cesm_baselines/$COMPILER</BASELINE_ROOT>
    <CCSM_CPRNC>/$CIME_OUTPUT_ROOT/cesm_tools/cprnc/cprnc</CCSM_CPRNC>
    <GMAKE_J>4</GMAKE_J>
    <BATCH_SYSTEM>slurm</BATCH_SYSTEM>
    <SUPPORTED_BY>gbisht at lbl dot gov</SUPPORTED_BY>
    <MAX_TASKS_PER_NODE>12</MAX_TASKS_PER_NODE>
    <MAX_MPITASKS_PER_NODE>12</MAX_MPITASKS_PER_NODE>
    <PROJECT_REQUIRED>TRUE</PROJECT_REQUIRED>
    <mpirun mpilib="mpi-serial">
      <executable>mpirun</executable>
      <arguments>
        <arg name="num_tasks">-np {{ total_tasks }}</arg>
        <arg name="tasks_per_node"> -npernode $MAX_MPITASKS_PER_NODE</arg>
      </arguments>
    </mpirun>
    <mpirun mpilib="default">
      <executable>mpirun</executable>
      <arguments>
        <arg name="num_tasks">-np {{ total_tasks }}</arg>
        <arg name="tasks_per_node"> -npernode $MAX_MPITASKS_PER_NODE</arg>
      </arguments>
    </mpirun>
    <module_system type="module">
      <init_path lang="sh">/etc/profile.d/modules.sh</init_path>
      <init_path lang="csh">/etc/profile.d/modules.csh</init_path>
      <init_path lang="perl">/usr/Modules/init/perl.pm</init_path>
      <init_path lang="python">/usr/Modules/python.py</init_path>
      <cmd_path lang="sh">module</cmd_path>
      <cmd_path lang="csh">module</cmd_path>
      <cmd_path lang="perl">/usr/Modules/bin/modulecmd perl</cmd_path>
      <cmd_path lang="python">/usr/Modules/bin/modulecmd python</cmd_path>
      <modules>
        <command name="purge"/>
        <command name="load">cmake</command>
        <command name="load">perl xml-libxml switch python/2.7</command>
      </modules>
      <modules compiler="intel">
        <command name="load">intel/2016.4.072</command>
        <command name="load">mkl</command>
      </modules>
      <modules compiler="intel" mpilib="mpi-serial">
        <command name="load">netcdf/4.4.1.1-intel-s</command>
      </modules>
      <modules compiler="intel" mpilib="!mpi-serial">
        <command name="load">openmpi</command>
        <command name="load">netcdf/4.4.1.1-intel-p</command>
      </modules>
      <modules compiler="gnu">
        <command name="load">gcc/6.3.0</command>
        <command name="load">lapack/3.8.0-gcc</command>
      </modules>
      <modules compiler="gnu" mpilib="mpi-serial">
        <command name="load">netcdf/5.4.1.1-gcc-s</command>
        <command name="unload">openmpi/2.0.2-gcc</command>
      </modules>
      <modules compiler="gnu" mpilib="!mpi-serial">
        <command name="load">openmpi/3.0.1-gcc</command>
        <command name="load">netcdf/4.4.1.1-gcc-p</command>
        <command name="unload">openmpi/2.0.2-gcc</command>
      </modules>

    </module_system>
    <RUNDIR>$CIME_OUTPUT_ROOT/$CASE/run</RUNDIR>
    <EXEROOT>$CIME_OUTPUT_ROOT/$CASE/bld</EXEROOT>
  </machine>

  <machine MACH="lawrencium-lr6">
    <DESC>Lawrencium LR6 cluster at LBL, OS is Linux (intel), batch system is SLURM</DESC>
    <NODENAME_REGEX>n000*</NODENAME_REGEX>
    <OS>LINUX</OS>
    <COMPILERS>intel,gnu</COMPILERS>
    <MPILIBS>openmpi</MPILIBS>
    <CHARGE_ACCOUNT>ac_acme</CHARGE_ACCOUNT>
    <CIME_OUTPUT_ROOT>/global/scratch/$ENV{USER}</CIME_OUTPUT_ROOT>
    <DIN_LOC_ROOT>/global/scratch/$ENV{USER}/cesm_input_datasets/</DIN_LOC_ROOT>
    <DIN_LOC_ROOT_CLMFORC>/global/scratch/$ENV{USER}/cesm_input_datasets/atm/datm7</DIN_LOC_ROOT_CLMFORC>
    <DOUT_S_ROOT>$CIME_OUTPUT_ROOT/cesm_archive/$CASE</DOUT_S_ROOT>
    <BASELINE_ROOT>$CIME_OUTPUT_ROOT/cesm_baselines/$COMPILER</BASELINE_ROOT>
    <CCSM_CPRNC>/$CIME_OUTPUT_ROOT/cesm_tools/cprnc/cprnc</CCSM_CPRNC>
    <GMAKE_J>4</GMAKE_J>
    <BATCH_SYSTEM>slurm</BATCH_SYSTEM>
    <SUPPORTED_BY>gbisht at lbl dot gov</SUPPORTED_BY>
    <MAX_TASKS_PER_NODE>12</MAX_TASKS_PER_NODE>
    <MAX_MPITASKS_PER_NODE>12</MAX_MPITASKS_PER_NODE>
    <PROJECT_REQUIRED>TRUE</PROJECT_REQUIRED>
    <mpirun mpilib="mpi-serial">
      <executable>mpirun</executable>
      <arguments>
        <arg name="num_tasks">-np {{ total_tasks }}</arg>
        <arg name="tasks_per_node"> -npernode $MAX_MPITASKS_PER_NODE</arg>
      </arguments>
    </mpirun>
    <mpirun mpilib="default">
      <executable>mpirun</executable>
      <arguments>
        <arg name="num_tasks">-np {{ total_tasks }}</arg>
        <arg name="tasks_per_node"> -npernode $MAX_MPITASKS_PER_NODE</arg>
      </arguments>
    </mpirun>
    <module_system type="module">
      <init_path lang="sh">/etc/profile.d/modules.sh</init_path>
      <init_path lang="csh">/etc/profile.d/modules.csh</init_path>
      <init_path lang="perl">/usr/Modules/init/perl.pm</init_path>
      <init_path lang="python">/usr/Modules/python.py</init_path>
      <cmd_path lang="sh">module</cmd_path>
      <cmd_path lang="csh">module</cmd_path>
      <cmd_path lang="perl">/usr/Modules/bin/modulecmd perl</cmd_path>
      <cmd_path lang="python">/usr/Modules/bin/modulecmd python</cmd_path>
      <modules>
        <command name="purge"/>
        <command name="load">cmake</command>
        <command name="load">perl xml-libxml switch python/2.7</command>
      </modules>
      <modules compiler="intel">
        <command name="load">intel/2016.4.072</command>
        <command name="load">mkl</command>
      </modules>
      <modules compiler="intel" mpilib="mpi-serial">
        <command name="load">netcdf/4.4.1.1-intel-s</command>
      </modules>
      <modules compiler="intel" mpilib="!mpi-serial">
        <command name="load">openmpi</command>
        <command name="load">netcdf/4.4.1.1-intel-p</command>
      </modules>
      <modules compiler="gnu">
        <command name="load">gcc/6.3.0</command>
        <command name="load">lapack/3.8.0-gcc</command>
      </modules>
      <modules compiler="gnu" mpilib="mpi-serial">
        <command name="load">netcdf/5.4.1.1-gcc-s</command>
        <command name="unload">openmpi/2.0.2-gcc</command>
      </modules>
      <modules compiler="gnu" mpilib="!mpi-serial">
        <command name="load">openmpi/3.0.1-gcc</command>
        <command name="load">netcdf/4.4.1.1-gcc-p</command>
        <command name="unload">openmpi/2.0.2-gcc</command>
      </modules>

    </module_system>
    <RUNDIR>$CIME_OUTPUT_ROOT/$CASE/run</RUNDIR>
    <EXEROOT>$CIME_OUTPUT_ROOT/$CASE/bld</EXEROOT>
  </machine>

  <machine MACH="eddi">
    <DESC>small developer workhorse at lbl climate sciences</DESC>
    <OS>LINUX</OS>
    <COMPILERS>gnu</COMPILERS>
    <MPILIBS>openmpi</MPILIBS>
    <PROJECT>ngeet</PROJECT>
    <CIME_OUTPUT_ROOT>/home/lbleco/acme/</CIME_OUTPUT_ROOT>
    <DIN_LOC_ROOT>/home/lbleco/cesm/cesm_input_datasets/</DIN_LOC_ROOT>
    <DIN_LOC_ROOT_CLMFORC>/home/lbleco/cesm/cesm_input_datasets/atm/datm7/</DIN_LOC_ROOT_CLMFORC>
    <DOUT_S_ROOT>/home/lbleco/acme/cesm_archive/$CASE</DOUT_S_ROOT>
    <BASELINE_ROOT>/home/lbleco/acme/cesm_baselines/$COMPILER</BASELINE_ROOT>
    <CCSM_CPRNC>/home/lbleco/cesm/cesm_tools/cprnc/cprnc</CCSM_CPRNC>
    <GMAKE_J>1</GMAKE_J>
    <BATCH_SYSTEM>none</BATCH_SYSTEM>
    <SUPPORTED_BY>rgknox at lbl gov</SUPPORTED_BY>
    <MAX_TASKS_PER_NODE>4</MAX_TASKS_PER_NODE>
    <MAX_MPITASKS_PER_NODE>4</MAX_MPITASKS_PER_NODE>
    <PROJECT_REQUIRED>FALSE</PROJECT_REQUIRED>
    <mpirun mpilib="mpi-serial">
      <executable/>
    </mpirun>
    <mpirun mpilib="default">
      <executable>mpirun</executable>
      <arguments>
        <arg name="num_tasks">-np {{ total_tasks }}</arg>
        <arg name="tasks_per_node"> -npernode $MAX_MPITASKS_PER_NODE</arg>
      </arguments>
    </mpirun>
    <module_system type="none"/>
  </machine>

  <machine MACH="summitdev">
    <DESC>ORNL pre-Summit testbed. Node: 2x POWER8 + 4x Tesla P100, 20 cores/node, 8 HW threads/core.</DESC>
    <NODENAME_REGEX>summitdev-*</NODENAME_REGEX>
    <OS>LINUX</OS>
    <COMPILERS>ibm,pgi,pgiacc</COMPILERS>
    <MPILIBS>spectrum-mpi,mpi-serial</MPILIBS>
    <PROJECT>csc249</PROJECT>
    <CHARGE_ACCOUNT>CSC249ADSE15</CHARGE_ACCOUNT>
    <SAVE_TIMING_DIR>/lustre/atlas/proj-shared/$PROJECT</SAVE_TIMING_DIR>
    <SAVE_TIMING_DIR_PROJECTS>cli115,cli127,cli106,csc190</SAVE_TIMING_DIR_PROJECTS>
    <CIME_OUTPUT_ROOT>$ENV{HOME}/acme_scratch/$PROJECT</CIME_OUTPUT_ROOT>
    <DIN_LOC_ROOT>/lustre/atlas1/cli900/world-shared/cesm/inputdata</DIN_LOC_ROOT>
    <DIN_LOC_ROOT_CLMFORC>/lustre/atlas1/cli900/world-shared/cesm/inputdata/atm/datm7</DIN_LOC_ROOT_CLMFORC>
    <DOUT_S_ROOT>/lustre/atlas/scratch/$ENV{USER}/$PROJECT/archive/$CASE</DOUT_S_ROOT>
    <BASELINE_ROOT>/lustre/atlas1/cli900/world-shared/cesm/baselines/$COMPILER</BASELINE_ROOT>
    <CCSM_CPRNC>/lustre/atlas1/cli900/world-shared/cesm/tools/cprnc/cprnc</CCSM_CPRNC>
    <GMAKE_J>32</GMAKE_J>
    <TESTS>e3sm_developer</TESTS>
    <BATCH_SYSTEM>lsf</BATCH_SYSTEM>
    <SUPPORTED_BY>acme</SUPPORTED_BY>
    <MAX_TASKS_PER_NODE>160</MAX_TASKS_PER_NODE>
    <MAX_MPITASKS_PER_NODE>80</MAX_MPITASKS_PER_NODE>
    <PROJECT_REQUIRED>TRUE</PROJECT_REQUIRED>
    <mpirun mpilib="spectrum-mpi">
      <executable>/lustre/atlas/world-shared/cli900/helper_scripts/mpirun.summitdev</executable>
      <!-- <executable>jsrun</executable> -->
      <arguments>
        <arg name="num_tasks"> -n {{ total_tasks }} -N $MAX_MPITASKS_PER_NODE</arg>
        <!-- <arg name="num_tasks" > -n ALL_HOSTS -a $MAX_MPITASKS_PER_NODE </arg> -->
        <!-- <arg name="thread_count"> -c $ENV{OMP_NUM_THREADS} -E OMP_NUM_THREADS=$ENV{OMP_NUM_THREADS}</arg> -->
      </arguments>
    </mpirun>
    <module_system type="module" allow_error="true">
      <!-- list of init_path elements, one per supported language e.g. sh, perl, python-->
      <init_path lang="sh">/sw/summitdev/lmod/7.4.0/rhel7.2_gnu4.8.5/lmod/7.4/init/sh</init_path>
      <init_path lang="csh">/sw/summitdev/lmod/7.4.0/rhel7.2_gnu4.8.5/lmod/7.4/init/csh</init_path>
      <init_path lang="python">/sw/summitdev/lmod/7.4.0/rhel7.2_gnu4.8.5/lmod/7.4/init/env_modules_python.py</init_path>
      <init_path lang="perl">/sw/summitdev/lmod/7.4.0/rhel7.2_gnu4.8.5/lmod/7.4/init/perl</init_path>
      <!-- list of cmd_path elements, one for every supported language, e.g. sh, perl, python -->
      <cmd_path lang="perl">module</cmd_path>
      <cmd_path lang="python">/sw/summitdev/lmod/7.4.0/rhel7.2_gnu4.8.5/lmod/lmod/libexec/lmod python</cmd_path>
      <cmd_path lang="sh">module</cmd_path>
      <cmd_path lang="csh">module</cmd_path>

      <!-- Always execute -->
      <modules>
        <command name="ls"/>
        <command name="purge"/>
        <command name="ls"/>
        <command name="load">DefApps</command>
        <command name="load">python/3.5.2</command>
        <command name="load">subversion/1.9.3</command>
        <command name="load">git/2.13.0</command>
        <command name="load">cmake/3.6.1</command>
        <command name="load">essl/5.5.0-20161110</command>
        <command name="load">netlib-lapack/3.6.1</command>
      </modules>
      <!-- List of modules elements, executing commands if compiler and mpilib condition applies -->
      <modules compiler="pgi">
        <command name="rm">xl</command>
        <command name="load">pgi/17.9</command>
        <command name="load">spectrum-mpi/10.1.0.4-20170915</command>
        <command name="ls"/>
      </modules>
      <modules compiler="ibm">
        <command name="rm">pgi</command>
        <command name="load">xl/20170914-beta</command>
        <command name="load">spectrum-mpi/10.1.0.4-20170915</command>
        <command name="ls"/>
      </modules>

      <!-- mpi lib settings -->
      <modules mpilib="mpi-serial">
        <command name="load">netcdf/4.4.1</command>
        <command name="load">netcdf-fortran/4.4.4</command>
      </modules>
      <!-- Sometimes,same versions of libraries are not available for different compilers, hence the split below -->
      <modules compiler="ibm" mpilib="!mpi-serial">
        <command name="load">netcdf/4.4.1</command>
        <command name="load">netcdf-fortran/4.4.4</command>
        <command name="load">parallel-netcdf/1.7.0</command>
        <command name="load">hdf5/1.10.0-patch1</command>
      </modules>
      <modules compiler="pgi" mpilib="!mpi-serial">
        <command name="load">netcdf/4.4.1</command>
        <command name="load">netcdf-fortran/4.4.4</command>
        <command name="load">parallel-netcdf/1.7.0</command>
        <command name="load">hdf5/1.10.0-patch1</command>
      </modules>
    </module_system>
    <RUNDIR>/lustre/atlas/scratch/$ENV{USER}/$PROJECT/$CASE/run</RUNDIR>
    <EXEROOT>$CIME_OUTPUT_ROOT/$CASE/bld</EXEROOT>

    <!-- Useful jsrun options:
     -n	(hyphen-hyphen)nrs	Number of resource sets
     -a	(hyphen-hyphen)tasks_per_rs	Number of tasks per resource set
     -c	(hyphen-hyphen)cpu_per_rs	Number of CPUs per resource set. Threads per rs.
     -g	(hyphen-hyphen)gpu_per_rs	Number of GPUs per resource set
     -r	(hyphen-hyphen)rs_per_host	Number of resource sets per host

      <arg name="num_tasks" > -n ALL_HOSTS -p {{ total_tasks }} </arg>
      Old options: <arg name="binding_core"> map-by core:PE=$ENV{OMP_NUM_THREADS} bind-to core </arg>
      <arg name="show-binding"> report-bindings </arg>
      <arg name="show-processmap"> display-map </arg>
     -->

    <!-- Default -->
    <environment_variables>
      <env name="COMPILER">$COMPILER</env>
      <env name="MPILIB">$MPILIB</env>
      <env name="OMP_STACKSIZE">128M</env>
      <env name="NETCDF_C_PATH">$ENV{OLCF_NETCDF_ROOT}</env>
      <env name="NETCDF_FORTRAN_PATH">$ENV{OLCF_NETCDF_FORTRAN_ROOT}</env>
      <env name="HDF5_PATH">$ENV{OLCF_HDF5_ROOT}</env>
      <env name="ESSL_PATH">$ENV{OLCF_ESSL_ROOT}</env>
      <env name="NETLIB_LAPACK_PATH">$ENV{OLCF_NETLIB_LAPACK_ROOT}</env>
    </environment_variables>
    <!-- <environment_variables compiler="ibm"> -->
    <!-- <env name="NETCDF_FORTRAN_PATH">/lustre/atlas/proj-shared/cli115/summitdev/soft/netcdf/fortran-4.4.4-xl-20170914-beta</env> -->
    <!-- </environment_variables> -->
    <environment_variables mpilib="!mpi-serial">
      <env name="PNETCDF_PATH">$ENV{OLCF_PARALLEL_NETCDF_ROOT}</env>
    </environment_variables>
  </machine>

  <machine MACH="summit">
    <DESC>ORNL Summit. Node: 2x POWER9 + 6x Volta V100, 22 cores/socket, 4 HW threads/core.</DESC>
    <NODENAME_REGEX>.*summit.*</NODENAME_REGEX>
    <OS>LINUX</OS>
    <COMPILERS>ibm,pgi,pgiacc,gnu</COMPILERS>
    <MPILIBS>spectrum-mpi,mpi-serial</MPILIBS>
    <PROJECT>cli115</PROJECT>
    <CHARGE_ACCOUNT>cli115</CHARGE_ACCOUNT>
    <SAVE_TIMING_DIR>/gpfs/alpine/proj-shared/$PROJECT</SAVE_TIMING_DIR>
    <SAVE_TIMING_DIR_PROJECTS>cli115,cli127</SAVE_TIMING_DIR_PROJECTS>
    <CIME_OUTPUT_ROOT>/gpfs/alpine/$PROJECT/proj-shared/$ENV{USER}/e3sm_scratch</CIME_OUTPUT_ROOT>
    <!-- In case you wish to try HOME for building to check for filesystem issues, uncomment following -->
    <!-- You may have to change RUNDIR below to use scratch file sustem.  -->
    <!-- <CIME_OUTPUT_ROOT>$ENV{HOME}/e3sm_scratch/$PROJECT</CIME_OUTPUT_ROOT> -->
    <DIN_LOC_ROOT>/gpfs/alpine/cli115/world-shared/e3sm/inputdata</DIN_LOC_ROOT>
    <DIN_LOC_ROOT_CLMFORC>/gpfs/alpine/cli115/world-shared/e3sm/inputdata/atm/datm7</DIN_LOC_ROOT_CLMFORC>
    <DOUT_S_ROOT>/gpfs/alpine/$PROJECT/proj-shared/$ENV{USER}/archive/$CASE</DOUT_S_ROOT>
    <BASELINE_ROOT>/gpfs/alpine/cli115/world-shared/e3sm/baselines/$COMPILER</BASELINE_ROOT>
    <CCSM_CPRNC>/gpfs/alpine/cli115/world-shared/e3sm/tools/cprnc.summit/cprnc</CCSM_CPRNC>
    <GMAKE_J>32</GMAKE_J>
    <TESTS>e3sm_developer</TESTS>
    <NTEST_PARALLEL_JOBS>4</NTEST_PARALLEL_JOBS>
    <BATCH_SYSTEM>lsf</BATCH_SYSTEM>
    <SUPPORTED_BY>e3sm</SUPPORTED_BY>
    <MAX_TASKS_PER_NODE>84</MAX_TASKS_PER_NODE>
    <MAX_MPITASKS_PER_NODE>84</MAX_MPITASKS_PER_NODE>
    <PROJECT_REQUIRED>TRUE</PROJECT_REQUIRED>
    <mpirun mpilib="spectrum-mpi">
      <!-- Use a helper script to tweak jsrun options -->
      <executable>/gpfs/alpine/world-shared/cli115/mpirun.summit</executable>
      <!-- <executable>jsrun</executable> -->
      <arguments>
        <arg name="num_tasks"> -n {{ total_tasks }} -N $MAX_MPITASKS_PER_NODE</arg>
      </arguments>
    </mpirun>
    <module_system type="module" allow_error="true">
      <!-- list of init_path elements, one per supported language e.g. sh, perl, python-->
      <init_path lang="sh">/sw/summit/lmod/7.7.10/rhel7.3_gnu4.8.5/lmod/lmod/init/sh</init_path>
      <init_path lang="csh">/sw/summit/lmod/7.7.10/rhel7.3_gnu4.8.5/lmod/lmod/init/csh</init_path>
      <init_path lang="python">/sw/summit/lmod/7.7.10/rhel7.3_gnu4.8.5/lmod/lmod/init/env_modules_python.py</init_path>
      <init_path lang="perl">/sw/summit/lmod/7.7.10/rhel7.3_gnu4.8.5/lmod/lmod/init/perl</init_path>
      <!-- list of cmd_path elements, one for every supported language, e.g. sh, perl, python -->
      <cmd_path lang="perl">module</cmd_path>
      <cmd_path lang="python">/sw/summit/lmod/7.7.10/rhel7.3_gnu4.8.5/lmod/7.7.10/libexec/lmod python</cmd_path>
      <cmd_path lang="sh">module</cmd_path>
      <cmd_path lang="csh">module</cmd_path>

      <!-- Always execute -->
      <modules>
        <command name="purge"/>
        <command name="ls"/>
        <command name="load">DefApps</command>
        <command name="load">python/3.5.2</command>
        <command name="load">subversion/1.9.3</command>
        <command name="load">git/2.13.0</command>
        <command name="load">cmake/3.13.4</command>
        <command name="load">essl/6.1.0-2</command>
        <command name="load">netlib-lapack/3.8.0</command>
      </modules>
      <!-- List of modules elements, executing commands if compiler and mpilib condition applies -->
      <modules compiler="pgi.*">
        <command name="load">pgi/19.4</command>
      </modules>
      <modules compiler="ibm">
        <command name="load">xl/16.1.1-3</command>
      </modules>
      <modules compiler="gnu">
        <command name="load">gcc/6.4.0</command>
      </modules>

      <modules>
        <command name="load">netcdf/4.6.1</command>
        <command name="load">netcdf-fortran/4.4.4</command>
      </modules>
      <!-- mpi lib settings -->
      <!-- Sometimes,same versions of libraries are not available for different compilers, hence the split below -->
      <modules compiler="ibm" mpilib="!mpi-serial">
<<<<<<< HEAD
        <command name="load">spectrum-mpi/10.2.0.11-20190201</command>
      </modules>
      <modules compiler="pgi.*" mpilib="!mpi-serial">
        <command name="load">spectrum-mpi/10.2.0.11-20190201</command>
      </modules>
      <modules compiler="gnu" mpilib="!mpi-serial">
        <command name="load">spectrum-mpi/10.2.0.11-20190201</command>
=======
	    <command name="load">spectrum-mpi/10.3.0.0-20190419</command>
      </modules>
      <modules compiler="pgi.*" mpilib="!mpi-serial">
	    <command name="load">spectrum-mpi/10.3.0.0-20190419</command>
      </modules>
      <modules compiler="gnu" mpilib="!mpi-serial">
	    <command name="load">spectrum-mpi/10.3.0.0-20190419</command>
>>>>>>> dabe086f
      </modules>

      <modules>
         <command name="load">parallel-netcdf/1.8.1</command>
         <command name="load">hdf5/1.10.3</command>
       </modules>

    </module_system>
    <!-- <RUNDIR>/gpfs/alpine/$PROJECT/proj-shared/$ENV{USER}/e3sm_scratch/$CASE/run</RUNDIR> -->
    <RUNDIR>$CIME_OUTPUT_ROOT/$CASE/run</RUNDIR>
    <EXEROOT>$CIME_OUTPUT_ROOT/$CASE/bld</EXEROOT>
    <!-- Ref: https://www.olcf.ornl.gov/for-users/system-user-guides/summit/ -->
    <!-- 1 core/socket not available for application, so 168 = 42cores*4 in smt4 mode  -->

    <!-- Useful jsrun options:
     -n	(hyphen-hyphen)nrs	Number of resource sets
     -a	(hyphen-hyphen)tasks_per_rs	Number of tasks per resource set
     -c	(hyphen-hyphen)cpu_per_rs	Number of CPUs per resource set. Threads per rs.
     -g	(hyphen-hyphen)gpu_per_rs	Number of GPUs per resource set
     -r	(hyphen-hyphen)rs_per_host	Number of resource sets per host
     -->

    <!-- Default -->
    <environment_variables>
      <env name="COMPILER">$COMPILER</env>
      <env name="MPILIB">$MPILIB</env>
      <env name="OMP_STACKSIZE">128M</env>
      <env name="NETCDF_C_PATH">$ENV{OLCF_NETCDF_ROOT}</env>
      <env name="NETCDF_FORTRAN_PATH">$ENV{OLCF_NETCDF_FORTRAN_ROOT}</env>
      <env name="NETCDF_PATH">$ENV{OLCF_NETCDF_FORTRAN_ROOT}</env>
      <env name="NETCDFF">$ENV{OLCF_NETCDF_FORTRAN_ROOT}</env>
      <env name="ESSL_PATH">$ENV{OLCF_ESSL_ROOT}</env>
      <env name="NETLIB_LAPACK_PATH">$ENV{OLCF_NETLIB_LAPACK_ROOT}</env>
    </environment_variables>
    <environment_variables SMP_PRESENT="TRUE">
      <env name="OMP_NUM_THREADS">$ENV{OMP_NUM_THREADS}</env>
    </environment_variables>
    <environment_variables mpilib="!mpi-serial">
      <env name="HDF5_PATH">$ENV{OLCF_HDF5_ROOT}</env>
      <!-- OMPI_MCA_io env is required due to OOM errors -->
      <env name="OMPI_MCA_io">romio314</env>
      <env name="PNETCDF_PATH">$ENV{OLCF_PARALLEL_NETCDF_ROOT}</env>
    </environment_variables>
  </machine>

  <default_run_suffix>
    <default_run_exe>${EXEROOT}/e3sm.exe </default_run_exe>
    <default_run_misc_suffix> &gt;&gt; e3sm.log.$LID 2&gt;&amp;1 </default_run_misc_suffix>
  </default_run_suffix>

</config_machines><|MERGE_RESOLUTION|>--- conflicted
+++ resolved
@@ -1126,7 +1126,7 @@
     <DESC>ANL/LCRC Linux Cluster</DESC>
     <NODENAME_REGEX>b51.*.lcrc.anl.gov</NODENAME_REGEX>
     <OS>LINUX</OS>
-    <COMPILERS>intel,gnu</COMPILERS>
+    <COMPILERS>intel,gnu,pgi</COMPILERS>
     <MPILIBS>mvapich,openmpi</MPILIBS>
     <PROJECT>condo</PROJECT>
     <SAVE_TIMING_DIR>/lcrc/group/acme</SAVE_TIMING_DIR>
@@ -1139,10 +1139,7 @@
     <CCSM_CPRNC>/lcrc/group/acme/tools/cprnc/cprnc</CCSM_CPRNC>
     <GMAKE_J>8</GMAKE_J>
     <TESTS>e3sm_integration</TESTS>
-<<<<<<< HEAD
-=======
     <NTEST_PARALLEL_JOBS>4</NTEST_PARALLEL_JOBS>
->>>>>>> dabe086f
     <BATCH_SYSTEM>slurm</BATCH_SYSTEM>
     <SUPPORTED_BY>E3SM</SUPPORTED_BY>
     <MAX_TASKS_PER_NODE>36</MAX_TASKS_PER_NODE>
@@ -1160,54 +1157,50 @@
     <mpirun mpilib="mpi-serial">
       <executable/>
     </mpirun>
-    <module_system type="module">
-      <init_path lang="sh">/home/software/spack-0.10.1/opt/spack/linux-centos7-x86_64/gcc-4.8.5/lmod-7.4.9-ic63herzfgw5u3na5mdtvp3nwxy6oj2z/lmod/lmod/init/sh;export MODULEPATH=/blues/gpfs/software/centos7/spack-0.12.1/share/spack/lmod/linux-centos7-x86_64/Core</init_path>
-      <init_path lang="csh">/home/software/spack-0.10.1/opt/spack/linux-centos7-x86_64/gcc-4.8.5/lmod-7.4.9-ic63herzfgw5u3na5mdtvp3nwxy6oj2z/lmod/lmod/init/csh;setenv MODULEPATH /blues/gpfs/software/centos7/spack-0.12.1/share/spack/lmod/linux-centos7-x86_64/Core</init_path>
-      <init_path lang="python">/home/software/spack-0.10.1/opt/spack/linux-centos7-x86_64/gcc-4.8.5/lmod-7.4.9-ic63herzfgw5u3na5mdtvp3nwxy6oj2z/lmod/lmod/init/env_modules_python.py</init_path>
-      <cmd_path lang="python">export MODULEPATH=/blues/gpfs/software/centos7/spack-0.12.1/share/spack/lmod/linux-centos7-x86_64/Core;/home/software/spack-0.10.1/opt/spack/linux-centos7-x86_64/gcc-4.8.5/lmod-7.4.9-ic63herzfgw5u3na5mdtvp3nwxy6oj2z/lmod/lmod/libexec/lmod python</cmd_path>
-      <cmd_path lang="sh">module</cmd_path>
-      <cmd_path lang="csh">module</cmd_path>
-      <modules>
-<<<<<<< HEAD
-        <command name="purge"/>
-=======
+    <module_system type="soft">
+      <init_path lang="csh">/etc/profile.d/a_softenv.csh</init_path>
+      <init_path lang="sh">/etc/profile.d/a_softenv.sh</init_path>
+      <cmd_path lang="csh">soft</cmd_path>
+      <cmd_path lang="sh">soft</cmd_path>
+      <modules>
         <command name="add">+cmake-3.12.3</command>
         <command name="add">+python-2.7</command>
       </modules>
       <modules compiler="intel">
         <command name="add">+intel-17.0.0</command>
         <command name="add">+netcdf-c-4.4.1-f77-4.4.4-intel-17.0.0-serial</command>
->>>>>>> dabe086f
       </modules>
       <modules compiler="intel" mpilib="mvapich">
-        <command name="load">intel/17.0.4-74uvhji</command>
-        <command name="load">intel-mkl/2017.3.196-v7uuj6z</command>
-        <command name="load">netcdf/4.4.1-magkugi</command>
-        <command name="load">netcdf-fortran/4.4.4-7obsouy</command>
-        <command name="load">mvapich2/2.2-verbs-lxc4y7i</command>
-        <command name="load">cmake</command>
+        <command name="add">+mvapich2-2.2-intel-17.0.0-acme</command>
+        <command name="add">+pnetcdf-1.7.0-intel-17.0.0-mvapich2-2.2-acme</command>
       </modules>
       <modules compiler="intel" mpilib="openmpi">
-        <command name="load">intel/17.0.0-yil23id</command>
-        <command name="load">intel-mkl/2017.0.098-gqttdpp</command>
-        <command name="load">netcdf/4.4.1-qy35uvc</command>
-        <command name="load">netcdf-fortran/4.4.4-2jrvsdv</command>
-	<command name="load">openmpi/2.0.1-verbs-id2i464</command>
-        <command name="load">cmake/3.14.1-ymmizo4</command>
+        <command name="add">+openmpi-2.0.1-intel-17.0.0-acme</command>
+        <command name="add">+pnetcdf-1.7.0-intel-17.0.0-openmpi-2.0.1-acme</command>
       </modules>
       <modules compiler="gnu">
-        <command name="load">gcc/8.2.0-g7hppkz</command>
-	<command name="load">intel-mkl/2018.4.274-2amycpi</command>
-	<command name="load">hdf5/1.8.16-mz7lmxh</command>
-	<command name="load">netcdf/4.4.1-xkjcghm</command>
-	<command name="load">netcdf-cxx/4.2-kyva3os</command>
-	<command name="load">netcdf-fortran/4.4.4-mpstomu</command>
+        <command name="add">+gcc-5.3.0</command>
+        <command name="add">+netcdf-c-4.4.0-f77-4.4.3-gcc-5.3.0-serial</command>
       </modules>
       <modules compiler="gnu" mpilib="mvapich">
-	<command name="load">mvapich2/2.3.1-verbs-wcfqbl5</command>
+        <command name="add">+mvapich2-2.2b-gcc-5.3.0-acme</command>
+        <command name="add">+pnetcdf-1.6.1-gcc-5.3.0-mvapich2-2.2b-acme</command>
       </modules>
       <modules compiler="gnu" mpilib="openmpi">
-        <command name="load">openmpi/3.1.3-verbs-q4swt25</command>
+        <command name="add">+openmpi-1.10.2-gcc-5.3.0-acme</command>
+        <command name="add">+pnetcdf-1.6.1-gcc-5.3.0-openmpi-1.10.2-acme</command>
+      </modules>
+      <modules compiler="pgi">
+        <command name="add">+pgi-16.3</command>
+        <command name="add">+netcdf-c-4.4.0-f77-4.4.3-pgi-16.3-serial</command>
+      </modules>
+      <modules compiler="pgi" mpilib="mvapich">
+        <command name="add">+mvapich2-2.2b-pgi-16.3-acme</command>
+        <command name="add">+pnetcdf-1.6.1-pgi-16.3-mvapich2-2.2b-acme</command>
+      </modules>
+      <modules compiler="pgi" mpilib="openmpi">
+        <command name="add">+openmpi-1.10.2-pgi-16.3-acme</command>
+        <command name="add">+pnetcdf-1.6.1-pgi-16.3-openmpi-1.10.2-acme</command>
       </modules>
     </module_system>
     <RUNDIR>$CIME_OUTPUT_ROOT/$CASE/run</RUNDIR>
@@ -1217,19 +1210,9 @@
     <environment_variables>
       <env name="NETCDF_C_PATH">$SHELL{which nc-config | xargs dirname | xargs dirname}</env>
       <env name="NETCDF_FORTRAN_PATH">$SHELL{which nf-config | xargs dirname | xargs dirname}</env>
-<<<<<<< HEAD
-      <env name="PATH">/lcrc/group/acme/soft/perl/5.26.0/bin:$ENV{PATH}</env>
-=======
->>>>>>> dabe086f
-    </environment_variables>
-    <environment_variables mpilib="mvapich" compiler="intel">
-      <env name="PNETCDF_PATH">/blues/gpfs/home/software/climate/pnetcdf/1.6.1/intel-17.0.4/mvapich2-2.2-verbs</env>
-    </environment_variables>
-<<<<<<< HEAD
-    <environment_variables mpilib="mvapich" DEBUG="TRUE">
-      <env name="MV2_DEBUG_SHOW_BACKTRACE">1</env>
-      <env name="MV2_SHOW_CPU_BINDING">1</env>
-      <env name="MV2_SHOW_ENV_INFO">2</env>
+    </environment_variables>
+    <environment_variables mpilib="!mpi-serial">
+      <env name="PNETCDF_PATH">$SHELL{which pnetcdf_version | xargs dirname | xargs dirname}</env>
     </environment_variables>
     <environment_variables mpilib="mvapich">
       <env name="MV2_ENABLE_AFFINITY">0</env>
@@ -1250,27 +1233,6 @@
       <env name="KMP_AFFINITY">granularity=thread,scatter</env>
       <env name="KMP_HOT_TEAMS_MODE">1</env>
     </environment_variables>
-=======
-    <environment_variables mpilib="mvapich">
-      <env name="MV2_ENABLE_AFFINITY">0</env>
-      <env name="MV2_SHOW_CPU_BINDING">1</env>
-    </environment_variables>
-    <environment_variables mpilib="mvapich" DEBUG="TRUE">
-      <env name="MV2_DEBUG_SHOW_BACKTRACE">1</env>
-      <env name="MV2_SHOW_ENV_INFO">2</env>
-    </environment_variables>
-    <environment_variables mpilib="impi" DEBUG="TRUE">
-      <env name="I_MPI_DEBUG">10</env>
-    </environment_variables>
-    <environment_variables SMP_PRESENT="TRUE">
-      <env name="OMP_STACKSIZE">64M</env>
-      <env name="KMP_HOT_TEAMS_MODE">1</env>
-    </environment_variables>
-    <environment_variables SMP_PRESENT="TRUE" compiler="intel">
-      <env name="KMP_AFFINITY">granularity=thread,scatter</env>
-      <env name="KMP_HOT_TEAMS_MODE">1</env>
-    </environment_variables>
->>>>>>> dabe086f
     <environment_variables SMP_PRESENT="TRUE" compiler="!intel">
       <env name="OMP_PROC_BIND">spread</env>
       <env name="OMP_PLACES">threads</env>
@@ -1459,11 +1421,8 @@
         <command name="load">intel/18.0.1</command>
         <command name="unload">pnetcdf/1.9.0</command>
         <command name="unload">mvapich2</command>
-<<<<<<< HEAD
-=======
         <command name="unload">cmake</command>
         <command name="load">cmake/3.12.1</command>
->>>>>>> dabe086f
         <command name="load">mvapich2/2.2</command>
         <command name="load">netcdf-fortran/4.4.4</command>
         <command name="load">pnetcdf/1.9.0</command>
@@ -1517,18 +1476,15 @@
         <command name="load">intel/18.0.1</command>
         <command name="unload">pnetcdf/1.9.0</command>
         <command name="unload">mvapich2</command>
-<<<<<<< HEAD
-=======
         <command name="unload">cmake</command>
         <command name="load">cmake/3.12.1</command>
->>>>>>> dabe086f
         <command name="load">mvapich2/2.2</command>
         <command name="load">netcdf-fortran/4.4.4</command>
         <command name="load">pnetcdf/1.9.0</command>
       </modules>
     </module_system>
-    <RUNDIR>/p/lustre2/$CCSMUSER/ACME/$CASE/run</RUNDIR>
-    <EXEROOT>/p/lustre2/$CCSMUSER/$CASE/bld</EXEROOT>
+    <RUNDIR>/p/lscratchh/$CCSMUSER/ACME/$CASE/run</RUNDIR>
+    <EXEROOT>/p/lscratchh/$CCSMUSER/$CASE/bld</EXEROOT>
     <environment_variables compiler="intel">
       <env name="NETCDFROOT">/usr/tce/packages/netcdf-fortran/netcdf-fortran-4.4.4-intel-18.0.1/</env>
       <env name="NETCDF_PATH">/usr/tce/packages/netcdf-fortran/netcdf-fortran-4.4.4-intel-18.0.1/</env>
@@ -2047,13 +2003,9 @@
     <NODENAME_REGEX>compy</NODENAME_REGEX>
     <OS>LINUX</OS>
     <COMPILERS>intel,pgi</COMPILERS>
-<<<<<<< HEAD
-    <MPILIBS>mvapich2</MPILIBS>
-=======
     <MPILIBS>impi,mvapich2</MPILIBS>
     <SAVE_TIMING_DIR>/compyfs</SAVE_TIMING_DIR>
     <SAVE_TIMING_DIR_PROJECTS>.*</SAVE_TIMING_DIR_PROJECTS>
->>>>>>> dabe086f
     <CIME_OUTPUT_ROOT>/compyfs/$USER/e3sm_scratch</CIME_OUTPUT_ROOT>
     <DIN_LOC_ROOT>/compyfs/inputdata</DIN_LOC_ROOT>
     <DIN_LOC_ROOT_CLMFORC>/compyfs/inputdata/atm/datm7</DIN_LOC_ROOT_CLMFORC>
@@ -2074,10 +2026,6 @@
       <arguments>
         <arg name="mpi">--mpi=none</arg>
         <arg name="num_tasks">--ntasks={{ total_tasks }}</arg>
-<<<<<<< HEAD
-        <arg name="cpu_bind">--cpu_bind=sockets --cpu_bind=verbose</arg>
-        <arg name="kill-on-bad-exit">--kill-on-bad-exit</arg>
-=======
         <arg name="kill-on-bad-exit">--kill-on-bad-exit</arg>
         <arg name="cpu_bind">-l --cpu_bind=cores -c $ENV{OMP_NUM_THREADS} -m plane=$SHELL{echo 40/$OMP_NUM_THREADS|bc}</arg>
       </arguments>
@@ -2089,7 +2037,6 @@
         <arg name="num_tasks">--ntasks={{ total_tasks }}</arg>
         <arg name="kill-on-bad-exit">--kill-on-bad-exit</arg>
         <arg name="cpu_bind">-l --cpu_bind=cores -c $ENV{OMP_NUM_THREADS} -m plane=$SHELL{echo 40/$OMP_NUM_THREADS|bc}</arg>
->>>>>>> dabe086f
       </arguments>
     </mpirun>
     <module_system type="module">
@@ -2104,12 +2051,9 @@
       <modules>
         <command name="purge"/>
       </modules>
-<<<<<<< HEAD
-=======
       <modules>
         <command name="load">cmake/3.11.4</command>
       </modules>
->>>>>>> dabe086f
       <modules compiler="intel">
         <command name="load">intel/19.0.3</command>
       </modules>
@@ -2119,12 +2063,6 @@
       <modules mpilib="mvapich2">
         <command name="load">mvapich2/2.3.1</command>
       </modules>
-<<<<<<< HEAD
-      <modules>
-        <command name="load">netcdf/4.6.3</command>
-	<command name="load">pnetcdf/1.9.0</command>
-	<command name="load">mkl/2019u3</command>
-=======
       <modules mpilib="impi">
         <command name="load">intelmpi/2019u3</command>
       </modules>
@@ -2132,20 +2070,11 @@
         <command name="load">netcdf/4.6.3</command>
         <command name="load">pnetcdf/1.9.0</command>
         <command name="load">mkl/2019u3</command>
->>>>>>> dabe086f
       </modules>
     </module_system>
     <RUNDIR>$CIME_OUTPUT_ROOT/$CASE/run</RUNDIR>
     <EXEROOT>$CIME_OUTPUT_ROOT/$CASE/bld</EXEROOT>
     <environment_variables>
-<<<<<<< HEAD
-      <env name="OMP_STACKSIZE">64M</env>
-      <env name="NETCDF_HOME">$ENV{NETCDF_ROOT}/</env>
-    </environment_variables>
-    <environment_variables>
-      <env name="MKL_PATH">$ENV{MKLROOT}</env>
-    </environment_variables>
-=======
       <env name="NETCDF_HOME">$ENV{NETCDF_ROOT}/</env>
       <env name="MKL_PATH">$ENV{MKLROOT}</env>
     </environment_variables>
@@ -2161,7 +2090,6 @@
       <env name="OMP_PROC_BIND">spread</env>
       <env name="OMP_PLACES">threads</env>
     </environment_variables>
->>>>>>> dabe086f
   </machine>
 
   <machine MACH="oic5">
@@ -3227,15 +3155,6 @@
       <!-- mpi lib settings -->
       <!-- Sometimes,same versions of libraries are not available for different compilers, hence the split below -->
       <modules compiler="ibm" mpilib="!mpi-serial">
-<<<<<<< HEAD
-        <command name="load">spectrum-mpi/10.2.0.11-20190201</command>
-      </modules>
-      <modules compiler="pgi.*" mpilib="!mpi-serial">
-        <command name="load">spectrum-mpi/10.2.0.11-20190201</command>
-      </modules>
-      <modules compiler="gnu" mpilib="!mpi-serial">
-        <command name="load">spectrum-mpi/10.2.0.11-20190201</command>
-=======
 	    <command name="load">spectrum-mpi/10.3.0.0-20190419</command>
       </modules>
       <modules compiler="pgi.*" mpilib="!mpi-serial">
@@ -3243,7 +3162,6 @@
       </modules>
       <modules compiler="gnu" mpilib="!mpi-serial">
 	    <command name="load">spectrum-mpi/10.3.0.0-20190419</command>
->>>>>>> dabe086f
       </modules>
 
       <modules>
@@ -3283,8 +3201,6 @@
     </environment_variables>
     <environment_variables mpilib="!mpi-serial">
       <env name="HDF5_PATH">$ENV{OLCF_HDF5_ROOT}</env>
-      <!-- OMPI_MCA_io env is required due to OOM errors -->
-      <env name="OMPI_MCA_io">romio314</env>
       <env name="PNETCDF_PATH">$ENV{OLCF_PARALLEL_NETCDF_ROOT}</env>
     </environment_variables>
   </machine>
