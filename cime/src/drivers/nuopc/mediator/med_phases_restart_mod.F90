--- conflicted
+++ resolved
@@ -39,10 +39,6 @@
     use med_constants_mod     , only : med_constants_gregorian
     use med_constants_mod     , only : SecPerDay => med_constants_SecPerDay
     use med_internalstate_mod , only : InternalState
-<<<<<<< HEAD
-    use shr_file_mod          , only : shr_file_getUnit, shr_file_freeUnit
-=======
->>>>>>> dabe086f
     use med_io_mod            , only : med_io_write, med_io_wopen, med_io_enddef
     use med_io_mod            , only : med_io_close, med_io_date2yyyymmdd
     use med_io_mod            , only : med_io_sec2hms
@@ -425,11 +421,7 @@
     endif
     if (iam==0) then
        call ESMF_ClockPrint(clock, options="currTime", preString="-------->"//trim(subname)//" mediating for: ", rc=rc)
-<<<<<<< HEAD
-       if (shr_nuopc_methods_ChkErr(rc,__LINE__,u_FILE_u)) return
-=======
-       if (ChkErr(rc,__LINE__,u_FILE_u)) return
->>>>>>> dabe086f
+       if (ChkErr(rc,__LINE__,u_FILE_u)) return
     endif
     !---------------------------------------
     ! --- Restart File
