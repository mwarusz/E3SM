#!/usr/bin/env python

"""
build model executable
"""

import sys, os

_CIMEROOT = os.path.join(os.path.dirname(os.path.abspath(__file__)), "..","..","..","..")
sys.path.append(os.path.join(_CIMEROOT, "scripts", "Tools"))

from standard_script_setup import *
from CIME.buildlib         import parse_input
from CIME.build            import get_standard_makefile_args
from CIME.case             import Case
from CIME.utils            import expect, run_cmd

logger = logging.getLogger(__name__)

###############################################################################
def _main_func():
###############################################################################

    caseroot, _, _ = parse_input(sys.argv)

    logger.info("Building a single executable version of target coupled model")

    with Case(caseroot) as case:
        casetools = case.get_value("CASETOOLS")
        cimeroot  = case.get_value("CIMEROOT")
        exeroot   = case.get_value("EXEROOT")
        gmake     = case.get_value("GMAKE")
        gmake_j   = case.get_value("GMAKE_J")
        cime_model     = case.get_value("MODEL")
        num_esp   = case.get_value("NUM_COMP_INST_ESP")
        ocn_model = case.get_value("COMP_OCN")
        atm_model = case.get_value("COMP_ATM")
        gmake_args = get_standard_makefile_args(case)

    if ocn_model == 'mom' or atm_model == "fv3gfs":
        gmake_args += "USE_FMS=TRUE"
<<<<<<< HEAD
=======

    comp_classes = case.get_values("COMP_CLASSES")
    cppdefs = ""
    ulibdep = ""
    for comp in comp_classes:
        model = case.get_value("COMP_{}".format(comp))
        stubcomp = "s{}".format(comp.lower())
        if model and model != stubcomp and comp != "CPL":
            cppdefs += "-D{}_PRESENT ".format(comp)
            if comp == "LND":
                ulibdep += r"\$(LNDLIBDIR)/\$(LNDLIB) "
            else:
                ulibdep += r"\$(LIBROOT)/lib{}.a ".format(comp.lower())
    gmake_args += " USER_CPPDEFS=\"{}\" ULIBDEP=\"{}\"".format(cppdefs,ulibdep)
>>>>>>> dabe086f

    expect((num_esp is None) or (int(num_esp) == 1), "ESP component restricted to one instance")

    with open('Filepath', 'w') as out:
        out.write(os.path.join(caseroot, "SourceMods", "src.drv") + "\n")
        out.write(os.path.join(cimeroot, "src", "drivers", "nuopc", "cime_driver") + "\n")
<<<<<<< HEAD
        out.write(os.path.join(cimeroot, "src", "drivers", "nuopc", "cime_flds") + "\n")
        out.write(os.path.join(cimeroot, "src", "drivers", "nuopc", "mediator") + "\n")
=======
        out.write(os.path.join(cimeroot, "src", "drivers", "nuopc", "mediator") + "\n")  # mediator
>>>>>>> dabe086f

    # build model executable

    makefile = os.path.join(casetools, "Makefile")
    exename = os.path.join(exeroot, cime_model + ".exe")
    # always relink
    if os.path.isfile(exename):
        os.remove(exename)

    cmd = "{} exec_se -j {} EXEC_SE={} MODEL=driver {} -f {} "\
        .format(gmake, gmake_j, exename, gmake_args, makefile)

    rc, out, err = run_cmd(cmd)
    expect(rc==0,"Command {} failed rc={}\nout={}\nerr={}".format(cmd,rc,out,err))
    logger.info(out)

###############################################################################

if __name__ == "__main__":
    _main_func()<|MERGE_RESOLUTION|>--- conflicted
+++ resolved
@@ -39,8 +39,6 @@
 
     if ocn_model == 'mom' or atm_model == "fv3gfs":
         gmake_args += "USE_FMS=TRUE"
-<<<<<<< HEAD
-=======
 
     comp_classes = case.get_values("COMP_CLASSES")
     cppdefs = ""
@@ -55,19 +53,13 @@
             else:
                 ulibdep += r"\$(LIBROOT)/lib{}.a ".format(comp.lower())
     gmake_args += " USER_CPPDEFS=\"{}\" ULIBDEP=\"{}\"".format(cppdefs,ulibdep)
->>>>>>> dabe086f
 
     expect((num_esp is None) or (int(num_esp) == 1), "ESP component restricted to one instance")
 
     with open('Filepath', 'w') as out:
         out.write(os.path.join(caseroot, "SourceMods", "src.drv") + "\n")
         out.write(os.path.join(cimeroot, "src", "drivers", "nuopc", "cime_driver") + "\n")
-<<<<<<< HEAD
-        out.write(os.path.join(cimeroot, "src", "drivers", "nuopc", "cime_flds") + "\n")
-        out.write(os.path.join(cimeroot, "src", "drivers", "nuopc", "mediator") + "\n")
-=======
         out.write(os.path.join(cimeroot, "src", "drivers", "nuopc", "mediator") + "\n")  # mediator
->>>>>>> dabe086f
 
     # build model executable
 
