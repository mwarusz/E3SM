<?xml version="1.0"?>

<entry_id version="2.0">

  <entry id="MODEL_DOI_URL">
    <type>char</type>
    <default_value>https://doi.org/10.11578/E3SM/dc.20180418.36</default_value>
    <group>run_metadata</group>
    <file>env_case.xml</file>
    <desc>run DOI</desc>
  </entry>

  <entry id="DRV_THREADING">
    <type>logical</type>
    <valid_values>TRUE,FALSE</valid_values>
    <default_value>TRUE</default_value>
    <group>run_flags</group>
    <file>env_run.xml</file>
    <desc>Turns on component varying thread control in the driver.
    Used to set the driver namelist variable "drv_threading".</desc>
  </entry>

  <entry id="INFO_TASKMAP_MODEL">
    <type>integer</type>
    <valid_values>0,1,2</valid_values>
    <default_value>2</default_value>
    <group>run_flags</group>
    <file>env_run.xml</file>
    <desc>Sets level of task-to-node mapping output for the whole model 
    (0: no output; 1: compact; 2: verbose).</desc>
  </entry>

  <entry id="INFO_TASKMAP_COMP">
    <type>integer</type>
    <valid_values>0,1,2</valid_values>
    <default_value>0</default_value>
    <group>run_flags</group>
    <file>env_run.xml</file>
    <desc>Sets level of task-to-node mapping output for supported component models
    (0: no output; 1: compact; 2: verbose).</desc>
  </entry>

  <entry id="SAVE_TIMING">
    <type>logical</type>
    <valid_values>TRUE,FALSE</valid_values>
    <default_value>TRUE</default_value>
    <group>run_flags</group>
    <file>env_run.xml</file>
    <desc>logical to save timing files in rundir</desc>
  </entry>

  <entry id="SAVE_TIMING_DIR">
    <type>char</type>
    <valid_values></valid_values>
    <default_value>UNSET</default_value>
    <group>run_flags</group>
    <file>env_run.xml</file>
    <desc>Where to auto archive timing data</desc>
  </entry>

  <entry id="SAVE_TIMING_DIR_PROJECTS">
    <type>char</type>
    <valid_values></valid_values>
    <default_value></default_value>
    <group>run_flags</group>
    <file>env_run.xml</file>
    <desc> A comma-separated list of projects that are allowed to auto archive timing data in SAVE_TIMING_DIR</desc>
  </entry>

  <entry id="TIMER_DETAIL">
    <type>integer</type>
    <default_value>12</default_value>
    <group>run_flags</group>
    <file>env_run.xml</file>
    <desc>timer output depth</desc>
  </entry>

  <entry id="TIMER_LEVEL">
    <type>integer</type>
    <default_value>20</default_value>
    <group>run_flags</group>
    <file>env_run.xml</file>
    <desc>timer output depth</desc>
  </entry>

  <entry id="TPROF_TOTAL">
    <type>integer</type>
    <default_value>12</default_value>
    <group>run_flags</group>
    <file>env_run.xml</file>
    <desc>Sets maximum number of run loop timing data checkpoints.
    This sets values for tprof_option and tprof_n that determine
    the timing output file frequency. If less than one, uses
    defaults for tprof_option and tprof_n and also allows them
    to be set in user_nl_cpl.</desc>
  </entry>

  <entry id="DOUT_S_SAVE_INTERIM_RESTART_FILES">
    <type>logical</type>
    <valid_values>TRUE,FALSE</valid_values>
    <default_value>TRUE</default_value>
    <group>run_data_archive</group>
    <file>env_run.xml</file>
    <desc>Logical to archive all interim restart files, not just those at eor
    If TRUE, perform short term archiving on all interim restart files,
    not just those at the end of the run. By default, this value is TRUE.
    The restart files are saved under the specific component directory
    ($DOUT_S_ROOT/$CASE/$COMPONENT/rest rather than the top-level $DOUT_S_ROOT/$CASE/rest directory).
    Interim restart files are created using the REST_N and REST_OPTION variables.
    This is for expert users ONLY and requires expert knowledge.
    We will not document this further in this guide.</desc>
  </entry>

  <entry id="BFBFLAG">
    <type>logical</type>
    <valid_values>TRUE,FALSE</valid_values>
    <default_value>TRUE</default_value>
    <group>run_flags</group>
    <file>env_run.xml</file>
    <desc>turns on coupler bit-for-bit reproducibility with varying pe counts</desc>
  </entry>

  <entry id="BARRIER_OPTION">
    <type>char</type>
    <valid_values>none,never,nsteps,nstep,nseconds,nsecond,nminutes,nminute,nhours,nhour,ndays,nday,nmonths,nmonth,nyears,nyear,date,ifdays0,end</valid_values>
    <default_value>never</default_value>
    <values match="last">
      <value compset="_DATM.+_CLM">ndays</value>
    </values>
    <group>run_begin_stop_restart</group>
    <file>env_run.xml</file>
    <desc>
      sets frequency of full model barrier (same options as STOP_OPTION) for synchronization with BARRIER_N and BARRIER_DATE
    </desc>
  </entry>

  <entry id="FLDS_WISO">
    <type>logical</type>
    <valid_values>TRUE,FALSE</valid_values>
    <default_value>FALSE</default_value>
    <values match="last">
      <value compset="%WISO">TRUE</value>
      <value compset="%ISO">TRUE</value>
    </values>
    <group>run_flags</group>
    <file>env_run.xml</file>
    <desc>Turn on the passing of water isotope fields through the coupler</desc>
  </entry>

  <entry id="TFREEZE_SALTWATER_OPTION">
    <type>char</type>
    <valid_values>minus1p8,linear_salt,mushy</valid_values>
    <default_value>minus1p8</default_value>
    <group>run_physics</group>
    <file>env_run.xml</file>
    <desc>Freezing point calculation for salt water.</desc>
  </entry>

  <!-- ===================================================================== -->
  <!-- component coupling options and frequencies -->
  <!-- ===================================================================== -->

  <entry id="CPL_SEQ_OPTION">
    <type>char</type>
    <valid_values>CESM1_ORIG,CESM1_ORIG_TIGHT,CESM1_MOD,CESM1_MOD_TIGHT,RASM_OPTION1,RASM_OPTION2</valid_values>
    <default_value>CESM1_MOD_TIGHT</default_value>
    <values match="last">
      <value compset="_DATM.*_DOCN%SOM"          >CESM1_MOD</value>
      <value compset="_POP2"                     >CESM1_MOD</value>
      <value compset="_DATM.*_DLND.*_DICE.*_DOCN">CESM1_MOD</value>
      <value compset="_DATM%NYF.*_SLND.*_DICE.*_DOCN">CESM1_MOD</value>
      <value compset="_XATM.*_XLND.*_XICE.*_XOCN">CESM1_MOD</value>
      <value compset="_SOCN"                     >CESM1_MOD</value>
      <value compset="_MPASO"                    >CESM1_MOD</value>
      <value compset="_MPASSI.*_MPASO"           >RASM_OPTION1</value>
    </values>
    <group>run_coupling</group>
    <file>env_run.xml</file>
    <desc>
      Coupler sequencing option. This is used to set the driver namelist variable cpl_seq_option.
      CESM1_ORIG is the cesm1.1 implementation.
      CESM1_MOD includes a cesm1.3 mod that swaps ocean merging and atm/ocn flux
      computation.
      RASM_OPTION1 runs prep ocean before the ocean coupling reducing
      most of the lags and field inconsistency but still allowing the ocean to run
      concurrently with the ice and atmosphere.
      RASM_OPTION2 is similar to RASM_OPTION1
      but sequences the ice model, prep ocean and ocean model in that order.  The
      ocean model loses some of the concurrency with the ice model.
      CESM1_ORIG_TIGHT and CESM1_MOD_TIGHT are consistent with the old variables
      ocean_tight_coupling = true in the driver.  That namelist is gone and the
      cpl_seq_option flags take it's place.
      TIGHT coupling makes no sense with the OPTION5 and OPTION6 flags.
    </desc>
  </entry>

  <entry id="CCSM_BGC">
    <type>char</type>
    <valid_values>none,CO2A,CO2A_OI,CO2B,CO2C,CO2C_OI,CO2_DMSA</valid_values>
    <default_value>none</default_value>
    <values match="last">
      <value compset="_CAM\d+"     >CO2A</value>
      <value compset="_DATM"    >none</value>
      <value compset="_BGC%BPRP">CO2C</value>
      <value compset="HIST.*_DATM%(QIA|CRU|GSW)">CO2A</value>
      <value compset="20TR.*_DATM%(QIA|CRU|GSW)">CO2A</value>
      <value compset="RCP.*_DATM%(QIA|CRU|GSW)" >CO2A</value>
      <value compset="_DATM%IAF.*_MPASO%OECO" >CO2A</value>
      <value compset="_MPASSI%BGC.*_MPASO%OIECO" >CO2A_OI</value>
      <value compset="_MPASSI%BGC.*_MPASO%TOIECO_" >CO2A_OI</value>
      <value compset="_MPASSI_MPASO_.*_BGC%BCRC" >CO2C</value>
      <value compset="_MPASSI_MPASO_.*_BGC%BCRD" >CO2C</value>
      <value compset="_MPASSI_MPASO_.*_BGC%BDRC" >CO2C</value>
      <value compset="_MPASSI_MPASO_.*_BGC%BDRD" >CO2C</value>
      <value compset="_MPASSI%BGC.*_MPASO%OIECO.*_BGC%BCRC" >CO2C_OI</value>
      <value compset="_MPASSI%BGC.*_MPASO%OIECO.*_BGC%BCRD" >CO2C_OI</value>
      <value compset="_MPASSI%BGC.*_MPASO%OIECO.*_BGC%BDRC" >CO2C_OI</value>
      <value compset="_MPASSI%BGC.*_MPASO%OIECO.*_BGC%BDRD" >CO2C_OI</value>
    </values>
    <group>run_coupling</group>
    <file>env_run.xml</file>
    <desc>Activates additional CO2-related fields to be exchanged between components. Possible values are:

    CO2A: sets the driver namelist variable flds_co2a = .true.; this adds
    prognostic CO2 and diagnostic CO2 at the lowest model level to be sent from
    the atmosphere to the land and ocean.

    CO2A_OI: sets the driver namelist variable flds_co2a = .true.; this adds
    prognostic CO2 and diagnostic CO2 at the lowest model level to be sent from
    the atmosphere to the land and ocean. Also sets the driver namelist variable
    flds_bgc_oi = .true.; this turns on the transfer of bgc fields between the
    ocean and seaice components via the coupler.

    CO2B: sets the driver namelist variable flds_co2b = .true.; this adds
    prognostic CO2 and diagnostic CO2 at the lowest model level to be sent from
    the atmosphere just to the land, and the surface upward flux of CO2 to be
    sent from the land back to the atmosphere

    CO2C: sets the driver namelist variable flds_co2c = .true.; this adds
    prognostic CO2 and diagnostic CO2 at the lowest model level to be sent from
    the atmosphere to the land and ocean, and the surface upward flux of CO2
    to be sent from the land and the open ocean back to the atmosphere.

    CO2_DMSA: sets the driver namelist variable flds_co2_dmsa = .true.

    The namelist variables flds_co2a, flds_co2b, flds_co2c and flds_co2_dmsa are
    in the namelist group cpl_flds_inparm.
    </desc>
  </entry>

  <entry id="CPL_USER_MODS">
    <type>char</type>
    <valid_values></valid_values>
    <values match="last">
      <value/>
    </values>
    <group>run_component_cpl</group>
    <file>env_case.xml</file>
    <desc>User mods to apply to specific compset matches. </desc>
  </entry>

  <entry id="NCPL_BASE_PERIOD">
    <type>char</type>
    <valid_values>hour,day,year,decade</valid_values>
    <group>run_coupling</group>
    <file>env_run.xml</file>
    <default_value>day</default_value>
    <values match="last">
      <value compset="_DLND.*_CISM\d">year</value>
      <value compset="_DLND.*_MALI">year</value>
      <value compset="_SLND.*SOCN.*_MALI">day</value>
      <value compset="_MPASO"       >day</value>
      <value compset="_DATM.*_SLND.*MPASO.*_MALI">day</value>
      <value compset="_CAM.*_CLM.*MPASO">day</value>
      <value compset="_CAM.*_CLM.*MPASO" grid="a%ne11np4">day</value>
      <value compset="_CAM.*_CLM.*MPASO" grid="a%ne120np4">day</value>
    </values>
    <desc>Base period associated with NCPL coupling frequency.
    This xml variable is only used to set the driver namelist variables,
    atm_cpl_dt, lnd_cpl_dt, ocn_cpl_dt, ice_cpl_dt, glc_cpl_dt, rof_cpl_dt, wav_cpl_dt, and esp_dt.</desc>
  </entry>

  <entry id="ATM_NCPL">
    <type>integer</type>
    <default_value>48</default_value>
    <values match="last">
      <value compset="_SATM">48</value>
      <value compset="_XATM">48</value>
      <value compset="_CAM.*">48</value>
      <value compset="_DATM">48</value>
      <value compset="_CAM\d+%WCBC">144</value>
      <value compset="_CAM\d+%WCMX">288</value>
      <value compset="_CAM\d+%WCXI">288</value>
      <value compset="_CAM%ADIAB">48</value>
      <value compset="_CAM%IDEAL">48</value>
      <value compset="_DATM%COPYALL_NPS">72</value>
      <value compset="_DATM.*_CLM">48</value>
      <value compset="_DATM.*_DICE.*_POP2">4</value>
      <value compset="_DATM.*_SLND.*_CICE.*_POP2">24</value>
      <value compset="_DATM.*_CICE.*_DOCN">24</value>
      <value compset="_DATM.*_DOCN%US20">24</value>
      <value compset="_MPASO">1</value>
      <value compset="_DLND.*_MALI">1</value>
      <value compset="_SLND.*SOCN.*_MALI">1</value>
      <value compset="_DATM.*_SLND.*MPASO.*_MALI">24</value>
      <value compset="_DATM.*_SLND.*MPAS" grid="oi%oQU480">12</value>
      <value compset="_DATM.*_SLND.*MPAS" grid="oi%oQU240">12</value>
      <value compset="_DATM.*_SLND.*MPAS" grid="oi%oQU240wLI">12</value>
      <value compset="_DATM.*_SLND.*MPAS" grid="oi%oQU120">24</value>
      <value compset="_DATM.*_SLND.*MPAS" grid="oi%oEC60to30">48</value>
      <value compset="_DATM.*_SLND.*MPAS" grid="oi%oEC60to30v3">48</value>
      <value compset="_DATM.*_SLND.*MPAS" grid="oi%oEC60to30wLI">48</value>
      <value compset="_DATM.*_SLND.*MPAS" grid="oi%oRRS30to10v3">96</value>
      <value compset="_DATM.*_SLND.*MPAS" grid="oi%oRRS30to10wLI">96</value>
      <value compset="_DATM.*_SLND.*MPAS" grid="oi%oRRS18to6v3">96</value>
      <value compset="_DATM.*_SLND.*MPAS" grid="oi%oRRS15to5">96</value>
      <value compset="_DATM.*_SLND.*MPAS" grid="oi%oARRM60to10">96</value>
      <value compset="_DATM.*_SLND.*MPAS" grid="oi%oARRM60to6">96</value>
      <value compset="_CAM.*_CLM.*MPASO">48</value>
      <value compset="_CAM.*_CLM.*MPASO" grid="a%ne11np4">12</value>
      <value compset="_CAM.*_CLM.*MPASO" grid="a%ne120np4">96</value>
      <value compset=".+" grid="a%0.23x0.31">96</value>
      <value compset=".+" grid="a%ne4np4">12</value>
      <value compset=".+" grid="a%ne4np4.pg2">24</value>
      <value compset=".+" grid="a%ne11np4">12</value>
      <value compset=".+" grid="a%ne60np4">96</value>
      <value compset=".+" grid="a%ne120np4">96</value>
      <value compset=".+" grid="a%ne240np4">144</value>
      <value compset=".+" grid="a%ne0np4_arm_x8v3" >144</value>
      <value compset=".+" grid="a%ne0np4_conus_x4v1" >96</value>
      <value compset=".+" grid="a%ne0np4_northamericax4v1" >96</value>
      <value compset=".+" grid="a%ne0np4_svalbard_x8v1" >144</value>
      <value compset=".+" grid="a%ne0np4_sooberingoa_x4x8v1" >144</value>
      <value compset=".+" grid="a%ne0np4_enax4v1" >96</value>
      <value compset=".+" grid="a%ne0np4_twpx4v1">96</value>
      <value compset=".+" grid="a%T42">72</value>
      <value compset=".+" grid="a%T85">144</value>
      <value compset=".+" grid="a%T341">288</value>
      <value compset=".+" grid="1x1">48</value>
      <value compset=".+" grid="1x1_urbanc">48</value>
      <value compset=".+" grid="1x1_mexico">24</value>
      <value compset=".+" grid="1x1_vancou">24</value>
      <value compset="_DLND.*_CISM\d">1</value>
      <value compset="_DATM.*_DICE.*_POP2.*_WW3">4</value>
      <value compset="_DATM.*_DICE.*_POP2.*_DWAV">4</value>
    </values>
    <group>run_coupling</group>
    <file>env_run.xml</file>
    <desc>Number of atm coupling intervals per NCPL_BASE_PERIOD.
    This is used to set the driver namelist atm_cpl_dt, equal to basedt/ATM_NCPL,
    where basedt is equal to NCPL_BASE_PERIOD in seconds.</desc>
  </entry>

  <entry id="LND_NCPL">
    <type>integer</type>
    <default_value>$ATM_NCPL</default_value>
    <values match="last">
      <value compset="_DLND.*_CISM\d">1</value>
      <value compset="_DLND.*_MALI">1</value>
      <value compset="_SLND.*SOCN.*_MALI">1</value>
      <value compset="_DATM.*_SLND.*MPASO.*_MALI">$ATM_NCPL</value>
      <value compset="_CAM.*_CLM.*MPASO">48</value>
      <value compset="_CAM.*_CLM.*MPASO" grid="a%ne4np4">$ATM_NCPL</value>
      <value compset="_CAM.*_CLM.*MPASO" grid="a%ne11np4">12</value>
      <value compset="_CAM.*_CLM.*MPASO" grid="a%ne120np4">96</value>
    </values>
    <group>run_coupling</group>
    <file>env_run.xml</file>
    <desc>Number of land coupling intervals per NCPL_BASE_PERIOD.
    This is used to set the driver namelist atm_cpl_dt, equal to basedt/LND_NCPL,
    where basedt is equal to NCPL_BASE_PERIOD in seconds.</desc>
  </entry>

  <entry id="ICE_NCPL">
    <type>integer</type>
    <default_value>$ATM_NCPL</default_value>
    <values match="last">
      <value compset="_DLND.*_CISM\d">1</value>
      <value compset="_DLND.*_MALI">1</value>
      <value compset="_SLND.*SOCN.*_MALI">1</value>
      <value compset="_DATM.*_SLND.*MPASO.*_MALI">$ATM_NCPL</value>
      <value compset="_CAM.*_CLM.*MPASO">$ATM_NCPL</value>
    </values>
    <group>run_coupling</group>
    <file>env_run.xml</file>
    <desc>Number of ice coupling intervals per NCPL_BASE_PERIOD.
    This is used to set the driver namelist ice_cpl_dt, equal to basedt/ICE_NCPL
    where basedt is equal to NCPL_BASE_PERIOD in seconds.</desc>
  </entry>

  <entry id="OCN_NCPL">
    <type>integer</type>
    <default_value>$ATM_NCPL</default_value>
    <values match="last">
      <value compset="_POP2">1</value>
      <value compset="_POP2" grid="oi%tx0.1v2">4</value>
      <value compset="_DATM.*_CLM4.*_SICE.*_SOCN">1</value>
      <value compset="_DATM.*_DLND.*_DICE.*_DOCN.*_SWAV">1</value>
      <value compset="_DATM.*_DLND.*_DICE.*_DOCN.*_DWAV">1</value>
      <value compset="_DATM%NYF.*_SLND.*_DICE.*_DOCN.*_SWAV">1</value>
      <value compset="_XATM.*_XLND.*_XICE.*_XOCN">1</value>
      <value compset="_DATM.*_CLM4.*_SICE.*_SOCN">1</value>
      <value compset="_SATM.*_SLND.*_SICE.*_SOCN">1</value>
      <value compset="_DLND.*_CISM\d">1</value>
      <value compset="_DLND.*_MALI">1</value>
      <value compset="_SLND.*SOCN.*_MALI">1</value>
      <value compset="_DATM.*_SLND.*MPASO.*_MALI">24</value>
      <value compset="_MPASO" grid="oi%oQU480">6</value>
      <value compset="_MPASO" grid="oi%oQU240">12</value>
      <value compset="_MPASO" grid="oi%oQU240wLI">12</value>
      <value compset="_MPASO" grid="oi%oQU120">24</value>
      <value compset="_MPASO" grid="oi%oEC60to30">48</value>
      <value compset="_MPASO" grid="oi%oEC60to30v3">48</value>
      <value compset="_MPASO" grid="oi%oEC60to30wLI">48</value>
      <value compset="_MPASO" grid="oi%oRRS30to10v3">48</value>
      <value compset="_MPASO" grid="oi%oRRS30to10wLI">48</value>
      <value compset="_MPASO" grid="oi%oRRS18to6v3">48</value>
      <value compset="_MPASO" grid="oi%oRRS15to5">96</value>
      <value compset="_MPASO" grid="oi%oARRM60to10">48</value>
      <value compset="_MPASO" grid="oi%oARRM60to6">48</value>

    </values>
    <group>run_coupling</group>
    <file>env_run.xml</file>
    <desc>Number of ocn coupling intervals per NCPL_BASE_PERIOD.
    Thisn is used to set the driver namelist ocn_cpl_dt, equal to basedt/OCN_NCPL
    where basedt is equal to NCPL_BASE_PERIOD in seconds.</desc>
  </entry>

  <entry id="GLC_NCPL">
    <type>integer</type>
    <default_value>1</default_value>
    <values match="last">
      <value compset="_DLND.*_CISM\d">1</value>
      <value compset="_DLND.*_MALI">1</value>
      <value compset="_SLND.*SOCN.*_MALI">1</value>
      <value compset="_DATM.*_SLND.*MPASO.*_MALI">1</value>
      <value compset="_CAM.*_CLM.*MPASO">1</value>
      <value compset="_CAM.*_CLM.*MPASO" grid="a%ne11np4">1</value>
      <value compset="_CAM.*_CLM.*MPASO" grid="a%ne120np4">1</value>
    </values>
    <group>run_coupling</group>
    <file>env_run.xml</file>
    <desc>Number of glc coupling intervals per NCPL_BASE_PERIOD.</desc>
  </entry>

  <entry id="GLC_AVG_PERIOD">
    <type>char</type>
    <valid_values>glc_coupling_period,yearly</valid_values>
    <default_value>glc_coupling_period</default_value>
    <group>run_coupling</group>
    <file>env_run.xml</file>
    <desc>Period at which coupler averages fields sent to GLC.
    This supports doing the averaging to GLC less frequently than GLC is called
    (i.e., separating the averaging frequency from the calling frequency).
    This is useful because there are benefits to only averaging the GLC inputs
    as frequently as they are really needed (yearly for CISM), but GLC needs to
    still be called more frequently than that in order to support mid-year restarts.

    Setting GLC_AVG_PERIOD to 'glc_coupling_period' means that the averaging is
    done exactly when the GLC is called (governed by GLC_NCPL).
    </desc>
  </entry>

  <entry id="ROF_NCPL">
    <type>integer</type>
    <default_value>8</default_value>
    <values match="last">
      <value compset=".+" grid="a%ne4np4">6</value>
      <value compset=".+" grid="a%ne11np4">6</value>
      <value compset="_DATM.*_POP2.*_DROF">$ATM_NCPL</value>
      <value compset="_DATM.*_MPASO"           >$ATM_NCPL</value>
      <value compset="_DATM.*_DOCN%SOM">$ATM_NCPL</value>
      <value compset="_DATM.*_DLND.*_DICE.*_DOCN">$ATM_NCPL</value>
      <value compset="_DATM.*_SLND.*_DICE.*_DOCN">$ATM_NCPL</value>
      <value compset="_XATM.*_XLND.*_XICE.*_XOCN">$ATM_NCPL</value>
      <value compset="_SROF">$ATM_NCPL</value>
      <value compset="_XROF">$ATM_NCPL</value>
      <value compset="_DLND.*_CISM\d">1</value>
      <value compset="_DLND.*_MALI">1</value>
      <value compset="_SLND.*SOCN.*_MALI">1</value>
      <value compset="_DATM.*_SLND.*MPASO.*_MALI">24</value>
      <value compset="_CAM.*_CLM.*MPASO">8</value>
      <value compset="_CAM.*_CLM.*MPASO" grid="a%ne4np4">6</value>
      <value compset="_CAM.*_CLM.*MPASO" grid="a%ne11np4">4</value>
      <value compset="_CAM.*_CLM.*MPASO" grid="a%ne120np4">8</value>
    </values>
    <group>run_coupling</group>
    <file>env_run.xml</file>
    <desc>Number of rof coupling intervals per NCPL_BASE_PERIOD.
    This is used to set the driver namelist rof_cpl_dt, equal to basedt/ROF_NCPL
    where basedt is equal to NCPL_BASE_PERIOD in seconds.</desc>
  </entry>

  <entry id="WAV_NCPL">
    <type>integer</type>
    <default_value>$ATM_NCPL</default_value>
    <group>run_coupling</group>
    <file>env_run.xml</file>
    <desc>Number of wav coupling intervals per NCPL_BASE_PERIOD.
    This is used to set the driver namelist wav_cpl_dt, equal to basedt/WAV_NCPL
    where basedt is equal to NCPL_BASE_PERIOD in seconds.</desc>
  </entry>

  <entry id="IAC_NCPL">
    <type>integer</type>
    <default_value>$ATM_NCPL</default_value>
    <group>run_coupling</group>
    <file>env_run.xml</file>
    <desc>Number of iac coupling intervals per NCPL_BASE_PERIOD.
      This is used to set the driver namelist iac_cpl_dt, equal to basedt/IAC_NCPL
      where basedt is equal to NCPL_BASE_PERIOD in seconds.</desc>
  </entry>

  <!-- Logic for CPL_ALBAV should be reworked to depend on datm forcing rather
       than compset: see https://github.com/ESMCI/cime/issues/120 -->
  <entry id="CPL_ALBAV">
    <type>logical</type>
    <valid_values>TRUE,FALSE</valid_values>
    <default_value>FALSE</default_value>
    <values match="last">
      <value compset="DATM.+POP\d">TRUE</value>
      <value compset="DATM.+DOCN%IAF">TRUE</value>
    </values>
    <group>run_component_cpl</group>
    <file>env_run.xml</file>
    <desc>
      Only used for compsets with DATM and POP (currently C, G and J):
      If true, compute albedos to work with daily avg SW down
      If false (default), albedos are computed with the assumption that downward
      solar radiation from the atm component has a diurnal cycle and zenith-angle
      dependence. This is normally the case when using an active atm component
      If true, albedos are computed with the assumption that downward
      solar radiation from the atm component is a daily average quantity and
      does not have a zenith-angle dependence. This is often the case when
      using a data atm component. Only used for compsets with DATM and POP (currently C, G and J).
      NOTE: This should really depend on the datm forcing and not the compset per se.
      So, for example, whether it is set in a J compset should depend on
      what datm forcing is used.
    </desc>
  </entry>

  <entry id="CPL_EPBAL">
    <type>char</type>
    <valid_values>off,ocn</valid_values>
    <default_value>off</default_value>
    <values match="last">
      <value compset="DATM.+POP\d">ocn</value>
    </values>
    <group>run_component_cpl</group>
    <file>env_run.xml</file>
    <desc>
      Only used for compsets with DATM and POP (currently C, G and J):
      If ocn, ocn provides EP balance factor for precipitation.
      Provides EP balance factor for precip for POP. A factor computed by
      POP is applied to precipitation so that precipitation balances
      evaporation and ocn global salinity does not drift. This is intended
      for use when coupling POP to a DATM. Only used for C, G and J compsets.
      Default is off
    </desc>
  </entry>

  <entry id="AVGHIST_OPTION">
    <type>char</type>
    <valid_values>none,never,nsteps,nstep,nseconds,nsecond,nminutes,nminute,nhours,nhour,ndays,nday,nmonths,nmonth,nyears,nyear,date,ifdays0,end</valid_values>
    <default_value>never</default_value>
    <values match="last">
      <value compset="_DOCN%IAF">nmonths</value>
    </values>
    <group>run_drv_history</group>
    <file>env_run.xml</file>
    <desc>Sets driver average history file frequency (like REST_OPTION)</desc>
  </entry>

  <entry id="AVGHIST_N">
    <type>char</type>
    <valid_values></valid_values>
    <default_value>-999</default_value>
    <values match="last">
      <value compset="_DOCN%IAF">1</value>
    </values>
    <group>run_drv_history</group>
    <file>env_run.xml</file>
    <desc>Sets driver average history file frequency (like REST_N)</desc>
  </entry>

  <entry id="AVGHIST_DATE">
    <type>integer</type>
    <valid_values></valid_values>
    <default_value>-999</default_value>
    <group>run_drv_history</group>
    <file>env_run.xml</file>
    <desc>yyyymmdd format, sets driver average history date (like REST_DATE)</desc>
  </entry>

  <entry id="BUDGETS">
    <type>logical</type>
    <valid_values>TRUE,FALSE</valid_values>
    <default_value>FALSE</default_value>
    <values match="last">
      <value compset="DATM.*_POP\d"    >TRUE</value>
      <value compset="CAM.*_POP\d"     >TRUE</value>
      <value compset="CAM.*_MPASO"     >TRUE</value>
      <value compset="CAM.*_DOCN%SOM">TRUE</value>
    </values>
    <group>run_budgets</group>
    <file>env_run.xml</file>
    <desc>logical that turns on diagnostic budgets for driver</desc>
  </entry>

  <entry id="CCSM_CO2_PPMV">
    <type>real</type>
    <valid_values></valid_values>
    <default_value>379.000</default_value>
    <values match="last">
      <value compset="^1850"					>284.7</value>
      <value compset="^HIST.+BGC%BPRP"				>284.7</value>
      <value compset="^20TR.+BGC%BPRP"				>284.7</value>
      <value compset="^HIST_CAM4%FCHM"				>0.000001</value>
      <value compset="^20TR_CAM4%FCHM"				>0.000001</value>
      <value compset="^2000"					>367.0</value>
      <value compset="^1850.+DATM%NYF"				>379.000</value>
      <value compset="^1850.+DATM%NYF.*_POP2%ECO"		>284.7</value>
      <value compset="^2000.+DATM%NYF"				>379.000</value>
      <value compset="^2000.+DATM%IAF"				>379.000</value>
      <value compset="^HIST.+DATM"				>367.0</value>
      <value compset="^20TR.+DATM"				>367.0</value>
      <value compset="^4804.+DATM"				>367.0</value>
      <value compset="^RCP2.+DATM"				>367.0</value>
      <value compset="^RCP4.+DATM"				>367.0</value>
      <value compset="^RCP6.+DATM"				>367.0</value>
      <value compset="^RCP8.+DATM"				>367.0</value>
      <value compset="^2000.+XATM"				>379.000</value>
      <value compset="^HIST.+CAM"				>0.000001</value>
      <value compset="^20TR.+CAM"				>0.000001</value>
      <value compset="^5505.+CAM"				>0.000001</value>
      <value compset="^RCP2.+CAM"				>0.000001</value>
      <value compset="^RCP4.+CAM"				>0.000001</value>
      <value compset="^RCP6.+CAM"				>0.000001</value>
      <value compset="^RCP8.+CAM"				>0.000001</value>
      <value compset="^2013.+CAM"				>0.000001</value>
      <value compset="^GEOS.+CAM"				>0.000001</value>
      <value compset="^AMIP.+CAM"				>0.000001</value>
      <value compset="^AR95"					>368.9</value>
      <value compset="^AR97"					>368.9</value>
      <value compset="^2003"					>367.0</value>
      <value compset="^1850.+AV1C"				>284.725</value>
      <value compset="^20TR.+AV1C"				>284.725</value>
      <value compset="^2000.+AV1C-03"				>368.865</value>
      <value compset="^2000.+AV1C-04"				>368.865</value>
      <value compset="^2000.+AV1C-04P"				>368.865</value>
      <value compset="^2000.+AV1C-04P2"				>368.865</value>
      <value compset="^2000.+AV1C-L"				>368.865</value>
      <value compset="^2000.+AV1C-H01A"				>368.865</value>
      <value compset="^2000.+AV1C-H01B"				>368.865</value>
      <value compset="^2000.+AV1C-H01C"				>368.865</value>
      <value compset="^1850.+CMIP6"                             >284.317</value>
      <value compset="^1950.+CMIP6"                             >312.821</value>
      <value compset="^2010.+CMIP6"                             >388.717</value>
      <value compset="^SSP585.+CMIP6"				>0.000001</value>
<<<<<<< HEAD
=======
      <value compset="^20TR.*BGC%BCRC"                                >284.317</value>
      <value compset="^20TR.*BGC%BCRD"                                >284.317</value>
      <value compset="^20TR.*BGC%BDRC"                                >284.317</value>
      <value compset="^20TR.*BGC%BDRD"                                >284.317</value>
      <value compset="^SSP585.*BGC%B"                                 >284.317</value>  
>>>>>>> dc1960aa
      <!-- Override values based on CAM (WACCM) chemistry -->
      <value compset="CAM[45]%W"				>0.000001</value>
      <value compset="CAM[45]%SSOA"				>0.000001</value>
      <!-- Mariana's fix to allow isotopes to get the proper CO2 value -->
      <value compset="CAM[45]%WISOall"				>284.7</value>
      <value compset="^2000.+CAM[45]%WCSC"			>368.9</value>
      <value compset="^2000.+CAM[45]%MOZM"			>0.000001</value>
      <value compset="^2000.+CAM[45]%MMOS"			>0.000001</value>
      <value compset="^2000.+CAM[45]%TMOZ"			>0.000001</value>
      <value compset="^2000.+CAM[45]%SMA3"			>0.000001</value>
      <value compset="^2000.+CAM[45]%SMA7"			>0.000001</value>
      <value compset="^2000.+CAM[45]%SSOA"			>0.000001</value>
      <value compset="^2000.+%RCE"              >348.0</value>
    </values>
    <group>run_co2</group>
    <file>env_run.xml</file>
    <desc>This set the namelist values of CO2 ppmv for CAM and CLM. This variables is
      introduced to coordinate this value among multiple components.</desc>
  </entry>

  <entry id="SCIENCE_SUPPORT">
    <type>char</type>
    <valid_values>on, off</valid_values>
    <default_value>off</default_value>
    <group>case_def</group>
    <file>env_case.xml</file>
    <desc>If set to off, this component set/ grid specification is not scientifically supported.
    If set to on, this component set/ grid specification is scientifically supported</desc>
  </entry>

  <entry id="MAX_GB_OLD_TEST_DATA">
    <type>integer</type>
    <default_value>500</default_value>
    <group>case_def</group>
    <file>env_case.xml</file>
    <desc>How much old test to allow</desc>
  </entry>

  <entry id="GLC_NEC">
    <type>integer</type>
    <valid_values>0,1,3,5,10,36</valid_values>
    <default_value>10</default_value>
    <values match="last">
      <value compset="_SGLC">0</value>
    </values>
    <group>run_glc</group>
    <file>env_run.xml</file>
    <desc>Glacier model number of elevation classes, 0 implies no glacier land unit in clm
    Used by both CLM and CISM (even if CISM is not running, and only SGLC is used).</desc>
  </entry>

  <entry id="GLC_TWO_WAY_COUPLING">
    <type>logical</type>
    <valid_values>TRUE,FALSE</valid_values>
    <default_value>FALSE</default_value>
    <values match="last">
      <value compset="_CLM45.+CISM\d">TRUE</value>
      <value compset="_CLM45.*_MALI">TRUE</value>
      <value compset="_CLM50.+CISM\d">TRUE</value>
      <!-- Turn on two-way coupling for TG compsets - even though there are no
	   feedbacks for a TG compset, this will give us additional diagnostics -->
      <value compset="_DLND.+CISM\d">TRUE</value>
    </values>
    <group>run_glc</group>
    <file>env_run.xml</file>
    <desc>Whether the glacier component feeds back to the rest of the system
      This affects:
      (1) Whether CLM updates its areas based on glacier areas sent from GLC
      (2) Whether GLC sends fluxes (e.g., calving fluxes) to the coupler
      Note that this is set to TRUE by default for TG compsets - even though there are
      no feedbacks for TG compsets, this enables extra coupler diagnostics for these
      compsets.</desc>
  </entry>

  <entry id="CCSM_GCOST">
    <type>integer</type>
    <valid_values></valid_values>
    <default_value>0</default_value>
    <group>case_cost</group>
    <file>env_case.xml</file>
    <desc>2**n relative cost of grid where f19_g15 is 1 (DO NOT EDIT)</desc>
  </entry>

  <entry id="CCSM_MCOST">
    <type>integer</type>
    <valid_values></valid_values>
    <default_value>0</default_value>
    <group>case_cost</group>
    <file>env_case.xml</file>
    <desc>2**n relative cost of machine (DO NOT EDIT)</desc>
  </entry>

  <description>
    <desc compset="BGC%BPRP">BGC CO2=prog, rad CO2=prog:</desc>
    <desc compset="BGC%BDRD">BGC CO2=diag, rad CO2=diag:</desc>
    <desc compset="BGC%BCRD">BGC CO2=cons, rad CO2=diag:</desc>
    <desc compset="BGC%BDRC">BGC CO2=diag, rad CO2=cons:</desc>
    <desc compset="BGC%BCRC">BGC CO2=cons, rad CO2=cons:</desc>
    <desc compset="POP2%ECO">ECO in POP:</desc>
    <desc compset="_TEST" >--DO NOT USE FOR LONG SIMULATIONS:</desc>
    <desc compset="1850_">pre-industrial:</desc>
    <desc compset="2000_">present day:</desc>
    <desc compset="HIST_">Historical 1850 to 2000 transient:</desc>
    <desc compset="20TR_">Historical 1850 to 2000 transient:</desc>
    <desc compset="AMIP_">AMIP for stand-alone cam:</desc>
    <desc compset="SSP585_">Future transient using CMIP6 SSP5_8.5 scenario:</desc>
    <desc compset="C2R[68]_">CCMI REFC2 1950 to 2100 transient:</desc>
    <desc compset="C2R4_">CCMI REFC2 2004 to 2100 transient:</desc>
    <desc compset="4804_">1948 to 2004 transient:</desc>
    <desc compset="FRC1_">CCMI REFC1 Free running, 1950 to 2010 transient:</desc>
    <desc compset="SDC1_">CCMI REFC1 Specified dynamics, 1975 to 2010 transient:</desc>
    <desc compset="C2R8_">RCP8.5 future scenario:</desc>
    <desc compset="C2R6_">RCP6.0 future scenario:</desc>
    <desc compset="C2R4_">RCP4.5 future scenario:</desc>
    <desc compset="5505_">1955 to 2005 transient:</desc>
    <desc compset="RCP8_">RCP8.5 future scenario:</desc>
    <desc compset="RCP6_">RCP6.0 future scenario:</desc>
    <desc compset="RCP4_">RCP4.5 future scenario:</desc>
    <desc compset="RCP2_">RCP2.6 future scenario:</desc>
    <desc compset="2013_">RCP4.5 based scenario from 2013 (control for WACCM/CARMA nuclear winter study):</desc>
    <desc compset="9205_CAM">1992 to 2005 transient:</desc>
    <desc compset="SDYN_CAM">prescribed meteorology: for stand-alone cam</desc>
    <desc compset="AR95_CAM">ARM95 IOP: for stand-alone cam</desc>
    <desc compset="AR97_CAM">ARM97 IOP: for stand-alone cam</desc>
    <desc compset="HIST_CLM4[05]%CN">CLM transient land use:</desc>
    <desc compset="20TR_CLM4[05]%CN">CLM transient land use:</desc>
    <desc compset="PIPD">
      pre-industrial (1850) to present day:
      -----------------------------WARNING ------------------------------------------------
      "PIPD" compsets use complete forcing data from observed sources
      up to the year 2005. Following this period they are a combination of observed sources
      (land-use, SST, sea ice, CO2, CH4, N2O) to present day and IPCC RCP4.5 scenario data.
      -------------------------------------------------------------------------------------
    </desc>
    <desc compset="CAM4.*_BGC%B">
      -----------------------------WARNING ------------------------------------------------
      This compset is not spun-up! In later versions of the model, spun-up initial
      conditions will be provided and this warning will be removed.
      -------------------------------------------------------------------------------------
    </desc>
  </description>
</entry_id><|MERGE_RESOLUTION|>--- conflicted
+++ resolved
@@ -658,14 +658,11 @@
       <value compset="^1950.+CMIP6"                             >312.821</value>
       <value compset="^2010.+CMIP6"                             >388.717</value>
       <value compset="^SSP585.+CMIP6"				>0.000001</value>
-<<<<<<< HEAD
-=======
-      <value compset="^20TR.*BGC%BCRC"                                >284.317</value>
-      <value compset="^20TR.*BGC%BCRD"                                >284.317</value>
-      <value compset="^20TR.*BGC%BDRC"                                >284.317</value>
-      <value compset="^20TR.*BGC%BDRD"                                >284.317</value>
-      <value compset="^SSP585.*BGC%B"                                 >284.317</value>  
->>>>>>> dc1960aa
+      <value compset="^20TR.*BGC%BCRC"                          >284.317</value>
+      <value compset="^20TR.*BGC%BCRD"                          >284.317</value>
+      <value compset="^20TR.*BGC%BDRC"                          >284.317</value>
+      <value compset="^20TR.*BGC%BDRD"                          >284.317</value>
+      <value compset="^SSP585.*BGC%B"                           >284.317</value>  
       <!-- Override values based on CAM (WACCM) chemistry -->
       <value compset="CAM[45]%W"				>0.000001</value>
       <value compset="CAM[45]%SSOA"				>0.000001</value>
