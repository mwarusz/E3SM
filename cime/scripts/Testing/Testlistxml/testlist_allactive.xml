--- conflicted
+++ resolved
@@ -3,20 +3,12 @@
   <compset name="A">
     <grid name="f19_g16_rx1">
       <test name="ERS">
-        <machine compiler="intel15" testtype="acme_developer">babbageKnc</machine>
-        <machine compiler="intel15" testtype="acme_integration">babbageKnc</machine>
         <machine compiler="intel15" testtype="acme_tiny">babbageKnc</machine>
-        <machine compiler="pgi" testtype="acme_developer">bluewaters</machine>
-        <machine compiler="pgi" testtype="acme_integration">bluewaters</machine>
         <machine compiler="pgi" testtype="acme_tiny">bluewaters</machine>
         <machine compiler="intel" testtype="acme_developer">edison</machine>
         <machine compiler="intel" testtype="acme_integration">edison</machine>
         <machine compiler="intel" testtype="acme_tiny">edison</machine>
-        <machine compiler="intel" testtype="acme_developer">eos</machine>
-        <machine compiler="intel" testtype="acme_integration">eos</machine>
         <machine compiler="intel" testtype="acme_tiny">eos</machine>
-        <machine compiler="intel" testtype="acme_developer">janus</machine>
-        <machine compiler="intel" testtype="acme_integration">janus</machine>
         <machine compiler="intel" testtype="acme_tiny">janus</machine>
         <machine compiler="gnu" testtype="acme_developer">melvin</machine>
         <machine compiler="gnu" testtype="acme_integration">melvin</machine>
@@ -26,6 +18,8 @@
         <machine compiler="ibm" testtype="acme_tiny">mira</machine>
         <machine compiler="gnu" testtype="acme_developer">mustang</machine>
         <machine compiler="intel" testtype="acme_developer">mustang</machine>
+        <machine compiler="gnu" testtype="acme_integration">mustang</machine>
+        <machine compiler="intel" testtype="acme_integration">mustang</machine>
         <machine compiler="intel" testtype="acme_developer">skybridge</machine>
         <machine compiler="intel" testtype="acme_integration">skybridge</machine>
         <machine compiler="intel" testtype="acme_tiny">skybridge</machine>
@@ -34,121 +28,79 @@
         <machine compiler="pgi" testtype="acme_tiny">titan</machine>
         <machine compiler="gnu" testtype="acme_developer">wolf</machine>
         <machine compiler="intel" testtype="acme_developer">wolf</machine>
-        <machine compiler="gnu" testtype="acme_developer">yellowstone</machine>
-        <machine compiler="intel" testtype="acme_developer">yellowstone</machine>
-        <machine compiler="pgi" testtype="acme_developer">yellowstone</machine>
-        <machine compiler="gnu" testtype="acme_integration">yellowstone</machine>
-        <machine compiler="intel" testtype="acme_integration">yellowstone</machine>
-        <machine compiler="pgi" testtype="acme_integration">yellowstone</machine>
+        <machine compiler="gnu" testtype="acme_integration">wolf</machine>
+        <machine compiler="intel" testtype="acme_integration">wolf</machine>
         <machine compiler="gnu" testtype="acme_tiny">yellowstone</machine>
         <machine compiler="intel" testtype="acme_tiny">yellowstone</machine>
         <machine compiler="pgi" testtype="acme_tiny">yellowstone</machine>
       </test>
       <test name="ERS_IOP">
-        <machine compiler="intel15" testtype="acme_developer">babbageKnc</machine>
-        <machine compiler="intel15" testtype="acme_integration">babbageKnc</machine>
-        <machine compiler="pgi" testtype="acme_developer">bluewaters</machine>
-        <machine compiler="pgi" testtype="acme_integration">bluewaters</machine>
-        <machine compiler="intel" testtype="acme_developer">edison</machine>
-        <machine compiler="intel" testtype="acme_integration">edison</machine>
-        <machine compiler="intel" testtype="acme_developer">eos</machine>
-        <machine compiler="intel" testtype="acme_integration">eos</machine>
-        <machine compiler="intel" testtype="acme_developer">janus</machine>
-        <machine compiler="intel" testtype="acme_integration">janus</machine>
-        <machine compiler="gnu" testtype="acme_developer">melvin</machine>
-        <machine compiler="gnu" testtype="acme_integration">melvin</machine>
-        <machine compiler="ibm" testtype="acme_developer">mira</machine>
-        <machine compiler="ibm" testtype="acme_integration">mira</machine>
-        <machine compiler="gnu" testtype="acme_developer">mustang</machine>
-        <machine compiler="intel" testtype="acme_developer">mustang</machine>
-        <machine compiler="intel" testtype="acme_developer">skybridge</machine>
-        <machine compiler="intel" testtype="acme_integration">skybridge</machine>
-        <machine compiler="pgi" testtype="acme_developer">titan</machine>
-        <machine compiler="pgi" testtype="acme_integration">titan</machine>
-        <machine compiler="gnu" testtype="acme_developer">wolf</machine>
-        <machine compiler="intel" testtype="acme_developer">wolf</machine>
-        <machine compiler="gnu" testtype="acme_developer">yellowstone</machine>
-        <machine compiler="intel" testtype="acme_developer">yellowstone</machine>
-        <machine compiler="pgi" testtype="acme_developer">yellowstone</machine>
-        <machine compiler="gnu" testtype="acme_integration">yellowstone</machine>
-        <machine compiler="intel" testtype="acme_integration">yellowstone</machine>
-        <machine compiler="pgi" testtype="acme_integration">yellowstone</machine>
+        <machine compiler="intel" testtype="acme_developer">edison</machine>
+        <machine compiler="intel" testtype="acme_integration">edison</machine>
+        <machine compiler="gnu" testtype="acme_developer">melvin</machine>
+        <machine compiler="gnu" testtype="acme_integration">melvin</machine>
+        <machine compiler="ibm" testtype="acme_developer">mira</machine>
+        <machine compiler="ibm" testtype="acme_integration">mira</machine>
+        <machine compiler="gnu" testtype="acme_developer">mustang</machine>
+        <machine compiler="intel" testtype="acme_developer">mustang</machine>
+        <machine compiler="gnu" testtype="acme_integration">mustang</machine>
+        <machine compiler="intel" testtype="acme_integration">mustang</machine>
+        <machine compiler="intel" testtype="acme_developer">skybridge</machine>
+        <machine compiler="intel" testtype="acme_integration">skybridge</machine>
+        <machine compiler="pgi" testtype="acme_developer">titan</machine>
+        <machine compiler="pgi" testtype="acme_integration">titan</machine>
+        <machine compiler="gnu" testtype="acme_developer">wolf</machine>
+        <machine compiler="intel" testtype="acme_developer">wolf</machine>
+        <machine compiler="gnu" testtype="acme_integration">wolf</machine>
+        <machine compiler="intel" testtype="acme_integration">wolf</machine>
       </test>
       <test name="ERS_IOP4c">
-        <machine compiler="intel15" testtype="acme_developer">babbageKnc</machine>
-        <machine compiler="intel15" testtype="acme_integration">babbageKnc</machine>
-        <machine compiler="pgi" testtype="acme_developer">bluewaters</machine>
-        <machine compiler="pgi" testtype="acme_integration">bluewaters</machine>
-        <machine compiler="intel" testtype="acme_developer">edison</machine>
-        <machine compiler="intel" testtype="acme_integration">edison</machine>
-        <machine compiler="intel" testtype="acme_developer">eos</machine>
-        <machine compiler="intel" testtype="acme_integration">eos</machine>
-        <machine compiler="intel" testtype="acme_developer">janus</machine>
-        <machine compiler="intel" testtype="acme_integration">janus</machine>
-        <machine compiler="gnu" testtype="acme_developer">melvin</machine>
-        <machine compiler="gnu" testtype="acme_integration">melvin</machine>
-        <machine compiler="ibm" testtype="acme_developer">mira</machine>
-        <machine compiler="ibm" testtype="acme_integration">mira</machine>
-        <machine compiler="gnu" testtype="acme_developer">mustang</machine>
-        <machine compiler="intel" testtype="acme_developer">mustang</machine>
-        <machine compiler="intel" testtype="acme_developer">skybridge</machine>
-        <machine compiler="intel" testtype="acme_integration">skybridge</machine>
-        <machine compiler="pgi" testtype="acme_developer">titan</machine>
-        <machine compiler="pgi" testtype="acme_integration">titan</machine>
-        <machine compiler="gnu" testtype="acme_developer">wolf</machine>
-        <machine compiler="intel" testtype="acme_developer">wolf</machine>
-        <machine compiler="gnu" testtype="acme_developer">yellowstone</machine>
-        <machine compiler="intel" testtype="acme_developer">yellowstone</machine>
-        <machine compiler="pgi" testtype="acme_developer">yellowstone</machine>
-        <machine compiler="gnu" testtype="acme_integration">yellowstone</machine>
-        <machine compiler="intel" testtype="acme_integration">yellowstone</machine>
-        <machine compiler="pgi" testtype="acme_integration">yellowstone</machine>
+        <machine compiler="intel" testtype="acme_developer">edison</machine>
+        <machine compiler="intel" testtype="acme_integration">edison</machine>
+        <machine compiler="gnu" testtype="acme_developer">melvin</machine>
+        <machine compiler="gnu" testtype="acme_integration">melvin</machine>
+        <machine compiler="ibm" testtype="acme_developer">mira</machine>
+        <machine compiler="ibm" testtype="acme_integration">mira</machine>
+        <machine compiler="gnu" testtype="acme_developer">mustang</machine>
+        <machine compiler="intel" testtype="acme_developer">mustang</machine>
+        <machine compiler="gnu" testtype="acme_integration">mustang</machine>
+        <machine compiler="intel" testtype="acme_integration">mustang</machine>
+        <machine compiler="intel" testtype="acme_developer">skybridge</machine>
+        <machine compiler="intel" testtype="acme_integration">skybridge</machine>
+        <machine compiler="pgi" testtype="acme_developer">titan</machine>
+        <machine compiler="pgi" testtype="acme_integration">titan</machine>
+        <machine compiler="gnu" testtype="acme_developer">wolf</machine>
+        <machine compiler="intel" testtype="acme_developer">wolf</machine>
+        <machine compiler="gnu" testtype="acme_integration">wolf</machine>
+        <machine compiler="intel" testtype="acme_integration">wolf</machine>
       </test>
       <test name="ERS_IOP4p">
-        <machine compiler="intel15" testtype="acme_developer">babbageKnc</machine>
-        <machine compiler="intel15" testtype="acme_integration">babbageKnc</machine>
-        <machine compiler="pgi" testtype="acme_developer">bluewaters</machine>
-        <machine compiler="pgi" testtype="acme_integration">bluewaters</machine>
-        <machine compiler="intel" testtype="acme_developer">edison</machine>
-        <machine compiler="intel" testtype="acme_integration">edison</machine>
-        <machine compiler="intel" testtype="acme_developer">eos</machine>
-        <machine compiler="intel" testtype="acme_integration">eos</machine>
-        <machine compiler="intel" testtype="acme_developer">janus</machine>
-        <machine compiler="intel" testtype="acme_integration">janus</machine>
-        <machine compiler="gnu" testtype="acme_developer">melvin</machine>
-        <machine compiler="gnu" testtype="acme_integration">melvin</machine>
-        <machine compiler="ibm" testtype="acme_developer">mira</machine>
-        <machine compiler="ibm" testtype="acme_integration">mira</machine>
-        <machine compiler="gnu" testtype="acme_developer">mustang</machine>
-        <machine compiler="intel" testtype="acme_developer">mustang</machine>
-        <machine compiler="intel" testtype="acme_developer">skybridge</machine>
-        <machine compiler="intel" testtype="acme_integration">skybridge</machine>
-        <machine compiler="pgi" testtype="acme_developer">titan</machine>
-        <machine compiler="pgi" testtype="acme_integration">titan</machine>
-        <machine compiler="gnu" testtype="acme_developer">wolf</machine>
-        <machine compiler="intel" testtype="acme_developer">wolf</machine>
-        <machine compiler="gnu" testtype="acme_developer">yellowstone</machine>
-        <machine compiler="intel" testtype="acme_developer">yellowstone</machine>
-        <machine compiler="pgi" testtype="acme_developer">yellowstone</machine>
-        <machine compiler="gnu" testtype="acme_integration">yellowstone</machine>
-        <machine compiler="intel" testtype="acme_integration">yellowstone</machine>
-        <machine compiler="pgi" testtype="acme_integration">yellowstone</machine>
+        <machine compiler="intel" testtype="acme_developer">edison</machine>
+        <machine compiler="intel" testtype="acme_integration">edison</machine>
+        <machine compiler="gnu" testtype="acme_developer">melvin</machine>
+        <machine compiler="gnu" testtype="acme_integration">melvin</machine>
+        <machine compiler="ibm" testtype="acme_developer">mira</machine>
+        <machine compiler="ibm" testtype="acme_integration">mira</machine>
+        <machine compiler="gnu" testtype="acme_developer">mustang</machine>
+        <machine compiler="intel" testtype="acme_developer">mustang</machine>
+        <machine compiler="gnu" testtype="acme_integration">mustang</machine>
+        <machine compiler="intel" testtype="acme_integration">mustang</machine>
+        <machine compiler="intel" testtype="acme_developer">skybridge</machine>
+        <machine compiler="intel" testtype="acme_integration">skybridge</machine>
+        <machine compiler="pgi" testtype="acme_developer">titan</machine>
+        <machine compiler="pgi" testtype="acme_integration">titan</machine>
+        <machine compiler="gnu" testtype="acme_developer">wolf</machine>
+        <machine compiler="intel" testtype="acme_developer">wolf</machine>
+        <machine compiler="gnu" testtype="acme_integration">wolf</machine>
+        <machine compiler="intel" testtype="acme_integration">wolf</machine>
       </test>
       <test name="NCK">
-        <machine compiler="intel15" testtype="acme_developer">babbageKnc</machine>
-        <machine compiler="intel15" testtype="acme_integration">babbageKnc</machine>
         <machine compiler="intel15" testtype="acme_tiny">babbageKnc</machine>
-        <machine compiler="pgi" testtype="acme_developer">bluewaters</machine>
-        <machine compiler="pgi" testtype="acme_integration">bluewaters</machine>
         <machine compiler="pgi" testtype="acme_tiny">bluewaters</machine>
         <machine compiler="intel" testtype="acme_developer">edison</machine>
         <machine compiler="intel" testtype="acme_integration">edison</machine>
         <machine compiler="intel" testtype="acme_tiny">edison</machine>
-        <machine compiler="intel" testtype="acme_developer">eos</machine>
-        <machine compiler="intel" testtype="acme_integration">eos</machine>
         <machine compiler="intel" testtype="acme_tiny">eos</machine>
-        <machine compiler="intel" testtype="acme_developer">janus</machine>
-        <machine compiler="intel" testtype="acme_integration">janus</machine>
         <machine compiler="intel" testtype="acme_tiny">janus</machine>
         <machine compiler="gnu" testtype="acme_developer">melvin</machine>
         <machine compiler="gnu" testtype="acme_integration">melvin</machine>
@@ -158,6 +110,8 @@
         <machine compiler="ibm" testtype="acme_tiny">mira</machine>
         <machine compiler="gnu" testtype="acme_developer">mustang</machine>
         <machine compiler="intel" testtype="acme_developer">mustang</machine>
+        <machine compiler="gnu" testtype="acme_integration">mustang</machine>
+        <machine compiler="intel" testtype="acme_integration">mustang</machine>
         <machine compiler="intel" testtype="acme_developer">skybridge</machine>
         <machine compiler="intel" testtype="acme_integration">skybridge</machine>
         <machine compiler="intel" testtype="acme_tiny">skybridge</machine>
@@ -166,12 +120,8 @@
         <machine compiler="pgi" testtype="acme_tiny">titan</machine>
         <machine compiler="gnu" testtype="acme_developer">wolf</machine>
         <machine compiler="intel" testtype="acme_developer">wolf</machine>
-        <machine compiler="gnu" testtype="acme_developer">yellowstone</machine>
-        <machine compiler="intel" testtype="acme_developer">yellowstone</machine>
-        <machine compiler="pgi" testtype="acme_developer">yellowstone</machine>
-        <machine compiler="gnu" testtype="acme_integration">yellowstone</machine>
-        <machine compiler="intel" testtype="acme_integration">yellowstone</machine>
-        <machine compiler="pgi" testtype="acme_integration">yellowstone</machine>
+        <machine compiler="gnu" testtype="acme_integration">wolf</machine>
+        <machine compiler="intel" testtype="acme_integration">wolf</machine>
         <machine compiler="gnu" testtype="acme_tiny">yellowstone</machine>
         <machine compiler="intel" testtype="acme_tiny">yellowstone</machine>
         <machine compiler="pgi" testtype="acme_tiny">yellowstone</machine>
@@ -179,202 +129,139 @@
     </grid>
     <grid name="f45_g37_rx1">
       <test name="PEA_P1_M">
-        <machine compiler="intel15" testtype="acme_developer">babbageKnc</machine>
-        <machine compiler="intel15" testtype="acme_integration">babbageKnc</machine>
-        <machine compiler="pgi" testtype="acme_developer">bluewaters</machine>
-        <machine compiler="pgi" testtype="acme_integration">bluewaters</machine>
-        <machine compiler="intel" testtype="acme_developer">edison</machine>
-        <machine compiler="intel" testtype="acme_integration">edison</machine>
-        <machine compiler="intel" testtype="acme_developer">eos</machine>
-        <machine compiler="intel" testtype="acme_integration">eos</machine>
-        <machine compiler="intel" testtype="acme_developer">janus</machine>
-        <machine compiler="intel" testtype="acme_integration">janus</machine>
-        <machine compiler="gnu" testtype="acme_developer">melvin</machine>
-        <machine compiler="gnu" testtype="acme_integration">melvin</machine>
-        <machine compiler="ibm" testtype="acme_developer">mira</machine>
-        <machine compiler="ibm" testtype="acme_integration">mira</machine>
-        <machine compiler="gnu" testtype="acme_developer">mustang</machine>
-        <machine compiler="intel" testtype="acme_developer">mustang</machine>
-        <machine compiler="intel" testtype="acme_developer">skybridge</machine>
-        <machine compiler="intel" testtype="acme_integration">skybridge</machine>
-        <machine compiler="pgi" testtype="acme_developer">titan</machine>
-        <machine compiler="pgi" testtype="acme_integration">titan</machine>
-        <machine compiler="gnu" testtype="acme_developer">wolf</machine>
-        <machine compiler="intel" testtype="acme_developer">wolf</machine>
-        <machine compiler="gnu" testtype="acme_developer">yellowstone</machine>
-        <machine compiler="intel" testtype="acme_developer">yellowstone</machine>
-        <machine compiler="pgi" testtype="acme_developer">yellowstone</machine>
-        <machine compiler="gnu" testtype="acme_integration">yellowstone</machine>
-        <machine compiler="intel" testtype="acme_integration">yellowstone</machine>
-        <machine compiler="pgi" testtype="acme_integration">yellowstone</machine>
+        <machine compiler="intel" testtype="acme_developer">edison</machine>
+        <machine compiler="intel" testtype="acme_integration">edison</machine>
+        <machine compiler="gnu" testtype="acme_developer">melvin</machine>
+        <machine compiler="gnu" testtype="acme_integration">melvin</machine>
+        <machine compiler="ibm" testtype="acme_developer">mira</machine>
+        <machine compiler="ibm" testtype="acme_integration">mira</machine>
+        <machine compiler="gnu" testtype="acme_developer">mustang</machine>
+        <machine compiler="intel" testtype="acme_developer">mustang</machine>
+        <machine compiler="gnu" testtype="acme_integration">mustang</machine>
+        <machine compiler="intel" testtype="acme_integration">mustang</machine>
+        <machine compiler="intel" testtype="acme_developer">skybridge</machine>
+        <machine compiler="intel" testtype="acme_integration">skybridge</machine>
+        <machine compiler="pgi" testtype="acme_developer">titan</machine>
+        <machine compiler="pgi" testtype="acme_integration">titan</machine>
+        <machine compiler="gnu" testtype="acme_developer">wolf</machine>
+        <machine compiler="intel" testtype="acme_developer">wolf</machine>
+        <machine compiler="gnu" testtype="acme_integration">wolf</machine>
+        <machine compiler="intel" testtype="acme_integration">wolf</machine>
       </test>
       <test name="PET_PT">
-        <machine compiler="intel15" testtype="acme_integration">babbageKnc</machine>
-        <machine compiler="pgi" testtype="acme_integration">bluewaters</machine>
-        <machine compiler="intel" testtype="acme_integration">edison</machine>
-        <machine compiler="intel" testtype="acme_integration">eos</machine>
-        <machine compiler="intel" testtype="acme_integration">janus</machine>
-        <machine compiler="gnu" testtype="acme_integration">melvin</machine>
-        <machine compiler="ibm" testtype="acme_integration">mira</machine>
-        <machine compiler="intel" testtype="acme_integration">skybridge</machine>
-        <machine compiler="pgi" testtype="acme_integration">titan</machine>
-        <machine compiler="gnu" testtype="acme_integration">yellowstone</machine>
-        <machine compiler="intel" testtype="acme_integration">yellowstone</machine>
-        <machine compiler="pgi" testtype="acme_integration">yellowstone</machine>
+        <machine compiler="intel" testtype="acme_integration">edison</machine>
+        <machine compiler="gnu" testtype="acme_integration">melvin</machine>
+        <machine compiler="ibm" testtype="acme_integration">mira</machine>
+        <machine compiler="gnu" testtype="acme_integration">mustang</machine>
+        <machine compiler="intel" testtype="acme_integration">mustang</machine>
+        <machine compiler="intel" testtype="acme_integration">skybridge</machine>
+        <machine compiler="pgi" testtype="acme_integration">titan</machine>
+        <machine compiler="gnu" testtype="acme_integration">wolf</machine>
+        <machine compiler="intel" testtype="acme_integration">wolf</machine>
       </test>
     </grid>
     <grid name="ne30_f19_g16_rx1">
       <test name="SMS">
-        <machine compiler="intel15" testtype="acme_developer">babbageKnc</machine>
-        <machine compiler="intel15" testtype="acme_integration">babbageKnc</machine>
-        <machine compiler="pgi" testtype="acme_developer">bluewaters</machine>
-        <machine compiler="pgi" testtype="acme_integration">bluewaters</machine>
-        <machine compiler="intel" testtype="acme_developer">edison</machine>
-        <machine compiler="intel" testtype="acme_integration">edison</machine>
-        <machine compiler="intel" testtype="acme_developer">eos</machine>
-        <machine compiler="intel" testtype="acme_integration">eos</machine>
-        <machine compiler="intel" testtype="acme_developer">janus</machine>
-        <machine compiler="intel" testtype="acme_integration">janus</machine>
-        <machine compiler="gnu" testtype="acme_developer">melvin</machine>
-        <machine compiler="gnu" testtype="acme_integration">melvin</machine>
-        <machine compiler="ibm" testtype="acme_developer">mira</machine>
-        <machine compiler="ibm" testtype="acme_integration">mira</machine>
-        <machine compiler="gnu" testtype="acme_developer">mustang</machine>
-        <machine compiler="intel" testtype="acme_developer">mustang</machine>
-        <machine compiler="intel" testtype="acme_developer">skybridge</machine>
-        <machine compiler="intel" testtype="acme_integration">skybridge</machine>
-        <machine compiler="pgi" testtype="acme_developer">titan</machine>
-        <machine compiler="pgi" testtype="acme_integration">titan</machine>
-        <machine compiler="gnu" testtype="acme_developer">wolf</machine>
-        <machine compiler="intel" testtype="acme_developer">wolf</machine>
-        <machine compiler="gnu" testtype="acme_developer">yellowstone</machine>
-        <machine compiler="intel" testtype="acme_developer">yellowstone</machine>
-        <machine compiler="pgi" testtype="acme_developer">yellowstone</machine>
-        <machine compiler="gnu" testtype="acme_integration">yellowstone</machine>
-        <machine compiler="intel" testtype="acme_integration">yellowstone</machine>
-        <machine compiler="pgi" testtype="acme_integration">yellowstone</machine>
+        <machine compiler="intel" testtype="acme_developer">edison</machine>
+        <machine compiler="intel" testtype="acme_integration">edison</machine>
+        <machine compiler="gnu" testtype="acme_developer">melvin</machine>
+        <machine compiler="gnu" testtype="acme_integration">melvin</machine>
+        <machine compiler="ibm" testtype="acme_developer">mira</machine>
+        <machine compiler="ibm" testtype="acme_integration">mira</machine>
+        <machine compiler="gnu" testtype="acme_developer">mustang</machine>
+        <machine compiler="intel" testtype="acme_developer">mustang</machine>
+        <machine compiler="gnu" testtype="acme_integration">mustang</machine>
+        <machine compiler="intel" testtype="acme_integration">mustang</machine>
+        <machine compiler="intel" testtype="acme_developer">skybridge</machine>
+        <machine compiler="intel" testtype="acme_integration">skybridge</machine>
+        <machine compiler="pgi" testtype="acme_developer">titan</machine>
+        <machine compiler="pgi" testtype="acme_integration">titan</machine>
+        <machine compiler="gnu" testtype="acme_developer">wolf</machine>
+        <machine compiler="intel" testtype="acme_developer">wolf</machine>
+        <machine compiler="gnu" testtype="acme_integration">wolf</machine>
+        <machine compiler="intel" testtype="acme_integration">wolf</machine>
       </test>
     </grid>
     <grid name="ne30_g16_rx1">
       <test name="ERS">
-        <machine compiler="intel15" testtype="acme_developer">babbageKnc</machine>
-        <machine compiler="intel15" testtype="acme_integration">babbageKnc</machine>
-        <machine compiler="pgi" testtype="acme_developer">bluewaters</machine>
-        <machine compiler="pgi" testtype="acme_integration">bluewaters</machine>
-        <machine compiler="intel" testtype="acme_developer">edison</machine>
-        <machine compiler="intel" testtype="acme_integration">edison</machine>
-        <machine compiler="intel" testtype="acme_developer">eos</machine>
-        <machine compiler="intel" testtype="acme_integration">eos</machine>
-        <machine compiler="intel" testtype="acme_developer">janus</machine>
-        <machine compiler="intel" testtype="acme_integration">janus</machine>
-        <machine compiler="gnu" testtype="acme_developer">melvin</machine>
-        <machine compiler="gnu" testtype="acme_integration">melvin</machine>
-        <machine compiler="ibm" testtype="acme_developer">mira</machine>
-        <machine compiler="ibm" testtype="acme_integration">mira</machine>
-        <machine compiler="gnu" testtype="acme_developer">mustang</machine>
-        <machine compiler="intel" testtype="acme_developer">mustang</machine>
-        <machine compiler="intel" testtype="acme_developer">skybridge</machine>
-        <machine compiler="intel" testtype="acme_integration">skybridge</machine>
-        <machine compiler="pgi" testtype="acme_developer">titan</machine>
-        <machine compiler="pgi" testtype="acme_integration">titan</machine>
-        <machine compiler="gnu" testtype="acme_developer">wolf</machine>
-        <machine compiler="intel" testtype="acme_developer">wolf</machine>
-        <machine compiler="gnu" testtype="acme_developer">yellowstone</machine>
-        <machine compiler="intel" testtype="acme_developer">yellowstone</machine>
-        <machine compiler="pgi" testtype="acme_developer">yellowstone</machine>
-        <machine compiler="gnu" testtype="acme_integration">yellowstone</machine>
-        <machine compiler="intel" testtype="acme_integration">yellowstone</machine>
-        <machine compiler="pgi" testtype="acme_integration">yellowstone</machine>
+        <machine compiler="intel" testtype="acme_developer">edison</machine>
+        <machine compiler="intel" testtype="acme_integration">edison</machine>
+        <machine compiler="gnu" testtype="acme_developer">melvin</machine>
+        <machine compiler="gnu" testtype="acme_integration">melvin</machine>
+        <machine compiler="ibm" testtype="acme_developer">mira</machine>
+        <machine compiler="ibm" testtype="acme_integration">mira</machine>
+        <machine compiler="gnu" testtype="acme_developer">mustang</machine>
+        <machine compiler="intel" testtype="acme_developer">mustang</machine>
+        <machine compiler="gnu" testtype="acme_integration">mustang</machine>
+        <machine compiler="intel" testtype="acme_integration">mustang</machine>
+        <machine compiler="intel" testtype="acme_developer">skybridge</machine>
+        <machine compiler="intel" testtype="acme_integration">skybridge</machine>
+        <machine compiler="pgi" testtype="acme_developer">titan</machine>
+        <machine compiler="pgi" testtype="acme_integration">titan</machine>
+        <machine compiler="gnu" testtype="acme_developer">wolf</machine>
+        <machine compiler="intel" testtype="acme_developer">wolf</machine>
+        <machine compiler="gnu" testtype="acme_integration">wolf</machine>
+        <machine compiler="intel" testtype="acme_integration">wolf</machine>
       </test>
       <test name="ERS_IOP">
-        <machine compiler="intel15" testtype="acme_developer">babbageKnc</machine>
-        <machine compiler="intel15" testtype="acme_integration">babbageKnc</machine>
-        <machine compiler="pgi" testtype="acme_developer">bluewaters</machine>
-        <machine compiler="pgi" testtype="acme_integration">bluewaters</machine>
-        <machine compiler="intel" testtype="acme_developer">edison</machine>
-        <machine compiler="intel" testtype="acme_integration">edison</machine>
-        <machine compiler="intel" testtype="acme_developer">eos</machine>
-        <machine compiler="intel" testtype="acme_integration">eos</machine>
-        <machine compiler="intel" testtype="acme_developer">janus</machine>
-        <machine compiler="intel" testtype="acme_integration">janus</machine>
-        <machine compiler="gnu" testtype="acme_developer">melvin</machine>
-        <machine compiler="gnu" testtype="acme_integration">melvin</machine>
-        <machine compiler="ibm" testtype="acme_developer">mira</machine>
-        <machine compiler="ibm" testtype="acme_integration">mira</machine>
-        <machine compiler="gnu" testtype="acme_developer">mustang</machine>
-        <machine compiler="intel" testtype="acme_developer">mustang</machine>
-        <machine compiler="intel" testtype="acme_developer">skybridge</machine>
-        <machine compiler="intel" testtype="acme_integration">skybridge</machine>
-        <machine compiler="pgi" testtype="acme_developer">titan</machine>
-        <machine compiler="pgi" testtype="acme_integration">titan</machine>
-        <machine compiler="gnu" testtype="acme_developer">wolf</machine>
-        <machine compiler="intel" testtype="acme_developer">wolf</machine>
-        <machine compiler="gnu" testtype="acme_developer">yellowstone</machine>
-        <machine compiler="intel" testtype="acme_developer">yellowstone</machine>
-        <machine compiler="pgi" testtype="acme_developer">yellowstone</machine>
-        <machine compiler="gnu" testtype="acme_integration">yellowstone</machine>
-        <machine compiler="intel" testtype="acme_integration">yellowstone</machine>
-        <machine compiler="pgi" testtype="acme_integration">yellowstone</machine>
+        <machine compiler="intel" testtype="acme_developer">edison</machine>
+        <machine compiler="intel" testtype="acme_integration">edison</machine>
+        <machine compiler="gnu" testtype="acme_developer">melvin</machine>
+        <machine compiler="gnu" testtype="acme_integration">melvin</machine>
+        <machine compiler="ibm" testtype="acme_developer">mira</machine>
+        <machine compiler="ibm" testtype="acme_integration">mira</machine>
+        <machine compiler="gnu" testtype="acme_developer">mustang</machine>
+        <machine compiler="intel" testtype="acme_developer">mustang</machine>
+        <machine compiler="gnu" testtype="acme_integration">mustang</machine>
+        <machine compiler="intel" testtype="acme_integration">mustang</machine>
+        <machine compiler="intel" testtype="acme_developer">skybridge</machine>
+        <machine compiler="intel" testtype="acme_integration">skybridge</machine>
+        <machine compiler="pgi" testtype="acme_developer">titan</machine>
+        <machine compiler="pgi" testtype="acme_integration">titan</machine>
+        <machine compiler="gnu" testtype="acme_developer">wolf</machine>
+        <machine compiler="intel" testtype="acme_developer">wolf</machine>
+        <machine compiler="gnu" testtype="acme_integration">wolf</machine>
+        <machine compiler="intel" testtype="acme_integration">wolf</machine>
       </test>
       <test name="ERS_IOP4c">
-        <machine compiler="intel15" testtype="acme_developer">babbageKnc</machine>
-        <machine compiler="intel15" testtype="acme_integration">babbageKnc</machine>
-        <machine compiler="pgi" testtype="acme_developer">bluewaters</machine>
-        <machine compiler="pgi" testtype="acme_integration">bluewaters</machine>
-        <machine compiler="intel" testtype="acme_developer">edison</machine>
-        <machine compiler="intel" testtype="acme_integration">edison</machine>
-        <machine compiler="intel" testtype="acme_developer">eos</machine>
-        <machine compiler="intel" testtype="acme_integration">eos</machine>
-        <machine compiler="intel" testtype="acme_developer">janus</machine>
-        <machine compiler="intel" testtype="acme_integration">janus</machine>
-        <machine compiler="gnu" testtype="acme_developer">melvin</machine>
-        <machine compiler="gnu" testtype="acme_integration">melvin</machine>
-        <machine compiler="ibm" testtype="acme_developer">mira</machine>
-        <machine compiler="ibm" testtype="acme_integration">mira</machine>
-        <machine compiler="gnu" testtype="acme_developer">mustang</machine>
-        <machine compiler="intel" testtype="acme_developer">mustang</machine>
-        <machine compiler="intel" testtype="acme_developer">skybridge</machine>
-        <machine compiler="intel" testtype="acme_integration">skybridge</machine>
-        <machine compiler="pgi" testtype="acme_developer">titan</machine>
-        <machine compiler="pgi" testtype="acme_integration">titan</machine>
-        <machine compiler="gnu" testtype="acme_developer">wolf</machine>
-        <machine compiler="intel" testtype="acme_developer">wolf</machine>
-        <machine compiler="gnu" testtype="acme_developer">yellowstone</machine>
-        <machine compiler="intel" testtype="acme_developer">yellowstone</machine>
-        <machine compiler="pgi" testtype="acme_developer">yellowstone</machine>
-        <machine compiler="gnu" testtype="acme_integration">yellowstone</machine>
-        <machine compiler="intel" testtype="acme_integration">yellowstone</machine>
-        <machine compiler="pgi" testtype="acme_integration">yellowstone</machine>
+        <machine compiler="intel" testtype="acme_developer">edison</machine>
+        <machine compiler="intel" testtype="acme_integration">edison</machine>
+        <machine compiler="gnu" testtype="acme_developer">melvin</machine>
+        <machine compiler="gnu" testtype="acme_integration">melvin</machine>
+        <machine compiler="ibm" testtype="acme_developer">mira</machine>
+        <machine compiler="ibm" testtype="acme_integration">mira</machine>
+        <machine compiler="gnu" testtype="acme_developer">mustang</machine>
+        <machine compiler="intel" testtype="acme_developer">mustang</machine>
+        <machine compiler="gnu" testtype="acme_integration">mustang</machine>
+        <machine compiler="intel" testtype="acme_integration">mustang</machine>
+        <machine compiler="intel" testtype="acme_developer">skybridge</machine>
+        <machine compiler="intel" testtype="acme_integration">skybridge</machine>
+        <machine compiler="pgi" testtype="acme_developer">titan</machine>
+        <machine compiler="pgi" testtype="acme_integration">titan</machine>
+        <machine compiler="gnu" testtype="acme_developer">wolf</machine>
+        <machine compiler="intel" testtype="acme_developer">wolf</machine>
+        <machine compiler="gnu" testtype="acme_integration">wolf</machine>
+        <machine compiler="intel" testtype="acme_integration">wolf</machine>
       </test>
       <test name="ERS_IOP4p">
-        <machine compiler="intel15" testtype="acme_developer">babbageKnc</machine>
-        <machine compiler="intel15" testtype="acme_integration">babbageKnc</machine>
-        <machine compiler="pgi" testtype="acme_developer">bluewaters</machine>
-        <machine compiler="pgi" testtype="acme_integration">bluewaters</machine>
-        <machine compiler="intel" testtype="acme_developer">edison</machine>
-        <machine compiler="intel" testtype="acme_integration">edison</machine>
-        <machine compiler="intel" testtype="acme_developer">eos</machine>
-        <machine compiler="intel" testtype="acme_integration">eos</machine>
-        <machine compiler="intel" testtype="acme_developer">janus</machine>
-        <machine compiler="intel" testtype="acme_integration">janus</machine>
-        <machine compiler="gnu" testtype="acme_developer">melvin</machine>
-        <machine compiler="gnu" testtype="acme_integration">melvin</machine>
-        <machine compiler="ibm" testtype="acme_developer">mira</machine>
-        <machine compiler="ibm" testtype="acme_integration">mira</machine>
-        <machine compiler="gnu" testtype="acme_developer">mustang</machine>
-        <machine compiler="intel" testtype="acme_developer">mustang</machine>
-        <machine compiler="intel" testtype="acme_developer">skybridge</machine>
-        <machine compiler="intel" testtype="acme_integration">skybridge</machine>
-        <machine compiler="pgi" testtype="acme_developer">titan</machine>
-        <machine compiler="pgi" testtype="acme_integration">titan</machine>
-        <machine compiler="gnu" testtype="acme_developer">wolf</machine>
-        <machine compiler="intel" testtype="acme_developer">wolf</machine>
-        <machine compiler="gnu" testtype="acme_developer">yellowstone</machine>
-        <machine compiler="intel" testtype="acme_developer">yellowstone</machine>
-        <machine compiler="pgi" testtype="acme_developer">yellowstone</machine>
-        <machine compiler="gnu" testtype="acme_integration">yellowstone</machine>
-        <machine compiler="intel" testtype="acme_integration">yellowstone</machine>
-        <machine compiler="pgi" testtype="acme_integration">yellowstone</machine>
+        <machine compiler="intel" testtype="acme_developer">edison</machine>
+        <machine compiler="intel" testtype="acme_integration">edison</machine>
+        <machine compiler="gnu" testtype="acme_developer">melvin</machine>
+        <machine compiler="gnu" testtype="acme_integration">melvin</machine>
+        <machine compiler="ibm" testtype="acme_developer">mira</machine>
+        <machine compiler="ibm" testtype="acme_integration">mira</machine>
+        <machine compiler="gnu" testtype="acme_developer">mustang</machine>
+        <machine compiler="intel" testtype="acme_developer">mustang</machine>
+        <machine compiler="gnu" testtype="acme_integration">mustang</machine>
+        <machine compiler="intel" testtype="acme_integration">mustang</machine>
+        <machine compiler="intel" testtype="acme_developer">skybridge</machine>
+        <machine compiler="intel" testtype="acme_integration">skybridge</machine>
+        <machine compiler="pgi" testtype="acme_developer">titan</machine>
+        <machine compiler="pgi" testtype="acme_integration">titan</machine>
+        <machine compiler="gnu" testtype="acme_developer">wolf</machine>
+        <machine compiler="intel" testtype="acme_developer">wolf</machine>
+        <machine compiler="gnu" testtype="acme_integration">wolf</machine>
+        <machine compiler="intel" testtype="acme_integration">wolf</machine>
       </test>
     </grid>
   </compset>
@@ -422,108 +309,83 @@
     </grid>
     <grid name="f45_g37">
       <test name="ERS">
-        <machine compiler="intel15" testtype="acme_developer">babbageKnc</machine>
-        <machine compiler="intel15" testtype="acme_integration">babbageKnc</machine>
-        <machine compiler="pgi" testtype="acme_developer">bluewaters</machine>
-        <machine compiler="pgi" testtype="acme_integration">bluewaters</machine>
-        <machine compiler="intel" testtype="acme_developer">edison</machine>
-        <machine compiler="intel" testtype="acme_integration">edison</machine>
-        <machine compiler="intel" testtype="acme_developer">eos</machine>
-        <machine compiler="intel" testtype="acme_integration">eos</machine>
-        <machine compiler="intel" testtype="acme_developer">janus</machine>
-        <machine compiler="intel" testtype="acme_integration">janus</machine>
-        <machine compiler="gnu" testtype="acme_developer">melvin</machine>
-        <machine compiler="gnu" testtype="acme_integration">melvin</machine>
-        <machine compiler="ibm" testtype="acme_developer">mira</machine>
-        <machine compiler="ibm" testtype="acme_integration">mira</machine>
-        <machine compiler="gnu" testtype="acme_developer">mustang</machine>
-        <machine compiler="intel" testtype="acme_developer">mustang</machine>
-        <machine compiler="intel" testtype="acme_developer">skybridge</machine>
-        <machine compiler="intel" testtype="acme_integration">skybridge</machine>
-        <machine compiler="pgi" testtype="acme_developer">titan</machine>
-        <machine compiler="pgi" testtype="acme_integration">titan</machine>
-        <machine compiler="gnu" testtype="acme_developer">wolf</machine>
-        <machine compiler="intel" testtype="acme_developer">wolf</machine>
-        <machine compiler="gnu" testtype="acme_developer">yellowstone</machine>
-        <machine compiler="intel" testtype="acme_developer">yellowstone</machine>
-        <machine compiler="pgi" testtype="acme_developer">yellowstone</machine>
-        <machine compiler="gnu" testtype="acme_integration">yellowstone</machine>
-        <machine compiler="intel" testtype="acme_integration">yellowstone</machine>
-        <machine compiler="pgi" testtype="acme_integration">yellowstone</machine>
+        <machine compiler="intel" testtype="acme_developer">edison</machine>
+        <machine compiler="intel" testtype="acme_integration">edison</machine>
+        <machine compiler="gnu" testtype="acme_developer">melvin</machine>
+        <machine compiler="gnu" testtype="acme_integration">melvin</machine>
+        <machine compiler="ibm" testtype="acme_developer">mira</machine>
+        <machine compiler="ibm" testtype="acme_integration">mira</machine>
+        <machine compiler="gnu" testtype="acme_developer">mustang</machine>
+        <machine compiler="intel" testtype="acme_developer">mustang</machine>
+        <machine compiler="gnu" testtype="acme_integration">mustang</machine>
+        <machine compiler="intel" testtype="acme_integration">mustang</machine>
+        <machine compiler="intel" testtype="acme_developer">skybridge</machine>
+        <machine compiler="intel" testtype="acme_integration">skybridge</machine>
+        <machine compiler="pgi" testtype="acme_developer">titan</machine>
+        <machine compiler="pgi" testtype="acme_integration">titan</machine>
+        <machine compiler="gnu" testtype="acme_developer">wolf</machine>
+        <machine compiler="intel" testtype="acme_developer">wolf</machine>
+        <machine compiler="gnu" testtype="acme_integration">wolf</machine>
+        <machine compiler="intel" testtype="acme_integration">wolf</machine>
       </test>
       <test name="ERS_D">
-        <machine compiler="intel15" testtype="acme_integration">babbageKnc</machine>
-        <machine compiler="pgi" testtype="acme_integration">bluewaters</machine>
-        <machine compiler="intel" testtype="acme_integration">edison</machine>
-        <machine compiler="intel" testtype="acme_integration">eos</machine>
-        <machine compiler="intel" testtype="acme_integration">janus</machine>
-        <machine compiler="gnu" testtype="acme_integration">melvin</machine>
-        <machine compiler="ibm" testtype="acme_integration">mira</machine>
-        <machine compiler="intel" testtype="acme_integration">skybridge</machine>
-        <machine compiler="pgi" testtype="acme_integration">titan</machine>
-        <machine compiler="gnu" testtype="acme_integration">yellowstone</machine>
-        <machine compiler="intel" testtype="acme_integration">yellowstone</machine>
-        <machine compiler="pgi" testtype="acme_integration">yellowstone</machine>
+        <machine compiler="intel" testtype="acme_integration">edison</machine>
+        <machine compiler="gnu" testtype="acme_integration">melvin</machine>
+        <machine compiler="ibm" testtype="acme_integration">mira</machine>
+        <machine compiler="gnu" testtype="acme_integration">mustang</machine>
+        <machine compiler="intel" testtype="acme_integration">mustang</machine>
+        <machine compiler="intel" testtype="acme_integration">skybridge</machine>
+        <machine compiler="pgi" testtype="acme_integration">titan</machine>
+        <machine compiler="gnu" testtype="acme_integration">wolf</machine>
+        <machine compiler="intel" testtype="acme_integration">wolf</machine>
       </test>
       <test name="SEQ_PFC">
-        <machine compiler="intel15" testtype="acme_integration">babbageKnc</machine>
-        <machine compiler="pgi" testtype="acme_integration">bluewaters</machine>
-        <machine compiler="intel" testtype="acme_integration">edison</machine>
-        <machine compiler="intel" testtype="acme_integration">eos</machine>
-        <machine compiler="intel" testtype="acme_integration">janus</machine>
-        <machine compiler="gnu" testtype="acme_integration">melvin</machine>
-        <machine compiler="ibm" testtype="acme_integration">mira</machine>
-        <machine compiler="intel" testtype="acme_integration">skybridge</machine>
-        <machine compiler="pgi" testtype="acme_integration">titan</machine>
-        <machine compiler="gnu" testtype="acme_integration">yellowstone</machine>
-        <machine compiler="intel" testtype="acme_integration">yellowstone</machine>
-        <machine compiler="pgi" testtype="acme_integration">yellowstone</machine>
+        <machine compiler="intel" testtype="acme_integration">edison</machine>
+        <machine compiler="gnu" testtype="acme_integration">melvin</machine>
+        <machine compiler="ibm" testtype="acme_integration">mira</machine>
+        <machine compiler="gnu" testtype="acme_integration">mustang</machine>
+        <machine compiler="intel" testtype="acme_integration">mustang</machine>
+        <machine compiler="intel" testtype="acme_integration">skybridge</machine>
+        <machine compiler="pgi" testtype="acme_integration">titan</machine>
+        <machine compiler="gnu" testtype="acme_integration">wolf</machine>
+        <machine compiler="intel" testtype="acme_integration">wolf</machine>
       </test>
     </grid>
     <grid name="ne16_g37">
       <test name="ERS">
-        <machine compiler="intel15" testtype="acme_integration">babbageKnc</machine>
-        <machine compiler="pgi" testtype="acme_integration">bluewaters</machine>
-        <machine compiler="intel" testtype="acme_integration">edison</machine>
-        <machine compiler="intel" testtype="acme_integration">eos</machine>
-        <machine compiler="intel" testtype="acme_integration">janus</machine>
-        <machine compiler="gnu" testtype="acme_integration">melvin</machine>
-        <machine compiler="ibm" testtype="acme_integration">mira</machine>
-        <machine compiler="intel" testtype="acme_integration">skybridge</machine>
-        <machine compiler="pgi" testtype="acme_integration">titan</machine>
-        <machine compiler="gnu" testtype="acme_integration">yellowstone</machine>
-        <machine compiler="intel" testtype="acme_integration">yellowstone</machine>
-        <machine compiler="pgi" testtype="acme_integration">yellowstone</machine>
+        <machine compiler="intel" testtype="acme_integration">edison</machine>
+        <machine compiler="gnu" testtype="acme_integration">melvin</machine>
+        <machine compiler="ibm" testtype="acme_integration">mira</machine>
+        <machine compiler="gnu" testtype="acme_integration">mustang</machine>
+        <machine compiler="intel" testtype="acme_integration">mustang</machine>
+        <machine compiler="intel" testtype="acme_integration">skybridge</machine>
+        <machine compiler="pgi" testtype="acme_integration">titan</machine>
+        <machine compiler="gnu" testtype="acme_integration">wolf</machine>
+        <machine compiler="intel" testtype="acme_integration">wolf</machine>
       </test>
       <test name="ERT">
-        <machine compiler="intel15" testtype="acme_integration">babbageKnc</machine>
-        <machine compiler="pgi" testtype="acme_integration">bluewaters</machine>
-        <machine compiler="intel" testtype="acme_integration">edison</machine>
-        <machine compiler="intel" testtype="acme_integration">eos</machine>
-        <machine compiler="intel" testtype="acme_integration">janus</machine>
-        <machine compiler="gnu" testtype="acme_integration">melvin</machine>
-        <machine compiler="ibm" testtype="acme_integration">mira</machine>
-        <machine compiler="intel" testtype="acme_integration">skybridge</machine>
-        <machine compiler="pgi" testtype="acme_integration">titan</machine>
-        <machine compiler="gnu" testtype="acme_integration">yellowstone</machine>
-        <machine compiler="intel" testtype="acme_integration">yellowstone</machine>
-        <machine compiler="pgi" testtype="acme_integration">yellowstone</machine>
+        <machine compiler="intel" testtype="acme_integration">edison</machine>
+        <machine compiler="gnu" testtype="acme_integration">melvin</machine>
+        <machine compiler="ibm" testtype="acme_integration">mira</machine>
+        <machine compiler="gnu" testtype="acme_integration">mustang</machine>
+        <machine compiler="intel" testtype="acme_integration">mustang</machine>
+        <machine compiler="intel" testtype="acme_integration">skybridge</machine>
+        <machine compiler="pgi" testtype="acme_integration">titan</machine>
+        <machine compiler="gnu" testtype="acme_integration">wolf</machine>
+        <machine compiler="intel" testtype="acme_integration">wolf</machine>
       </test>
     </grid>
     <grid name="ne30_g16">
       <test name="ERS">
-        <machine compiler="intel15" testtype="acme_integration">babbageKnc</machine>
-        <machine compiler="pgi" testtype="acme_integration">bluewaters</machine>
-        <machine compiler="intel" testtype="acme_integration">edison</machine>
-        <machine compiler="intel" testtype="acme_integration">eos</machine>
-        <machine compiler="intel" testtype="acme_integration">janus</machine>
-        <machine compiler="gnu" testtype="acme_integration">melvin</machine>
-        <machine compiler="ibm" testtype="acme_integration">mira</machine>
-        <machine compiler="intel" testtype="acme_integration">skybridge</machine>
-        <machine compiler="pgi" testtype="acme_integration">titan</machine>
-        <machine compiler="gnu" testtype="acme_integration">yellowstone</machine>
-        <machine compiler="intel" testtype="acme_integration">yellowstone</machine>
-        <machine compiler="pgi" testtype="acme_integration">yellowstone</machine>
+        <machine compiler="intel" testtype="acme_integration">edison</machine>
+        <machine compiler="gnu" testtype="acme_integration">melvin</machine>
+        <machine compiler="ibm" testtype="acme_integration">mira</machine>
+        <machine compiler="gnu" testtype="acme_integration">mustang</machine>
+        <machine compiler="intel" testtype="acme_integration">mustang</machine>
+        <machine compiler="intel" testtype="acme_integration">skybridge</machine>
+        <machine compiler="pgi" testtype="acme_integration">titan</machine>
+        <machine compiler="gnu" testtype="acme_integration">wolf</machine>
+        <machine compiler="intel" testtype="acme_integration">wolf</machine>
       </test>
     </grid>
   </compset>
@@ -662,18 +524,15 @@
   <compset name="B20TRC5">
     <grid name="f19_g16">
       <test name="SMS_D">
-        <machine compiler="intel15" testtype="acme_integration">babbageKnc</machine>
-        <machine compiler="pgi" testtype="acme_integration">bluewaters</machine>
-        <machine compiler="intel" testtype="acme_integration">edison</machine>
-        <machine compiler="intel" testtype="acme_integration">eos</machine>
-        <machine compiler="intel" testtype="acme_integration">janus</machine>
-        <machine compiler="gnu" testtype="acme_integration">melvin</machine>
-        <machine compiler="ibm" testtype="acme_integration">mira</machine>
-        <machine compiler="intel" testtype="acme_integration">skybridge</machine>
-        <machine compiler="pgi" testtype="acme_integration">titan</machine>
-        <machine compiler="gnu" testtype="acme_integration">yellowstone</machine>
-        <machine compiler="intel" testtype="acme_integration">yellowstone</machine>
-        <machine compiler="pgi" testtype="acme_integration">yellowstone</machine>
+        <machine compiler="intel" testtype="acme_integration">edison</machine>
+        <machine compiler="gnu" testtype="acme_integration">melvin</machine>
+        <machine compiler="ibm" testtype="acme_integration">mira</machine>
+        <machine compiler="gnu" testtype="acme_integration">mustang</machine>
+        <machine compiler="intel" testtype="acme_integration">mustang</machine>
+        <machine compiler="intel" testtype="acme_integration">skybridge</machine>
+        <machine compiler="pgi" testtype="acme_integration">titan</machine>
+        <machine compiler="gnu" testtype="acme_integration">wolf</machine>
+        <machine compiler="intel" testtype="acme_integration">wolf</machine>
       </test>
     </grid>
   </compset>
@@ -872,424 +731,329 @@
   <compset name="C_MPAS_NORMAL_YEAR">
     <grid name="T62_mpas120">
       <test name="ERS_Ld5">
-        <machine compiler="intel15" testtype="acme_developer">babbageKnc</machine>
-        <machine compiler="intel15" testtype="acme_integration">babbageKnc</machine>
-        <machine compiler="pgi" testtype="acme_developer">bluewaters</machine>
-        <machine compiler="pgi" testtype="acme_integration">bluewaters</machine>
-        <machine compiler="intel" testtype="acme_developer">edison</machine>
-        <machine compiler="intel" testtype="acme_integration">edison</machine>
-        <machine compiler="intel" testtype="acme_developer">eos</machine>
-        <machine compiler="intel" testtype="acme_integration">eos</machine>
-        <machine compiler="intel" testtype="acme_developer">janus</machine>
-        <machine compiler="intel" testtype="acme_integration">janus</machine>
-        <machine compiler="gnu" testtype="acme_developer">melvin</machine>
-        <machine compiler="gnu" testtype="acme_integration">melvin</machine>
-        <machine compiler="ibm" testtype="acme_developer">mira</machine>
-        <machine compiler="ibm" testtype="acme_integration">mira</machine>
-        <machine compiler="gnu" testtype="acme_developer">mustang</machine>
-        <machine compiler="intel" testtype="acme_developer">mustang</machine>
-        <machine compiler="intel" testtype="acme_developer">skybridge</machine>
-        <machine compiler="intel" testtype="acme_integration">skybridge</machine>
-        <machine compiler="pgi" testtype="acme_developer">titan</machine>
-        <machine compiler="pgi" testtype="acme_integration">titan</machine>
-        <machine compiler="gnu" testtype="acme_developer">wolf</machine>
-        <machine compiler="intel" testtype="acme_developer">wolf</machine>
-        <machine compiler="gnu" testtype="acme_developer">yellowstone</machine>
-        <machine compiler="intel" testtype="acme_developer">yellowstone</machine>
-        <machine compiler="pgi" testtype="acme_developer">yellowstone</machine>
-        <machine compiler="gnu" testtype="acme_integration">yellowstone</machine>
-        <machine compiler="intel" testtype="acme_integration">yellowstone</machine>
-        <machine compiler="pgi" testtype="acme_integration">yellowstone</machine>
+        <machine compiler="intel" testtype="acme_developer">edison</machine>
+        <machine compiler="intel" testtype="acme_integration">edison</machine>
+        <machine compiler="gnu" testtype="acme_developer">melvin</machine>
+        <machine compiler="gnu" testtype="acme_integration">melvin</machine>
+        <machine compiler="ibm" testtype="acme_developer">mira</machine>
+        <machine compiler="ibm" testtype="acme_integration">mira</machine>
+        <machine compiler="gnu" testtype="acme_developer">mustang</machine>
+        <machine compiler="intel" testtype="acme_developer">mustang</machine>
+        <machine compiler="gnu" testtype="acme_integration">mustang</machine>
+        <machine compiler="intel" testtype="acme_integration">mustang</machine>
+        <machine compiler="intel" testtype="acme_developer">skybridge</machine>
+        <machine compiler="intel" testtype="acme_integration">skybridge</machine>
+        <machine compiler="pgi" testtype="acme_developer">titan</machine>
+        <machine compiler="pgi" testtype="acme_integration">titan</machine>
+        <machine compiler="gnu" testtype="acme_developer">wolf</machine>
+        <machine compiler="intel" testtype="acme_developer">wolf</machine>
+        <machine compiler="gnu" testtype="acme_integration">wolf</machine>
+        <machine compiler="intel" testtype="acme_integration">wolf</machine>
       </test>
     </grid>
   </compset>
   <compset name="DTEST">
     <grid name="f45_g37_rx1">
       <test name="ERS">
-        <machine compiler="intel15" testtype="acme_developer">babbageKnc</machine>
-        <machine compiler="intel15" testtype="acme_integration">babbageKnc</machine>
-        <machine compiler="pgi" testtype="acme_developer">bluewaters</machine>
-        <machine compiler="pgi" testtype="acme_integration">bluewaters</machine>
-        <machine compiler="intel" testtype="acme_developer">edison</machine>
-        <machine compiler="intel" testtype="acme_integration">edison</machine>
-        <machine compiler="intel" testtype="acme_developer">eos</machine>
-        <machine compiler="intel" testtype="acme_integration">eos</machine>
-        <machine compiler="intel" testtype="acme_developer">janus</machine>
-        <machine compiler="intel" testtype="acme_integration">janus</machine>
-        <machine compiler="gnu" testtype="acme_developer">melvin</machine>
-        <machine compiler="gnu" testtype="acme_integration">melvin</machine>
-        <machine compiler="ibm" testtype="acme_developer">mira</machine>
-        <machine compiler="ibm" testtype="acme_integration">mira</machine>
-        <machine compiler="gnu" testtype="acme_developer">mustang</machine>
-        <machine compiler="intel" testtype="acme_developer">mustang</machine>
-        <machine compiler="intel" testtype="acme_developer">skybridge</machine>
-        <machine compiler="intel" testtype="acme_integration">skybridge</machine>
-        <machine compiler="pgi" testtype="acme_developer">titan</machine>
-        <machine compiler="pgi" testtype="acme_integration">titan</machine>
-        <machine compiler="gnu" testtype="acme_developer">wolf</machine>
-        <machine compiler="intel" testtype="acme_developer">wolf</machine>
-        <machine compiler="gnu" testtype="acme_developer">yellowstone</machine>
-        <machine compiler="intel" testtype="acme_developer">yellowstone</machine>
-        <machine compiler="pgi" testtype="acme_developer">yellowstone</machine>
-        <machine compiler="gnu" testtype="acme_integration">yellowstone</machine>
-        <machine compiler="intel" testtype="acme_integration">yellowstone</machine>
-        <machine compiler="pgi" testtype="acme_integration">yellowstone</machine>
+        <machine compiler="intel" testtype="acme_developer">edison</machine>
+        <machine compiler="intel" testtype="acme_integration">edison</machine>
+        <machine compiler="gnu" testtype="acme_developer">melvin</machine>
+        <machine compiler="gnu" testtype="acme_integration">melvin</machine>
+        <machine compiler="ibm" testtype="acme_developer">mira</machine>
+        <machine compiler="ibm" testtype="acme_integration">mira</machine>
+        <machine compiler="gnu" testtype="acme_developer">mustang</machine>
+        <machine compiler="intel" testtype="acme_developer">mustang</machine>
+        <machine compiler="gnu" testtype="acme_integration">mustang</machine>
+        <machine compiler="intel" testtype="acme_integration">mustang</machine>
+        <machine compiler="intel" testtype="acme_developer">skybridge</machine>
+        <machine compiler="intel" testtype="acme_integration">skybridge</machine>
+        <machine compiler="pgi" testtype="acme_developer">titan</machine>
+        <machine compiler="pgi" testtype="acme_integration">titan</machine>
+        <machine compiler="gnu" testtype="acme_developer">wolf</machine>
+        <machine compiler="intel" testtype="acme_developer">wolf</machine>
+        <machine compiler="gnu" testtype="acme_integration">wolf</machine>
+        <machine compiler="intel" testtype="acme_integration">wolf</machine>
       </test>
       <test name="ERS_IOP">
-        <machine compiler="intel15" testtype="acme_developer">babbageKnc</machine>
-        <machine compiler="intel15" testtype="acme_integration">babbageKnc</machine>
-        <machine compiler="pgi" testtype="acme_developer">bluewaters</machine>
-        <machine compiler="pgi" testtype="acme_integration">bluewaters</machine>
-        <machine compiler="intel" testtype="acme_developer">edison</machine>
-        <machine compiler="intel" testtype="acme_integration">edison</machine>
-        <machine compiler="intel" testtype="acme_developer">eos</machine>
-        <machine compiler="intel" testtype="acme_integration">eos</machine>
-        <machine compiler="intel" testtype="acme_developer">janus</machine>
-        <machine compiler="intel" testtype="acme_integration">janus</machine>
-        <machine compiler="gnu" testtype="acme_developer">melvin</machine>
-        <machine compiler="gnu" testtype="acme_integration">melvin</machine>
-        <machine compiler="ibm" testtype="acme_developer">mira</machine>
-        <machine compiler="ibm" testtype="acme_integration">mira</machine>
-        <machine compiler="gnu" testtype="acme_developer">mustang</machine>
-        <machine compiler="intel" testtype="acme_developer">mustang</machine>
-        <machine compiler="intel" testtype="acme_developer">skybridge</machine>
-        <machine compiler="intel" testtype="acme_integration">skybridge</machine>
-        <machine compiler="pgi" testtype="acme_developer">titan</machine>
-        <machine compiler="pgi" testtype="acme_integration">titan</machine>
-        <machine compiler="gnu" testtype="acme_developer">wolf</machine>
-        <machine compiler="intel" testtype="acme_developer">wolf</machine>
-        <machine compiler="gnu" testtype="acme_developer">yellowstone</machine>
-        <machine compiler="intel" testtype="acme_developer">yellowstone</machine>
-        <machine compiler="pgi" testtype="acme_developer">yellowstone</machine>
-        <machine compiler="gnu" testtype="acme_integration">yellowstone</machine>
-        <machine compiler="intel" testtype="acme_integration">yellowstone</machine>
-        <machine compiler="pgi" testtype="acme_integration">yellowstone</machine>
+        <machine compiler="intel" testtype="acme_developer">edison</machine>
+        <machine compiler="intel" testtype="acme_integration">edison</machine>
+        <machine compiler="gnu" testtype="acme_developer">melvin</machine>
+        <machine compiler="gnu" testtype="acme_integration">melvin</machine>
+        <machine compiler="ibm" testtype="acme_developer">mira</machine>
+        <machine compiler="ibm" testtype="acme_integration">mira</machine>
+        <machine compiler="gnu" testtype="acme_developer">mustang</machine>
+        <machine compiler="intel" testtype="acme_developer">mustang</machine>
+        <machine compiler="gnu" testtype="acme_integration">mustang</machine>
+        <machine compiler="intel" testtype="acme_integration">mustang</machine>
+        <machine compiler="intel" testtype="acme_developer">skybridge</machine>
+        <machine compiler="intel" testtype="acme_integration">skybridge</machine>
+        <machine compiler="pgi" testtype="acme_developer">titan</machine>
+        <machine compiler="pgi" testtype="acme_integration">titan</machine>
+        <machine compiler="gnu" testtype="acme_developer">wolf</machine>
+        <machine compiler="intel" testtype="acme_developer">wolf</machine>
+        <machine compiler="gnu" testtype="acme_integration">wolf</machine>
+        <machine compiler="intel" testtype="acme_integration">wolf</machine>
       </test>
     </grid>
   </compset>
   <compset name="FAMIPC5">
     <grid name="f19_f19">
       <test name="ERS">
-        <machine compiler="intel15" testtype="acme_integration">babbageKnc</machine>
-        <machine compiler="pgi" testtype="acme_integration">bluewaters</machine>
-        <machine compiler="intel" testtype="acme_integration">edison</machine>
-        <machine compiler="intel" testtype="acme_integration">eos</machine>
-        <machine compiler="intel" testtype="acme_integration">janus</machine>
-        <machine compiler="gnu" testtype="acme_integration">melvin</machine>
-        <machine compiler="ibm" testtype="acme_integration">mira</machine>
-        <machine compiler="intel" testtype="acme_integration">skybridge</machine>
-        <machine compiler="pgi" testtype="acme_integration">titan</machine>
-        <machine compiler="gnu" testtype="acme_integration">yellowstone</machine>
-        <machine compiler="intel" testtype="acme_integration">yellowstone</machine>
-        <machine compiler="pgi" testtype="acme_integration">yellowstone</machine>
+        <machine compiler="intel" testtype="acme_integration">edison</machine>
+        <machine compiler="gnu" testtype="acme_integration">melvin</machine>
+        <machine compiler="ibm" testtype="acme_integration">mira</machine>
+        <machine compiler="gnu" testtype="acme_integration">mustang</machine>
+        <machine compiler="intel" testtype="acme_integration">mustang</machine>
+        <machine compiler="intel" testtype="acme_integration">skybridge</machine>
+        <machine compiler="pgi" testtype="acme_integration">titan</machine>
+        <machine compiler="gnu" testtype="acme_integration">wolf</machine>
+        <machine compiler="intel" testtype="acme_integration">wolf</machine>
       </test>
       <test name="ERS_IOP_Ld3">
-        <machine compiler="intel15" testtype="acme_integration">babbageKnc</machine>
-        <machine compiler="pgi" testtype="acme_integration">bluewaters</machine>
-        <machine compiler="intel" testtype="acme_integration">edison</machine>
-        <machine compiler="intel" testtype="acme_integration">eos</machine>
-        <machine compiler="intel" testtype="acme_integration">janus</machine>
-        <machine compiler="gnu" testtype="acme_integration">melvin</machine>
-        <machine compiler="ibm" testtype="acme_integration">mira</machine>
-        <machine compiler="intel" testtype="acme_integration">skybridge</machine>
-        <machine compiler="pgi" testtype="acme_integration">titan</machine>
-        <machine compiler="gnu" testtype="acme_integration">yellowstone</machine>
-        <machine compiler="intel" testtype="acme_integration">yellowstone</machine>
-        <machine compiler="pgi" testtype="acme_integration">yellowstone</machine>
+        <machine compiler="intel" testtype="acme_integration">edison</machine>
+        <machine compiler="gnu" testtype="acme_integration">melvin</machine>
+        <machine compiler="ibm" testtype="acme_integration">mira</machine>
+        <machine compiler="gnu" testtype="acme_integration">mustang</machine>
+        <machine compiler="intel" testtype="acme_integration">mustang</machine>
+        <machine compiler="intel" testtype="acme_integration">skybridge</machine>
+        <machine compiler="pgi" testtype="acme_integration">titan</machine>
+        <machine compiler="gnu" testtype="acme_integration">wolf</machine>
+        <machine compiler="intel" testtype="acme_integration">wolf</machine>
       </test>
     </grid>
   </compset>
   <compset name="FC5">
     <grid name="ne16_g37">
       <test name="ERS_Ld3">
-        <machine compiler="intel15" testtype="acme_integration">babbageKnc</machine>
-        <machine compiler="pgi" testtype="acme_integration">bluewaters</machine>
-        <machine compiler="intel" testtype="acme_integration">edison</machine>
-        <machine compiler="intel" testtype="acme_integration">eos</machine>
-        <machine compiler="intel" testtype="acme_integration">janus</machine>
-        <machine compiler="gnu" testtype="acme_integration">melvin</machine>
-        <machine compiler="ibm" testtype="acme_integration">mira</machine>
-        <machine compiler="intel" testtype="acme_integration">skybridge</machine>
-        <machine compiler="pgi" testtype="acme_integration">titan</machine>
-        <machine compiler="gnu" testtype="acme_integration">yellowstone</machine>
-        <machine compiler="intel" testtype="acme_integration">yellowstone</machine>
-        <machine compiler="pgi" testtype="acme_integration">yellowstone</machine>
+        <machine compiler="intel" testtype="acme_integration">edison</machine>
+        <machine compiler="gnu" testtype="acme_integration">melvin</machine>
+        <machine compiler="ibm" testtype="acme_integration">mira</machine>
+        <machine compiler="gnu" testtype="acme_integration">mustang</machine>
+        <machine compiler="intel" testtype="acme_integration">mustang</machine>
+        <machine compiler="intel" testtype="acme_integration">skybridge</machine>
+        <machine compiler="pgi" testtype="acme_integration">titan</machine>
+        <machine compiler="gnu" testtype="acme_integration">wolf</machine>
+        <machine compiler="intel" testtype="acme_integration">wolf</machine>
       </test>
     </grid>
     <grid name="ne16_ne16">
       <test name="SMS_D_Ld3">
-        <machine compiler="intel15" testtype="acme_integration">babbageKnc</machine>
-        <machine compiler="pgi" testtype="acme_integration">bluewaters</machine>
-        <machine compiler="intel" testtype="acme_integration">edison</machine>
-        <machine compiler="intel" testtype="acme_integration">eos</machine>
-        <machine compiler="intel" testtype="acme_integration">janus</machine>
-        <machine compiler="gnu" testtype="acme_integration">melvin</machine>
-        <machine compiler="ibm" testtype="acme_integration">mira</machine>
-        <machine compiler="intel" testtype="acme_integration">skybridge</machine>
-        <machine compiler="pgi" testtype="acme_integration">titan</machine>
-        <machine compiler="gnu" testtype="acme_integration">yellowstone</machine>
-        <machine compiler="intel" testtype="acme_integration">yellowstone</machine>
-        <machine compiler="pgi" testtype="acme_integration">yellowstone</machine>
+        <machine compiler="intel" testtype="acme_integration">edison</machine>
+        <machine compiler="gnu" testtype="acme_integration">melvin</machine>
+        <machine compiler="ibm" testtype="acme_integration">mira</machine>
+        <machine compiler="gnu" testtype="acme_integration">mustang</machine>
+        <machine compiler="intel" testtype="acme_integration">mustang</machine>
+        <machine compiler="intel" testtype="acme_integration">skybridge</machine>
+        <machine compiler="pgi" testtype="acme_integration">titan</machine>
+        <machine compiler="gnu" testtype="acme_integration">wolf</machine>
+        <machine compiler="intel" testtype="acme_integration">wolf</machine>
       </test>
     </grid>
     <grid name="ne30_ne30">
       <test name="ERS_Ld3">
-        <machine compiler="intel15" testtype="acme_integration">babbageKnc</machine>
-        <machine compiler="pgi" testtype="acme_integration">bluewaters</machine>
-        <machine compiler="intel" testtype="acme_integration">edison</machine>
-        <machine compiler="intel" testtype="acme_integration">eos</machine>
-        <machine compiler="intel" testtype="acme_integration">janus</machine>
-        <machine compiler="gnu" testtype="acme_integration">melvin</machine>
-        <machine compiler="ibm" testtype="acme_integration">mira</machine>
-        <machine compiler="intel" testtype="acme_integration">skybridge</machine>
-        <machine compiler="pgi" testtype="acme_integration">titan</machine>
-        <machine compiler="gnu" testtype="acme_integration">yellowstone</machine>
-        <machine compiler="intel" testtype="acme_integration">yellowstone</machine>
-        <machine compiler="pgi" testtype="acme_integration">yellowstone</machine>
+        <machine compiler="intel" testtype="acme_integration">edison</machine>
+        <machine compiler="gnu" testtype="acme_integration">melvin</machine>
+        <machine compiler="ibm" testtype="acme_integration">mira</machine>
+        <machine compiler="gnu" testtype="acme_integration">mustang</machine>
+        <machine compiler="intel" testtype="acme_integration">mustang</machine>
+        <machine compiler="intel" testtype="acme_integration">skybridge</machine>
+        <machine compiler="pgi" testtype="acme_integration">titan</machine>
+        <machine compiler="gnu" testtype="acme_integration">wolf</machine>
+        <machine compiler="intel" testtype="acme_integration">wolf</machine>
       </test>
       <test name="PFS">
-        <machine compiler="intel15" testtype="acme_integration">babbageKnc</machine>
-        <machine compiler="pgi" testtype="acme_integration">bluewaters</machine>
-        <machine compiler="intel" testtype="acme_integration">edison</machine>
-        <machine compiler="intel" testtype="acme_integration">eos</machine>
-        <machine compiler="intel" testtype="acme_integration">janus</machine>
-        <machine compiler="gnu" testtype="acme_integration">melvin</machine>
-        <machine compiler="ibm" testtype="acme_integration">mira</machine>
-        <machine compiler="intel" testtype="acme_integration">skybridge</machine>
-        <machine compiler="pgi" testtype="acme_integration">titan</machine>
-        <machine compiler="gnu" testtype="acme_integration">yellowstone</machine>
-        <machine compiler="intel" testtype="acme_integration">yellowstone</machine>
-        <machine compiler="pgi" testtype="acme_integration">yellowstone</machine>
+        <machine compiler="intel" testtype="acme_integration">edison</machine>
+        <machine compiler="gnu" testtype="acme_integration">melvin</machine>
+        <machine compiler="ibm" testtype="acme_integration">mira</machine>
+        <machine compiler="gnu" testtype="acme_integration">mustang</machine>
+        <machine compiler="intel" testtype="acme_integration">mustang</machine>
+        <machine compiler="intel" testtype="acme_integration">skybridge</machine>
+        <machine compiler="pgi" testtype="acme_integration">titan</machine>
+        <machine compiler="gnu" testtype="acme_integration">wolf</machine>
+        <machine compiler="intel" testtype="acme_integration">wolf</machine>
       </test>
     </grid>
   </compset>
   <compset name="FC5AQUAP">
     <grid name="ne16_ne16">
       <test name="SMS">
-        <machine compiler="intel15" testtype="acme_integration">babbageKnc</machine>
-        <machine compiler="pgi" testtype="acme_integration">bluewaters</machine>
-        <machine compiler="intel" testtype="acme_integration">edison</machine>
-        <machine compiler="intel" testtype="acme_integration">eos</machine>
-        <machine compiler="intel" testtype="acme_integration">janus</machine>
-        <machine compiler="gnu" testtype="acme_integration">melvin</machine>
-        <machine compiler="ibm" testtype="acme_integration">mira</machine>
-        <machine compiler="intel" testtype="acme_integration">skybridge</machine>
-        <machine compiler="pgi" testtype="acme_integration">titan</machine>
-        <machine compiler="gnu" testtype="acme_integration">yellowstone</machine>
-        <machine compiler="intel" testtype="acme_integration">yellowstone</machine>
-        <machine compiler="pgi" testtype="acme_integration">yellowstone</machine>
+        <machine compiler="intel" testtype="acme_integration">edison</machine>
+        <machine compiler="gnu" testtype="acme_integration">melvin</machine>
+        <machine compiler="ibm" testtype="acme_integration">mira</machine>
+        <machine compiler="gnu" testtype="acme_integration">mustang</machine>
+        <machine compiler="intel" testtype="acme_integration">mustang</machine>
+        <machine compiler="intel" testtype="acme_integration">skybridge</machine>
+        <machine compiler="pgi" testtype="acme_integration">titan</machine>
+        <machine compiler="gnu" testtype="acme_integration">wolf</machine>
+        <machine compiler="intel" testtype="acme_integration">wolf</machine>
       </test>
     </grid>
   </compset>
   <compset name="I1850CLM45CN">
     <grid name="f09_g16">
       <test name="SMS">
-        <machine compiler="intel15" testtype="acme_developer">babbageKnc</machine>
-        <machine compiler="intel15" testtype="acme_integration">babbageKnc</machine>
-        <machine compiler="pgi" testtype="acme_developer">bluewaters</machine>
-        <machine compiler="pgi" testtype="acme_integration">bluewaters</machine>
-        <machine compiler="intel" testtype="acme_developer">edison</machine>
-        <machine compiler="intel" testtype="acme_integration">edison</machine>
-        <machine compiler="intel" testtype="acme_developer">eos</machine>
-        <machine compiler="intel" testtype="acme_integration">eos</machine>
-        <machine compiler="intel" testtype="acme_developer">janus</machine>
-        <machine compiler="intel" testtype="acme_integration">janus</machine>
-        <machine compiler="gnu" testtype="acme_developer">melvin</machine>
-        <machine compiler="gnu" testtype="acme_integration">melvin</machine>
-        <machine compiler="ibm" testtype="acme_developer">mira</machine>
-        <machine compiler="ibm" testtype="acme_integration">mira</machine>
-        <machine compiler="gnu" testtype="acme_developer">mustang</machine>
-        <machine compiler="intel" testtype="acme_developer">mustang</machine>
-        <machine compiler="intel" testtype="acme_developer">skybridge</machine>
-        <machine compiler="intel" testtype="acme_integration">skybridge</machine>
-        <machine compiler="pgi" testtype="acme_developer">titan</machine>
-        <machine compiler="pgi" testtype="acme_integration">titan</machine>
-        <machine compiler="gnu" testtype="acme_developer">wolf</machine>
-        <machine compiler="intel" testtype="acme_developer">wolf</machine>
-        <machine compiler="gnu" testtype="acme_developer">yellowstone</machine>
-        <machine compiler="intel" testtype="acme_developer">yellowstone</machine>
-        <machine compiler="pgi" testtype="acme_developer">yellowstone</machine>
-        <machine compiler="gnu" testtype="acme_integration">yellowstone</machine>
-        <machine compiler="intel" testtype="acme_integration">yellowstone</machine>
-        <machine compiler="pgi" testtype="acme_integration">yellowstone</machine>
+        <machine compiler="intel" testtype="acme_developer">edison</machine>
+        <machine compiler="intel" testtype="acme_integration">edison</machine>
+        <machine compiler="gnu" testtype="acme_developer">melvin</machine>
+        <machine compiler="gnu" testtype="acme_integration">melvin</machine>
+        <machine compiler="ibm" testtype="acme_developer">mira</machine>
+        <machine compiler="ibm" testtype="acme_integration">mira</machine>
+        <machine compiler="gnu" testtype="acme_developer">mustang</machine>
+        <machine compiler="intel" testtype="acme_developer">mustang</machine>
+        <machine compiler="gnu" testtype="acme_integration">mustang</machine>
+        <machine compiler="intel" testtype="acme_integration">mustang</machine>
+        <machine compiler="intel" testtype="acme_developer">skybridge</machine>
+        <machine compiler="intel" testtype="acme_integration">skybridge</machine>
+        <machine compiler="pgi" testtype="acme_developer">titan</machine>
+        <machine compiler="pgi" testtype="acme_integration">titan</machine>
+        <machine compiler="gnu" testtype="acme_developer">wolf</machine>
+        <machine compiler="intel" testtype="acme_developer">wolf</machine>
+        <machine compiler="gnu" testtype="acme_integration">wolf</machine>
+        <machine compiler="intel" testtype="acme_integration">wolf</machine>
       </test>
     </grid>
     <grid name="f19_f19">
       <test name="SMS">
-        <machine compiler="intel15" testtype="acme_developer">babbageKnc</machine>
-        <machine compiler="intel15" testtype="acme_integration">babbageKnc</machine>
-        <machine compiler="pgi" testtype="acme_developer">bluewaters</machine>
-        <machine compiler="pgi" testtype="acme_integration">bluewaters</machine>
-        <machine compiler="intel" testtype="acme_developer">edison</machine>
-        <machine compiler="intel" testtype="acme_integration">edison</machine>
-        <machine compiler="intel" testtype="acme_developer">eos</machine>
-        <machine compiler="intel" testtype="acme_integration">eos</machine>
-        <machine compiler="intel" testtype="acme_developer">janus</machine>
-        <machine compiler="intel" testtype="acme_integration">janus</machine>
-        <machine compiler="gnu" testtype="acme_developer">melvin</machine>
-        <machine compiler="gnu" testtype="acme_integration">melvin</machine>
-        <machine compiler="ibm" testtype="acme_developer">mira</machine>
-        <machine compiler="ibm" testtype="acme_integration">mira</machine>
-        <machine compiler="gnu" testtype="acme_developer">mustang</machine>
-        <machine compiler="intel" testtype="acme_developer">mustang</machine>
-        <machine compiler="intel" testtype="acme_developer">skybridge</machine>
-        <machine compiler="intel" testtype="acme_integration">skybridge</machine>
-        <machine compiler="pgi" testtype="acme_developer">titan</machine>
-        <machine compiler="pgi" testtype="acme_integration">titan</machine>
-        <machine compiler="gnu" testtype="acme_developer">wolf</machine>
-        <machine compiler="intel" testtype="acme_developer">wolf</machine>
-        <machine compiler="gnu" testtype="acme_developer">yellowstone</machine>
-        <machine compiler="intel" testtype="acme_developer">yellowstone</machine>
-        <machine compiler="pgi" testtype="acme_developer">yellowstone</machine>
-        <machine compiler="gnu" testtype="acme_integration">yellowstone</machine>
-        <machine compiler="intel" testtype="acme_integration">yellowstone</machine>
-        <machine compiler="pgi" testtype="acme_integration">yellowstone</machine>
+        <machine compiler="intel" testtype="acme_developer">edison</machine>
+        <machine compiler="intel" testtype="acme_integration">edison</machine>
+        <machine compiler="gnu" testtype="acme_developer">melvin</machine>
+        <machine compiler="gnu" testtype="acme_integration">melvin</machine>
+        <machine compiler="ibm" testtype="acme_developer">mira</machine>
+        <machine compiler="ibm" testtype="acme_integration">mira</machine>
+        <machine compiler="gnu" testtype="acme_developer">mustang</machine>
+        <machine compiler="intel" testtype="acme_developer">mustang</machine>
+        <machine compiler="gnu" testtype="acme_integration">mustang</machine>
+        <machine compiler="intel" testtype="acme_integration">mustang</machine>
+        <machine compiler="intel" testtype="acme_developer">skybridge</machine>
+        <machine compiler="intel" testtype="acme_integration">skybridge</machine>
+        <machine compiler="pgi" testtype="acme_developer">titan</machine>
+        <machine compiler="pgi" testtype="acme_integration">titan</machine>
+        <machine compiler="gnu" testtype="acme_developer">wolf</machine>
+        <machine compiler="intel" testtype="acme_developer">wolf</machine>
+        <machine compiler="gnu" testtype="acme_integration">wolf</machine>
+        <machine compiler="intel" testtype="acme_integration">wolf</machine>
       </test>
     </grid>
   </compset>
   <compset name="I1850CRUCLM45CN">
     <grid name="hcru_hcru">
       <test name="SMS">
-        <machine compiler="intel15" testtype="acme_developer">babbageKnc</machine>
-        <machine compiler="intel15" testtype="acme_integration">babbageKnc</machine>
-        <machine compiler="pgi" testtype="acme_developer">bluewaters</machine>
-        <machine compiler="pgi" testtype="acme_integration">bluewaters</machine>
-        <machine compiler="intel" testtype="acme_developer">edison</machine>
-        <machine compiler="intel" testtype="acme_integration">edison</machine>
-        <machine compiler="intel" testtype="acme_developer">eos</machine>
-        <machine compiler="intel" testtype="acme_integration">eos</machine>
-        <machine compiler="intel" testtype="acme_developer">janus</machine>
-        <machine compiler="intel" testtype="acme_integration">janus</machine>
-        <machine compiler="gnu" testtype="acme_developer">melvin</machine>
-        <machine compiler="gnu" testtype="acme_integration">melvin</machine>
-        <machine compiler="ibm" testtype="acme_developer">mira</machine>
-        <machine compiler="ibm" testtype="acme_integration">mira</machine>
-        <machine compiler="gnu" testtype="acme_developer">mustang</machine>
-        <machine compiler="intel" testtype="acme_developer">mustang</machine>
-        <machine compiler="intel" testtype="acme_developer">skybridge</machine>
-        <machine compiler="intel" testtype="acme_integration">skybridge</machine>
-        <machine compiler="pgi" testtype="acme_developer">titan</machine>
-        <machine compiler="pgi" testtype="acme_integration">titan</machine>
-        <machine compiler="gnu" testtype="acme_developer">wolf</machine>
-        <machine compiler="intel" testtype="acme_developer">wolf</machine>
-        <machine compiler="gnu" testtype="acme_developer">yellowstone</machine>
-        <machine compiler="intel" testtype="acme_developer">yellowstone</machine>
-        <machine compiler="pgi" testtype="acme_developer">yellowstone</machine>
-        <machine compiler="gnu" testtype="acme_integration">yellowstone</machine>
-        <machine compiler="intel" testtype="acme_integration">yellowstone</machine>
-        <machine compiler="pgi" testtype="acme_integration">yellowstone</machine>
-      </test>
-    </grid>
-  </compset>
-<<<<<<< HEAD
+        <machine compiler="intel" testtype="acme_developer">edison</machine>
+        <machine compiler="intel" testtype="acme_integration">edison</machine>
+        <machine compiler="gnu" testtype="acme_developer">melvin</machine>
+        <machine compiler="gnu" testtype="acme_integration">melvin</machine>
+        <machine compiler="ibm" testtype="acme_developer">mira</machine>
+        <machine compiler="ibm" testtype="acme_integration">mira</machine>
+        <machine compiler="gnu" testtype="acme_developer">mustang</machine>
+        <machine compiler="intel" testtype="acme_developer">mustang</machine>
+        <machine compiler="gnu" testtype="acme_integration">mustang</machine>
+        <machine compiler="intel" testtype="acme_integration">mustang</machine>
+        <machine compiler="intel" testtype="acme_developer">skybridge</machine>
+        <machine compiler="intel" testtype="acme_integration">skybridge</machine>
+        <machine compiler="pgi" testtype="acme_developer">titan</machine>
+        <machine compiler="pgi" testtype="acme_integration">titan</machine>
+        <machine compiler="gnu" testtype="acme_developer">wolf</machine>
+        <machine compiler="intel" testtype="acme_developer">wolf</machine>
+        <machine compiler="gnu" testtype="acme_integration">wolf</machine>
+        <machine compiler="intel" testtype="acme_integration">wolf</machine>
+      </test>
+    </grid>
+  </compset>
+  <compset name="IGCLM45_MLI">
+    <grid name="f09_g16_a">
+      <test name="SMS">
+        <machine compiler="intel" testtype="acme_developer">edison</machine>
+        <machine compiler="intel" testtype="acme_integration">edison</machine>
+        <machine compiler="gnu" testtype="acme_developer">melvin</machine>
+        <machine compiler="gnu" testtype="acme_integration">melvin</machine>
+        <machine compiler="ibm" testtype="acme_developer">mira</machine>
+        <machine compiler="ibm" testtype="acme_integration">mira</machine>
+        <machine compiler="gnu" testtype="acme_developer">mustang</machine>
+        <machine compiler="intel" testtype="acme_developer">mustang</machine>
+        <machine compiler="gnu" testtype="acme_integration">mustang</machine>
+        <machine compiler="intel" testtype="acme_integration">mustang</machine>
+        <machine compiler="intel" testtype="acme_developer">skybridge</machine>
+        <machine compiler="intel" testtype="acme_integration">skybridge</machine>
+        <machine compiler="pgi" testtype="acme_developer">titan</machine>
+        <machine compiler="pgi" testtype="acme_integration">titan</machine>
+        <machine compiler="gnu" testtype="acme_developer">wolf</machine>
+        <machine compiler="intel" testtype="acme_developer">wolf</machine>
+        <machine compiler="gnu" testtype="acme_integration">wolf</machine>
+        <machine compiler="intel" testtype="acme_integration">wolf</machine>
+      </test>
+    </grid>
+  </compset>
   <compset name="MPASLI_ONLY">
     <grid name="f09_g16_g">
       <test name="ERS">
-        <machine compiler="intel15" testtype="acme_developer">babbageKnc</machine>
-        <machine compiler="intel15" testtype="acme_integration">babbageKnc</machine>
-        <machine compiler="pgi" testtype="acme_developer">bluewaters</machine>
-        <machine compiler="pgi" testtype="acme_integration">bluewaters</machine>
-        <machine compiler="intel" testtype="acme_developer">edison</machine>
-        <machine compiler="intel" testtype="acme_integration">edison</machine>
-        <machine compiler="intel" testtype="acme_developer">eos</machine>
-        <machine compiler="intel" testtype="acme_integration">eos</machine>
-        <machine compiler="intel" testtype="acme_developer">janus</machine>
-        <machine compiler="intel" testtype="acme_integration">janus</machine>
-        <machine compiler="gnu" testtype="acme_developer">melvin</machine>
-        <machine compiler="gnu" testtype="acme_integration">melvin</machine>
-        <machine compiler="ibm" testtype="acme_developer">mira</machine>
-        <machine compiler="ibm" testtype="acme_integration">mira</machine>
-        <machine compiler="gnu" testtype="acme_developer">mustang</machine>
-        <machine compiler="intel" testtype="acme_developer">mustang</machine>
-        <machine compiler="intel" testtype="acme_developer">skybridge</machine>
-        <machine compiler="intel" testtype="acme_integration">skybridge</machine>
-        <machine compiler="pgi" testtype="acme_developer">titan</machine>
-        <machine compiler="pgi" testtype="acme_integration">titan</machine>
-        <machine compiler="gnu" testtype="acme_developer">wolf</machine>
-        <machine compiler="intel" testtype="acme_developer">wolf</machine>
-        <machine compiler="gnu" testtype="acme_developer">yellowstone</machine>
-        <machine compiler="intel" testtype="acme_developer">yellowstone</machine>
-        <machine compiler="pgi" testtype="acme_developer">yellowstone</machine>
-        <machine compiler="gnu" testtype="acme_integration">yellowstone</machine>
-        <machine compiler="intel" testtype="acme_integration">yellowstone</machine>
-        <machine compiler="pgi" testtype="acme_integration">yellowstone</machine>
+        <machine compiler="intel" testtype="acme_developer">edison</machine>
+        <machine compiler="intel" testtype="acme_integration">edison</machine>
+        <machine compiler="gnu" testtype="acme_developer">melvin</machine>
+        <machine compiler="gnu" testtype="acme_integration">melvin</machine>
+        <machine compiler="ibm" testtype="acme_developer">mira</machine>
+        <machine compiler="ibm" testtype="acme_integration">mira</machine>
+        <machine compiler="gnu" testtype="acme_developer">mustang</machine>
+        <machine compiler="intel" testtype="acme_developer">mustang</machine>
+        <machine compiler="gnu" testtype="acme_integration">mustang</machine>
+        <machine compiler="intel" testtype="acme_integration">mustang</machine>
+        <machine compiler="intel" testtype="acme_developer">skybridge</machine>
+        <machine compiler="intel" testtype="acme_integration">skybridge</machine>
+        <machine compiler="pgi" testtype="acme_developer">titan</machine>
+        <machine compiler="pgi" testtype="acme_integration">titan</machine>
+        <machine compiler="gnu" testtype="acme_developer">wolf</machine>
+        <machine compiler="intel" testtype="acme_developer">wolf</machine>
+        <machine compiler="gnu" testtype="acme_integration">wolf</machine>
+        <machine compiler="intel" testtype="acme_integration">wolf</machine>
       </test>
     </grid>
   </compset>
   <compset name="MPAS_LISIO_TEST">
     <grid name="T62_mpas120_gis20">
-=======
-  <compset name="IGCLM45_MLI">
-    <grid name="f09_g16_a">
->>>>>>> 6a54c9e7
       <test name="SMS">
-        <machine compiler="intel15" testtype="acme_developer">babbageKnc</machine>
-        <machine compiler="intel15" testtype="acme_integration">babbageKnc</machine>
-        <machine compiler="pgi" testtype="acme_developer">bluewaters</machine>
-        <machine compiler="pgi" testtype="acme_integration">bluewaters</machine>
-        <machine compiler="intel" testtype="acme_developer">edison</machine>
-        <machine compiler="intel" testtype="acme_integration">edison</machine>
-        <machine compiler="intel" testtype="acme_developer">eos</machine>
-        <machine compiler="intel" testtype="acme_integration">eos</machine>
-        <machine compiler="intel" testtype="acme_developer">janus</machine>
-        <machine compiler="intel" testtype="acme_integration">janus</machine>
-<<<<<<< HEAD
-        <machine compiler="gnu" testtype="acme_developer">melvin</machine>
-        <machine compiler="gnu" testtype="acme_integration">melvin</machine>
-        <machine compiler="ibm" testtype="acme_developer">mira</machine>
-        <machine compiler="ibm" testtype="acme_integration">mira</machine>
-        <machine compiler="gnu" testtype="acme_developer">mustang</machine>
-        <machine compiler="intel" testtype="acme_developer">mustang</machine>
-        <machine compiler="intel" testtype="acme_developer">skybridge</machine>
-        <machine compiler="intel" testtype="acme_integration">skybridge</machine>
-        <machine compiler="pgi" testtype="acme_developer">titan</machine>
-        <machine compiler="pgi" testtype="acme_integration">titan</machine>
-        <machine compiler="gnu" testtype="acme_developer">wolf</machine>
-        <machine compiler="intel" testtype="acme_developer">wolf</machine>
-=======
-        <machine compiler="ibm" testtype="acme_developer">mira</machine>
-        <machine compiler="ibm" testtype="acme_integration">mira</machine>
-        <machine compiler="pgi" testtype="acme_developer">titan</machine>
-        <machine compiler="pgi" testtype="acme_integration">titan</machine>
->>>>>>> 6a54c9e7
-        <machine compiler="gnu" testtype="acme_developer">yellowstone</machine>
-        <machine compiler="intel" testtype="acme_developer">yellowstone</machine>
-        <machine compiler="pgi" testtype="acme_developer">yellowstone</machine>
-        <machine compiler="gnu" testtype="acme_integration">yellowstone</machine>
-        <machine compiler="intel" testtype="acme_integration">yellowstone</machine>
-        <machine compiler="pgi" testtype="acme_integration">yellowstone</machine>
+        <machine compiler="intel" testtype="acme_developer">edison</machine>
+        <machine compiler="intel" testtype="acme_integration">edison</machine>
+        <machine compiler="gnu" testtype="acme_developer">melvin</machine>
+        <machine compiler="gnu" testtype="acme_integration">melvin</machine>
+        <machine compiler="ibm" testtype="acme_developer">mira</machine>
+        <machine compiler="ibm" testtype="acme_integration">mira</machine>
+        <machine compiler="gnu" testtype="acme_developer">mustang</machine>
+        <machine compiler="intel" testtype="acme_developer">mustang</machine>
+        <machine compiler="gnu" testtype="acme_integration">mustang</machine>
+        <machine compiler="intel" testtype="acme_integration">mustang</machine>
+        <machine compiler="intel" testtype="acme_developer">skybridge</machine>
+        <machine compiler="intel" testtype="acme_integration">skybridge</machine>
+        <machine compiler="pgi" testtype="acme_developer">titan</machine>
+        <machine compiler="pgi" testtype="acme_integration">titan</machine>
+        <machine compiler="gnu" testtype="acme_developer">wolf</machine>
+        <machine compiler="intel" testtype="acme_developer">wolf</machine>
+        <machine compiler="gnu" testtype="acme_integration">wolf</machine>
+        <machine compiler="intel" testtype="acme_integration">wolf</machine>
       </test>
     </grid>
   </compset>
   <compset name="X">
     <grid name="f19_g16">
       <test name="PET_PT">
-        <machine compiler="intel15" testtype="acme_integration">babbageKnc</machine>
-        <machine compiler="pgi" testtype="acme_integration">bluewaters</machine>
-        <machine compiler="intel" testtype="acme_integration">edison</machine>
-        <machine compiler="intel" testtype="acme_integration">eos</machine>
-        <machine compiler="intel" testtype="acme_integration">janus</machine>
-        <machine compiler="gnu" testtype="acme_integration">melvin</machine>
-        <machine compiler="ibm" testtype="acme_integration">mira</machine>
-        <machine compiler="intel" testtype="acme_integration">skybridge</machine>
-        <machine compiler="pgi" testtype="acme_integration">titan</machine>
-        <machine compiler="gnu" testtype="acme_integration">yellowstone</machine>
-        <machine compiler="intel" testtype="acme_integration">yellowstone</machine>
-        <machine compiler="pgi" testtype="acme_integration">yellowstone</machine>
+        <machine compiler="intel" testtype="acme_integration">edison</machine>
+        <machine compiler="gnu" testtype="acme_integration">melvin</machine>
+        <machine compiler="ibm" testtype="acme_integration">mira</machine>
+        <machine compiler="gnu" testtype="acme_integration">mustang</machine>
+        <machine compiler="intel" testtype="acme_integration">mustang</machine>
+        <machine compiler="intel" testtype="acme_integration">skybridge</machine>
+        <machine compiler="pgi" testtype="acme_integration">titan</machine>
+        <machine compiler="gnu" testtype="acme_integration">wolf</machine>
+        <machine compiler="intel" testtype="acme_integration">wolf</machine>
       </test>
       <test name="SEQ_IOP_PFC">
-        <machine compiler="intel15" testtype="acme_integration">babbageKnc</machine>
-        <machine compiler="pgi" testtype="acme_integration">bluewaters</machine>
-        <machine compiler="intel" testtype="acme_integration">edison</machine>
-        <machine compiler="intel" testtype="acme_integration">eos</machine>
-        <machine compiler="intel" testtype="acme_integration">janus</machine>
-        <machine compiler="gnu" testtype="acme_integration">melvin</machine>
-        <machine compiler="ibm" testtype="acme_integration">mira</machine>
-        <machine compiler="intel" testtype="acme_integration">skybridge</machine>
-        <machine compiler="pgi" testtype="acme_integration">titan</machine>
-        <machine compiler="gnu" testtype="acme_integration">yellowstone</machine>
-        <machine compiler="intel" testtype="acme_integration">yellowstone</machine>
-        <machine compiler="pgi" testtype="acme_integration">yellowstone</machine>
+        <machine compiler="intel" testtype="acme_integration">edison</machine>
+        <machine compiler="gnu" testtype="acme_integration">melvin</machine>
+        <machine compiler="ibm" testtype="acme_integration">mira</machine>
+        <machine compiler="gnu" testtype="acme_integration">mustang</machine>
+        <machine compiler="intel" testtype="acme_integration">mustang</machine>
+        <machine compiler="intel" testtype="acme_integration">skybridge</machine>
+        <machine compiler="pgi" testtype="acme_integration">titan</machine>
+        <machine compiler="gnu" testtype="acme_integration">wolf</machine>
+        <machine compiler="intel" testtype="acme_integration">wolf</machine>
       </test>
     </grid>
   </compset>
