#!/usr/bin/env python

"""
case.submit - Submit a cesm workflow to the queueing system or run it
if there is no queueing system.  A cesm workflow may include multiple
jobs.
submit, check_case and check_da_settings are members of class Case in file case.py
"""
from six.moves                      import configparser
from CIME.XML.standard_module_setup import *
from CIME.utils                     import expect, run_and_log_case_status, verbatim_success_msg, CIMEError
from CIME.locked_files              import unlock_file, lock_file
from CIME.test_status               import *

import socket

logger = logging.getLogger(__name__)

def _build_prereq_str(case, prev_job_ids):
    delimiter = case.get_value("depend_separator")
    prereq_str = ""
    for job_id in prev_job_ids.values():
        prereq_str += str(job_id) + delimiter
    return prereq_str[:-1]

def _submit(case, job=None, no_batch=False, prereq=None, allow_fail=False, resubmit=False,
            resubmit_immediate=False, skip_pnl=False, mail_user=None, mail_type=None,
            batch_args=None):
    if job is None:
        job = case.get_primary_job()

    # Check if CONTINUE_RUN value makes sense
    if job != "case.test" and case.get_value("CONTINUE_RUN"):
        rundir = case.get_value("RUNDIR")
        expect(os.path.isdir(rundir),
               "CONTINUE_RUN is true but RUNDIR {} does not exist".format(rundir))
        # only checks for the first instance in a multidriver case
<<<<<<< HEAD
        if case.get_value("MULTI_DRIVER"):
=======
        if case.get_value("COMP_INTERFACE") == "nuopc":
            rpointer = "rpointer.med"
        elif case.get_value("MULTI_DRIVER"):
>>>>>>> dabe086f
            rpointer = "rpointer.drv_0001"
        else:
            rpointer = "rpointer.drv"
        expect(os.path.exists(os.path.join(rundir,rpointer)),
<<<<<<< HEAD
               "CONTINUE_RUN is true but this case does not appear to have restart files staged in {}".format(rundir))
=======
               "CONTINUE_RUN is true but this case does not appear to have restart files staged in {} {}".format(rundir,rpointer))
>>>>>>> dabe086f
        # Finally we open the rpointer file and check that it's correct
        casename = case.get_value("CASE")
        with open(os.path.join(rundir,rpointer), "r") as fd:
            ncfile = fd.readline().strip()
            expect(ncfile.startswith(casename) and
                   os.path.exists(os.path.join(rundir,ncfile)),
                   "File {ncfile} not present or does not match case {casename}".
                   format(ncfile=os.path.join(rundir,ncfile),casename=casename))

    # if case.submit is called with the no_batch flag then we assume that this
    # flag will stay in effect for the duration of the RESUBMITs
    env_batch = case.get_env("batch")

    if resubmit and env_batch.get_batch_system_type() == "none":
        no_batch = True
    if no_batch:
        batch_system = "none"
    else:
        batch_system = env_batch.get_batch_system_type()

    case.set_value("BATCH_SYSTEM", batch_system)

    env_batch_has_changed = False
    try:
        case.check_lockedfile(os.path.basename(env_batch.filename))
    except:
        env_batch_has_changed = True

    if batch_system != "none" and env_batch_has_changed:
        # May need to regen batch files if user made batch setting changes (e.g. walltime, queue, etc)
        logger.warning(\
"""
env_batch.xml appears to have changed, regenerating batch scripts
manual edits to these file will be lost!
""")
        env_batch.make_all_batch_files(case)

    unlock_file(os.path.basename(env_batch.filename))
    lock_file(os.path.basename(env_batch.filename))

    if resubmit:
        # This is a resubmission, do not reinitialize test values
        if job == "case.test":
            case.set_value("IS_FIRST_RUN", False)

        resub = case.get_value("RESUBMIT")
        logger.info("Submitting job '{}', resubmit={:d}".format(job, resub))
        case.set_value("RESUBMIT", resub-1)
        if case.get_value("RESUBMIT_SETS_CONTINUE_RUN"):
            case.set_value("CONTINUE_RUN", True)

    else:
        if job == "case.test":
            case.set_value("IS_FIRST_RUN", True)

        if no_batch:
            batch_system = "none"
        else:
            batch_system = env_batch.get_batch_system_type()

        case.set_value("BATCH_SYSTEM", batch_system)

        env_batch_has_changed = False
        try:
            case.check_lockedfile(os.path.basename(env_batch.filename))
        except CIMEError:
            env_batch_has_changed = True

        if env_batch.get_batch_system_type() != "none" and env_batch_has_changed:
            # May need to regen batch files if user made batch setting changes (e.g. walltime, queue, etc)
            logger.warning(\
"""
env_batch.xml appears to have changed, regenerating batch scripts
manual edits to these file will be lost!
""")
            env_batch.make_all_batch_files(case)

        unlock_file(os.path.basename(env_batch.filename))
        lock_file(os.path.basename(env_batch.filename))

        if job == case.get_primary_job():
            case.check_case()
            case.check_DA_settings()
            if case.get_value("MACH") == "mira":
                with open(".original_host", "w") as fd:
                    fd.write( socket.gethostname())

    #Load Modules
    case.load_env()

    case.flush()

    logger.warning("submit_jobs {}".format(job))
    job_ids = case.submit_jobs(no_batch=no_batch, job=job, prereq=prereq,
                               skip_pnl=skip_pnl, resubmit_immediate=resubmit_immediate,
                               allow_fail=allow_fail, mail_user=mail_user,
                               mail_type=mail_type, batch_args=batch_args)

    xml_jobids = []
    for jobname, jobid in job_ids.items():
        logger.info("Submitted job {} with id {}".format(jobname, jobid))
        if jobid:
            xml_jobids.append("{}:{}".format(jobname, jobid))

    xml_jobid_text = ", ".join(xml_jobids)
    if xml_jobid_text:
        case.set_value("JOB_IDS", xml_jobid_text)

    return xml_jobid_text

def submit(self, job=None, no_batch=False, prereq=None, allow_fail=False, resubmit=False,
           resubmit_immediate=False, skip_pnl=False, mail_user=None, mail_type=None,
           batch_args=None):
    if resubmit_immediate and self.get_value("MACH") in ['mira', 'cetus']:
        logger.warning("resubmit_immediate does not work on Mira/Cetus, submitting normally")
        resubmit_immediate = False

    caseroot = self.get_value("CASEROOT")
    if self.get_value("TEST"):
        casebaseid = self.get_value("CASEBASEID")
        # This should take care of the race condition where the submitted job
        # begins immediately and tries to set RUN phase. We proactively assume
        # a passed SUBMIT phase. If this state is already PASS, don't set it again
        # because then we'll lose RUN phase info if it's there. This info is important
        # for system_tests_common to know if it needs to reinitialize the test or not.
        with TestStatus(test_dir=caseroot, test_name=casebaseid) as ts:
            phase_status = ts.get_status(SUBMIT_PHASE)
            if phase_status != TEST_PASS_STATUS:
                ts.set_status(SUBMIT_PHASE, TEST_PASS_STATUS)

    # If this is a resubmit check the hidden file .submit_options for
    # any submit options used on the original submit and use them again
    submit_options = os.path.join(caseroot, ".submit_options")
    if resubmit and os.path.exists(submit_options):
        config = configparser.RawConfigParser()
        config.read(submit_options)
        if not skip_pnl and config.has_option('SubmitOptions','skip_pnl'):
            skip_pnl = config.getboolean('SubmitOptions', 'skip_pnl')
        if mail_user is None and config.has_option('SubmitOptions', 'mail_user'):
            mail_user = config.get('SubmitOptions', 'mail_user')
        if mail_type is None and config.has_option('SubmitOptions', 'mail_type'):
            mail_type = str(config.get('SubmitOptions', 'mail_type')).split(',')
        if batch_args is None and config.has_option('SubmitOptions', 'batch_args'):
            batch_args = config.get('SubmitOptions', 'batch_args')

    try:
        functor = lambda: _submit(self, job=job, no_batch=no_batch, prereq=prereq,
                                  allow_fail=allow_fail, resubmit=resubmit,
                                  resubmit_immediate=resubmit_immediate, skip_pnl=skip_pnl,
                                  mail_user=mail_user, mail_type=mail_type,
                                  batch_args=batch_args)
        run_and_log_case_status(functor, "case.submit", caseroot=caseroot,
                                custom_success_msg_functor=verbatim_success_msg)
    except BaseException: # Want to catch KeyboardInterrupt too
        # If something failed in the batch system, make sure to mark
        # the test as failed if we are running a test.
        if self.get_value("TEST"):
            with TestStatus(test_dir=caseroot, test_name=casebaseid) as ts:
                ts.set_status(SUBMIT_PHASE, TEST_FAIL_STATUS)

        raise

def check_case(self):
    self.check_lockedfiles()
    self.create_namelists() # Must be called before check_all_input_data
    logger.info("Checking that inputdata is available as part of case submission")
    self.check_all_input_data()

    if self.get_value('COMP_WAV') == 'ww':
        # the ww3 buildnml has dependancies on inputdata so we must run it again
        self.create_namelists(component='WAV')


    expect(self.get_value("BUILD_COMPLETE"), "Build complete is "
           "not True please rebuild the model by calling case.build")
    logger.info("Check case OK")

def check_DA_settings(self):
    script = self.get_value("DATA_ASSIMILATION_SCRIPT")
    cycles = self.get_value("DATA_ASSIMILATION_CYCLES")
    if len(script) > 0 and os.path.isfile(script) and cycles > 0:
        logger.info("Data Assimilation enabled using script {} with {:d} cycles".format(script,
                                                                                        cycles))<|MERGE_RESOLUTION|>--- conflicted
+++ resolved
@@ -35,22 +35,14 @@
         expect(os.path.isdir(rundir),
                "CONTINUE_RUN is true but RUNDIR {} does not exist".format(rundir))
         # only checks for the first instance in a multidriver case
-<<<<<<< HEAD
-        if case.get_value("MULTI_DRIVER"):
-=======
         if case.get_value("COMP_INTERFACE") == "nuopc":
             rpointer = "rpointer.med"
         elif case.get_value("MULTI_DRIVER"):
->>>>>>> dabe086f
             rpointer = "rpointer.drv_0001"
         else:
             rpointer = "rpointer.drv"
         expect(os.path.exists(os.path.join(rundir,rpointer)),
-<<<<<<< HEAD
-               "CONTINUE_RUN is true but this case does not appear to have restart files staged in {}".format(rundir))
-=======
                "CONTINUE_RUN is true but this case does not appear to have restart files staged in {} {}".format(rundir,rpointer))
->>>>>>> dabe086f
         # Finally we open the rpointer file and check that it's correct
         casename = case.get_value("CASE")
         with open(os.path.join(rundir,rpointer), "r") as fd:
