.SUFFIXES: .F .o

<<<<<<< HEAD
OBJS = mpas_ocn_analysis_mode.o
=======
OBJS = mpas_ocn_analysis_core.o \
       mpas_ocn_core_interface.o
>>>>>>> ec9d3a30

all: analysis_mode

<<<<<<< HEAD
analysis_mode: $(OBJS)

mpas_ocn_am_mpas_mode.o:
=======
mpas_ocn_core_interface.o: mpas_ocn_analysis_core.o

mpas_ocn_analysis_core.o:
>>>>>>> ec9d3a30

clean:
	$(RM) *.o *.i *.mod *.f90

.F.o:
	$(RM) $@ $*.mod
ifeq "$(GEN_F90)" "true"
	$(CPP) $(CPPFLAGS) $(CPPINCLUDES) $< > $*.f90
	$(FC) $(FFLAGS) -c $*.f90 $(FCINCLUDES)
else
	$(FC) $(CPPFLAGS) $(FFLAGS) -c $*.F $(CPPINCLUDES) $(FCINCLUDES)
endif<|MERGE_RESOLUTION|>--- conflicted
+++ resolved
@@ -1,23 +1,12 @@
 .SUFFIXES: .F .o
 
-<<<<<<< HEAD
 OBJS = mpas_ocn_analysis_mode.o
-=======
-OBJS = mpas_ocn_analysis_core.o \
-       mpas_ocn_core_interface.o
->>>>>>> ec9d3a30
 
 all: analysis_mode
 
-<<<<<<< HEAD
 analysis_mode: $(OBJS)
 
-mpas_ocn_am_mpas_mode.o:
-=======
-mpas_ocn_core_interface.o: mpas_ocn_analysis_core.o
-
-mpas_ocn_analysis_core.o:
->>>>>>> ec9d3a30
+mpas_ocn_analysis_mode.o:
 
 clean:
 	$(RM) *.o *.i *.mod *.f90
