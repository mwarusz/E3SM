--- conflicted
+++ resolved
@@ -342,13 +342,9 @@
       call mpas_pool_get_config(domain % configs, 'config_global_stats_compute_startup', config_global_stats_compute_startup)
       if (config_use_global_stats.and.config_global_stats_compute_startup) then
          call ocn_compute_global_stats(domain, timeLevel, err_tmp)
-<<<<<<< HEAD
          call mpas_timer_start('io_write', .false.)
-         call mpas_stream_mgr_write(stream_manager, streamID='globalStatsOutput', forceWriteNow=.true., ierr=err_tmp)
+         call mpas_stream_mgr_write(domain % streamManager, streamID='globalStatsOutput', forceWriteNow=.true., ierr=err_tmp)
          call mpas_timer_stop('io_write')
-=======
-         call mpas_stream_mgr_write(domain % streamManager, streamID='globalStatsOutput', forceWriteNow=.true., ierr=err_tmp)
->>>>>>> ec9d3a30
          err = ior(err, err_tmp)
       endif 
 
@@ -357,7 +353,7 @@
       if (config_use_AM_sfc_area_weighted_avg.and.config_AM_sfc_area_weighted_avg_compute_startup) then
          call ocn_compute_surface_area_weighted_averages(domain, timeLevel, err_tmp)
          call mpas_timer_start('io_write', .false.)
-         call mpas_stream_mgr_write(stream_manager, streamID='sfcAreaOutput', forceWriteNow=.true., ierr=err_tmp)
+         call mpas_stream_mgr_write(domain % streamManager, streamID='sfcAreaOutput', forceWriteNow=.true., ierr=err_tmp)
          call mpas_timer_stop('io_write')
          err = ior(err, err_tmp)
       endif
@@ -367,7 +363,7 @@
       if (config_use_AM_layer_volume_weighted_avg.and.config_AM_layer_volume_weighted_avg_compute_startup) then
          call ocn_compute_layer_volume_weighted_averages(domain, timeLevel, err_tmp)
          call mpas_timer_start('io_write', .false.)
-         call mpas_stream_mgr_write(stream_manager, streamID='layerVolOutput', forceWriteNow=.true., ierr=err_tmp)
+         call mpas_stream_mgr_write(domain % streamManager, streamID='layerVolOutput', forceWriteNow=.true., ierr=err_tmp)
          call mpas_timer_stop('io_write')
          err = ior(err, err_tmp)
       endif
@@ -376,9 +372,8 @@
       call mpas_pool_get_config(domain % configs, 'config_zonal_mean_compute_startup', config_zonal_mean_compute_startup)
       if (config_use_zonal_mean.and.config_zonal_mean_compute_startup) then
          call ocn_compute_zonal_mean(domain, timeLevel, err_tmp)
-<<<<<<< HEAD
          call mpas_timer_start('io_write', .false.)
-         call mpas_stream_mgr_write(stream_manager, streamID='zonalMeanOutput', forceWriteNow=.true., ierr=err_tmp)
+         call mpas_stream_mgr_write(domain % streamManager, streamID='zonalMeanOutput', forceWriteNow=.true., ierr=err_tmp)
          call mpas_timer_stop('io_write')
          err = ior(err, err_tmp)
       endif
@@ -387,7 +382,9 @@
       call mpas_pool_get_config(domain % configs, 'config_okubo_weiss_compute_startup', config_okubo_weiss_compute_startup)
       if (config_use_okubo_weiss.and.config_okubo_weiss_compute_startup) then
          call ocn_compute_okubo_weiss(domain, timeLevel, err_tmp)
-         call mpas_stream_mgr_write(stream_manager, streamID='okuboWeissOutput', forceWriteNow=.true., ierr=err_tmp)
+         call mpas_timer_start('io_write', .false.)
+         call mpas_stream_mgr_write(domain % streamManager, streamID='okuboWeissOutput', forceWriteNow=.true., ierr=err_tmp)
+         call mpas_timer_stop('io_write')
          err = ior(err, err_tmp)
       endif
 
@@ -396,7 +393,7 @@
        if (config_use_AM_water_mass_census.and.config_AM_water_mass_census_compute_startup) then
           call ocn_compute_water_mass_census(domain, timeLevel, err_tmp)
           call mpas_timer_start('io_write', .false.)
-          call mpas_stream_mgr_write(stream_manager, streamID='waterMassOutput', forceWriteNow=.true., ierr=err_tmp)
+          call mpas_stream_mgr_write(domain % streamManager, streamID='waterMassOutput', forceWriteNow=.true., ierr=err_tmp)
           call mpas_timer_stop('io_write')
           err = ior(err, err_tmp)
        endif
@@ -406,11 +403,8 @@
       if (config_use_meridional_heat_transport.and.config_meridional_heat_transport_compute_startup) then
          call ocn_compute_meridional_heat_transport(domain, timeLevel, err_tmp)
          call mpas_timer_start('io_write', .false.)
-         call mpas_stream_mgr_write(stream_manager, streamID='MerHeatTransOutput', forceWriteNow=.true., ierr=err_tmp)
+         call mpas_stream_mgr_write(domain % streamManager, streamID='MerHeatTransOutput', forceWriteNow=.true., ierr=err_tmp)
          call mpas_timer_stop('io_write')
-=======
-         call mpas_stream_mgr_write(domain % streamManager, streamID='zonalMeanOutput', forceWriteNow=.true., ierr=err_tmp)
->>>>>>> ec9d3a30
          err = ior(err, err_tmp)
       endif
 
@@ -589,14 +583,14 @@
 
       call mpas_pool_get_config(domain % configs, 'config_use_AM_sfc_area_weighted_avg', config_use_AM_sfc_area_weighted_avg)
       if (config_use_AM_sfc_area_weighted_avg) then
-         if (mpas_stream_mgr_ringing_alarms(stream_manager, streamID='sfcAreaOutput', direction=MPAS_STREAM_OUTPUT, ierr=err_tmp)) then
+         if (mpas_stream_mgr_ringing_alarms(domain % streamManager, streamID='sfcAreaOutput', direction=MPAS_STREAM_OUTPUT, ierr=err_tmp)) then
             call ocn_compute_surface_area_weighted_averages(domain, timeLevel, err_tmp)
          endif
       endif
 
       call mpas_pool_get_config(domain % configs, 'config_use_AM_layer_volume_weighted_avg', config_use_AM_layer_volume_weighted_avg)
       if (config_use_AM_layer_volume_weighted_avg) then
-         if (mpas_stream_mgr_ringing_alarms(stream_manager, streamID='layerVolOutput', direction=MPAS_STREAM_OUTPUT, ierr=err_tmp)) then
+         if (mpas_stream_mgr_ringing_alarms(domain % streamManager, streamID='layerVolOutput', direction=MPAS_STREAM_OUTPUT, ierr=err_tmp)) then
             call ocn_compute_layer_volume_weighted_averages(domain, timeLevel, err_tmp)
          endif
       endif
@@ -610,32 +604,28 @@
 
       call mpas_pool_get_config(domain % configs, 'config_use_okubo_weiss', config_use_okubo_weiss)
       if (config_use_okubo_weiss) then
-         if (mpas_stream_mgr_ringing_alarms(stream_manager, streamID='okuboWeissOutput', direction=MPAS_STREAM_OUTPUT, ierr=err_tmp)) then
+         if (mpas_stream_mgr_ringing_alarms(domain % streamManager, streamID='okuboWeissOutput', direction=MPAS_STREAM_OUTPUT, ierr=err_tmp)) then
             call ocn_compute_okubo_weiss(domain, timeLevel, err_tmp)
          endif
       endif
 
        call mpas_pool_get_config(domain % configs, 'config_use_AM_water_mass_census', config_use_AM_water_mass_census)
        if (config_use_AM_water_mass_census) then
-         if (mpas_stream_mgr_ringing_alarms(stream_manager, streamID='waterMassOutput', direction=MPAS_STREAM_OUTPUT, ierr=err_tmp)) then
+         if (mpas_stream_mgr_ringing_alarms(domain % streamManager, streamID='waterMassOutput', direction=MPAS_STREAM_OUTPUT, ierr=err_tmp)) then
              call ocn_compute_water_mass_census(domain, timeLevel, err_tmp)
           endif
        endif
 
       call mpas_pool_get_config(domain % configs, 'config_use_meridional_heat_transport', config_use_meridional_heat_transport)
       if (config_use_meridional_heat_transport) then
-        if (mpas_stream_mgr_ringing_alarms(stream_manager, streamID='MerHeatTransOutput', direction=MPAS_STREAM_OUTPUT, ierr=err_tmp)) then
+        if (mpas_stream_mgr_ringing_alarms(domain % streamManager, streamID='MerHeatTransOutput', direction=MPAS_STREAM_OUTPUT, ierr=err_tmp)) then
             call ocn_compute_meridional_heat_transport(domain, timeLevel, err_tmp)
          endif
       endif
 
 !      call mpas_pool_get_config(domain % configs, 'config_use_TEMPLATE', config_use_TEMPLATE)
 !      if (config_use_TEMPLATE) then
-<<<<<<< HEAD
-!        if (mpas_stream_mgr_ringing_alarms(stream_manager, streamID='TEMPLATEOutput', direction=MPAS_STREAM_OUTPUT, ierr=err_tmp)) then
-=======
 !        if (mpas_stream_mgr_ringing_alarms(domain % streamManager, streamID='TEMPLATEOutput', direction=MPAS_STREAM_OUTPUT, ierr=err_tmp) then
->>>>>>> ec9d3a30
 !            call ocn_compute_TEMPLATE(domain, timeLevel, err_tmp)
 !         endif
 !      endif
@@ -807,12 +797,11 @@
 
       call mpas_pool_get_config(ocnConfigs, 'config_use_global_stats', config_use_global_stats)
       if (config_use_global_stats) then
-<<<<<<< HEAD
           call mpas_timer_start('io_write', .false.)
-          call mpas_stream_mgr_write(stream_manager, streamID='globalStatsOutput', ierr=err_tmp)
+          call mpas_stream_mgr_write(streamManager, streamID='globalStatsOutput', ierr=err_tmp)
           call mpas_timer_stop('io_write')
           call mpas_timer_start('io_reset_alarms', .false.)
-          call mpas_stream_mgr_reset_alarms(stream_manager, streamID='globalStatsOutput', ierr=err_tmp)
+          call mpas_stream_mgr_reset_alarms(streamManager, streamID='globalStatsOutput', ierr=err_tmp)
           call mpas_timer_stop('io_reset_alarms')
           err = ior(err, err_tmp)
       endif
@@ -820,10 +809,10 @@
       call mpas_pool_get_config(ocnConfigs, 'config_use_AM_sfc_area_weighted_avg', config_use_AM_sfc_area_weighted_avg)
       if (config_use_AM_sfc_area_weighted_avg) then
           call mpas_timer_start('io_write', .false.)
-          call mpas_stream_mgr_write(stream_manager, streamID='sfcAreaOutput', ierr=err_tmp)
+          call mpas_stream_mgr_write(streamManager, streamID='sfcAreaOutput', ierr=err_tmp)
           call mpas_timer_stop('io_write')
           call mpas_timer_start('io_reset_alarms', .false.)
-          call mpas_stream_mgr_reset_alarms(stream_manager, streamID='sfcAreaOutput', ierr=err_tmp)
+          call mpas_stream_mgr_reset_alarms(streamManager, streamID='sfcAreaOutput', ierr=err_tmp)
           call mpas_timer_stop('io_reset_alarms')
           err = ior(err, err_tmp)
       endif
@@ -831,26 +820,21 @@
       call mpas_pool_get_config(ocnConfigs, 'config_use_AM_layer_volume_weighted_avg', config_use_AM_layer_volume_weighted_avg)
       if (config_use_AM_layer_volume_weighted_avg) then
           call mpas_timer_start('io_write', .false.)
-          call mpas_stream_mgr_write(stream_manager, streamID='layerVolOutput', ierr=err_tmp)
+          call mpas_stream_mgr_write(streamManager, streamID='layerVolOutput', ierr=err_tmp)
           call mpas_timer_stop('io_write')
           call mpas_timer_start('io_reset_alarms', .false.)
-          call mpas_stream_mgr_reset_alarms(stream_manager, streamID='layerVolOutput', ierr=err_tmp)
+          call mpas_stream_mgr_reset_alarms(streamManager, streamID='layerVolOutput', ierr=err_tmp)
           call mpas_timer_stop('io_reset_alarms')
-=======
-          call mpas_stream_mgr_write(streamManager, streamID='globalStatsOutput', ierr=err_tmp)
-          call mpas_stream_mgr_reset_alarms(streamManager, streamID='globalStatsOutput', ierr=err_tmp)
->>>>>>> ec9d3a30
           err = ior(err, err_tmp)
       endif
 
       call mpas_pool_get_config(ocnConfigs, 'config_use_zonal_mean', config_use_zonal_mean)
       if (config_use_zonal_mean) then
-<<<<<<< HEAD
          call mpas_timer_start('io_write', .false.)
-         call mpas_stream_mgr_write(stream_manager, streamID='zonalMeanOutput', ierr=err_tmp)
+         call mpas_stream_mgr_write(streamManager, streamID='zonalMeanOutput', ierr=err_tmp)
          call mpas_timer_stop('io_write')
          call mpas_timer_start('io_reset_alarms', .false.)
-         call mpas_stream_mgr_reset_alarms(stream_manager, streamID='zonalMeanOutput', ierr=err_tmp)
+         call mpas_stream_mgr_reset_alarms(streamManager, streamID='zonalMeanOutput', ierr=err_tmp)
          call mpas_timer_stop('io_reset_alarms')
          err = ior(err, err_tmp)
       endif
@@ -858,25 +842,21 @@
       call mpas_pool_get_config(ocnConfigs, 'config_use_okubo_weiss', config_use_okubo_weiss)
       if (config_use_okubo_weiss) then
          call mpas_timer_start('io_write', .false.)
-         call mpas_stream_mgr_write(stream_manager, streamID='okuboWeissOutput', ierr=err_tmp)
+         call mpas_stream_mgr_write(streamManager, streamID='okuboWeissOutput', ierr=err_tmp)
          call mpas_timer_stop('io_write')
          call mpas_timer_start('io_reset_alarms', .false.)
-         call mpas_stream_mgr_reset_alarms(stream_manager, streamID='okuboWeissOutput', ierr=err_tmp)
+         call mpas_stream_mgr_reset_alarms(streamManager, streamID='okuboWeissOutput', ierr=err_tmp)
          call mpas_timer_stop('io_reset_alarms')
          err = ior(err, err_tmp)
-=======
-         call mpas_stream_mgr_write(streamManager, streamID='zonalMeanOutput', ierr=err_tmp)
-         call mpas_stream_mgr_reset_alarms(streamManager, streamID='zonalMeanOutput', ierr=err_tmp)
->>>>>>> ec9d3a30
       endif
 
        call mpas_pool_get_config(ocnConfigs, 'config_use_AM_water_mass_census', config_use_AM_water_mass_census)
        if (config_use_AM_water_mass_census) then
            call mpas_timer_start('io_write', .false.)
-           call mpas_stream_mgr_write(stream_manager, streamID='waterMassOutput', ierr=err_tmp)
+           call mpas_stream_mgr_write(streamManager, streamID='waterMassOutput', ierr=err_tmp)
            call mpas_timer_stop('io_write')
            call mpas_timer_start('io_reset_alarms', .false.)
-           call mpas_stream_mgr_reset_alarms(stream_manager, streamID='waterMassOutput', ierr=err_tmp)
+           call mpas_stream_mgr_reset_alarms(streamManager, streamID='waterMassOutput', ierr=err_tmp)
            call mpas_timer_stop('io_reset_alarms')
           err = ior(err, err_tmp)
        endif
@@ -884,27 +864,22 @@
      call mpas_pool_get_config(ocnConfigs, 'config_use_meridional_heat_transport', config_use_meridional_heat_transport)
      if (config_use_meridional_heat_transport) then
          call mpas_timer_start('io_write', .false.)
-         call mpas_stream_mgr_write(stream_manager, streamID='MerHeatTransOutput', ierr=err_tmp)
+         call mpas_stream_mgr_write(streamManager, streamID='MerHeatTransOutput', ierr=err_tmp)
          call mpas_timer_stop('io_write')
          call mpas_timer_start('io_reset_alarms', .false.)
-         call mpas_stream_mgr_reset_alarms(stream_manager, streamID='MerHeatTransOutput', ierr=err_tmp)
+         call mpas_stream_mgr_reset_alarms(streamManager, streamID='MerHeatTransOutput', ierr=err_tmp)
          call mpas_timer_stop('io_reset_alarms')
         err = ior(err, err_tmp)
      endif
 
 !      call mpas_pool_get_config(ocnConfigs, 'config_use_TEMPLATE', config_use_TEMPLATE)
 !      if (config_use_TEMPLATE) then
-<<<<<<< HEAD
 !          call mpas_timer_start('io_write', .false.)
-!          call mpas_stream_mgr_write(stream_manager, streamID='TEMPLATEOutput', ierr=err_tmp)
+!          call mpas_stream_mgr_write(streamManager, streamID='TEMPLATEOutput', ierr=err_tmp)
 !          call mpas_timer_stop('io_write')
 !          call mpas_timer_start('io_reset_alarms', .false.)
-!          call mpas_stream_mgr_reset_alarms(stream_manager, streamID='TEMPLATEOutput', ierr=err_tmp)
+!          call mpas_stream_mgr_reset_alarms(streamManager, streamID='TEMPLATEOutput', ierr=err_tmp)
 !          call mpas_timer_stop('io_reset_alarms')
-=======
-!         call mpas_stream_mgr_write(streamManager, streamID='TEMPLATEOutput', ierr=err_tmp)
-!         call mpas_stream_mgr_reset_alarms(streamManager, streamID='TEMPLATEOutput', ierr=err_tmp)
->>>>>>> ec9d3a30
 !         err = ior(err, err_tmp)
 !      endif
 
