--- conflicted
+++ resolved
@@ -1,6 +1,5 @@
 .SUFFIXES: .F .c .o
 
-<<<<<<< HEAD
 OBJS = mpas_ocn_analysis_driver.o
 
 MEMBERS = mpas_ocn_global_stats.o \
@@ -12,29 +11,14 @@
           mpas_ocn_test_compute_interval.o \
           mpas_ocn_high_frequency_output.o \
           mpas_ocn_zonal_mean.o \
+          mpas_ocn_eliassen_palm.o \
           mpas_ocn_time_filters.o
 
 all: $(OBJS)
 
 mpas_ocn_analysis_driver.o: $(MEMBERS)
-=======
-OBJS = mpas_ocn_analysis_driver.o \
-       mpas_ocn_global_stats.o \
-       mpas_ocn_okubo_weiss.o \
-       mpas_ocn_okubo_weiss_eigenvalues.o \
-       mpas_ocn_surface_area_weighted_averages.o \
-       mpas_ocn_water_mass_census.o \
-       mpas_ocn_zonal_mean.o \
-			 mpas_ocn_eliassen_palm.o
-
-all: $(OBJS)
-
-mpas_ocn_analysis_driver.o: mpas_ocn_global_stats.o mpas_ocn_okubo_weiss.o mpas_ocn_zonal_mean.o mpas_ocn_okubo_weiss_eigenvalues.o mpas_ocn_surface_area_weighted_averages.o mpas_ocn_water_mass_census.o mpas_ocn_layer_volume_weighted_averages.o mpas_ocn_eliassen_palm.o
->>>>>>> 1fd7f243
 
 mpas_ocn_okubo_weiss.o: mpas_ocn_okubo_weiss_eigenvalues.o
-
-mpas_ocn_eliassen_palm.o:
 
 clean:
 	$(RM) *.o *.i *.mod *.f90
