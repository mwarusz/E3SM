<?xml version="1.0"?>
<config_batch version="1.0.0">
  <!--
     File:    config_batch.xml
     Purpose: abstract out the parts of run scripts that are different, and use this configuration to 
     create cesm run scripts from a single template.  

     batch_system:     the batch system type and version 
     batch_query:      the batch query command for each batch system. 
     batch_redirect:   Whether a redirect character is needed to submit jobs. 
     batch_directive:  The string that prepends a batch directive for the batch system. 
     jobid_pattern:    A perl regular expression used to filter out the returned job id from a
                       queue submission. 
     depend_pattern:   
    -->
  <batch_system type="template" version="x.y">
    <batch_query args=""></batch_query>
    <batch_submit></batch_submit>
    <batch_redirect></batch_redirect>
    <batch_directive></batch_directive>
    <directives>
      <directive name=""></directive>
    </directives>
  </batch_system>

   <batch_system type="cobalt" version="x.y">
     <batch_query>qstat</batch_query>
     <batch_submit>bash</batch_submit>
     <batch_directive></batch_directive>
     <jobid_pattern>(\d+)</jobid_pattern>
     <depend_string> --dependencies</depend_string>
     <submit_args>
       <arg flag="-A" name="project"/>
       <arg flag="-t" name="wall_time"/>
       <arg flag="-n" name="num_nodes"/>
       <arg flag="-q" name="queue"/>
       <arg flag="--mode script"/>
     </submit_args>
   </batch_system>

  <batch_system type="lsf" version="9.1">
    <batch_query args=" -w" >bjobs</batch_query>
    <batch_submit>bsub</batch_submit>
    <batch_redirect>&lt;</batch_redirect>
    <batch_directive>#BSUB</batch_directive>
    <jobid_pattern>&lt;(\d+)&gt;</jobid_pattern>
    <depend_pattern>^\#BSUB\s+-w.+\((\d+)\)</depend_pattern>
    <depend_string> -w "done(jobid)"</depend_string>
    <directives>
      <directive                       > -n {{ totaltasks }} </directive>
      <directive                       > -R "span[ptile={{ ptile }}]"</directive>
      <directive                       > -q {{ queue }} </directive>
      <directive                       > -N  </directive>
      <directive default="poe"         > -a {{ poe }} </directive>
      <directive                       > -x {{ queue_exclusive }} </directive>
      <directive default="cesm.stdout" > -o {{ cesm_stdout }}.%J  </directive>
      <directive default="cesm.stderr" > -e {{ cesm_stderr }}.%J  </directive>
      <directive                       > -J {{ job_id }} </directive>
      <directive                       > -W {{ wall_time }} </directive>
      <directive                       > -P {{ account }}  </directive>
    </directives>
  </batch_system>

  <batch_system type="pbs" version="x.y">
    <batch_query args="-f" >qstat</batch_query>
    <batch_submit>qsub </batch_submit>
    <batch_directive>#PBS</batch_directive>
    <jobid_pattern>^(\d+)\.</jobid_pattern>
    <depend_string> -W depend=afterok:jobid</depend_string>
    <directives>
      <directive> -N {{ job_id }}</directive>
      <directive> -q {{ queue }}</directive>
      <directive> -l walltime={{ wall_time }}</directive>
      <directive default="n"> -r {{ rerunnable }} </directive>
      <!-- <directive> -j oe {{ output_error_path }} </directive> -->
      <directive> -j oe </directive>
      <directive default="ae"  > -m {{ mail_options }} </directive>
<<<<<<< HEAD
      <!--
      <directive default="/bin/bash" > -S {{ shell }} -V </directive>
      -->
=======
      <directive default="/bin/bash" > -S {{ shell }}  </directive>
>>>>>>> 2510a42d
    </directives>
  </batch_system>

   <batch_system type="slurm" version="x.y">
     <batch_query>squeue</batch_query>
     <batch_submit>sbatch</batch_submit>
     <batch_directive>#SBATCH</batch_directive>
     <jobid_pattern>(\d+)$</jobid_pattern>
     <depend_string> --dependency=afterok:jobid</depend_string>
     <directives>
       <directive> -J {{ job_id }}</directive>
       <directive> --time={{ wall_time }} </directive>
       <directive> --nodes={{ num_nodes }}</directive>
       <directive> --ntasks-per-node={{ tasks_per_node }}</directive>
       <directive> --qos={{ queue }}</directive>
     </directives>
   </batch_system>

  <!-- babbage is PBS -->
  <batch_system MACH="babbage" version="x.y">
    <directives>
      <directive default="/bin/bash" > -S {{ shell }} -V </directive>
    </directives>
  </batch_system>

  <!-- babbageKnc is PBS -->
  <batch_system MACH="babbageKnc" version="x.y">
    <directives>
      <directive default="/bin/bash" > -S {{ shell }} -V </directive>
    </directives>
  </batch_system>

  <!-- brutus is PBS -->
  <batch_system MACH="brutus" version="x.y">
    <directives>
      <directive default="/bin/bash" > -S {{ shell }} -V </directive>
    </directives>
  </batch_system>

  <!-- bluewaters is PBS -->
  <batch_system MACH="bluewaters" version="x.y">
    <directives>
      <directive>-A {{ project }}</directive>
      <directive>-l nodes={{ num_nodes }}:ppn={{ tasks_per_node }}:xe</directive>
      <directive default="/bin/bash" > -S {{ shell }} </directive>
    </directives>
   </batch_system>

  <!-- brutus is PBS -->
  <batch_system MACH="brutus" version="x.y">
    <directives>
      <directive default="/bin/bash" > -S {{ shell }} -V </directive>
    </directives>
  </batch_system>

    <!-- edison is PBS -->
    <batch_system MACH="edison" version="x.y">
      <directives>
	    <directive>-l mppwidth={{ mppwidth }}</directive>
        <directive> -P {{ account }} </directive>
        <directive default="/bin/bash" > -S {{ shell }} </directive>
      </directives>
    </batch_system> 

    <!-- eos is PBS -->
    <batch_system MACH="eos" version="x.y">
    <jobid_pattern>^(\d+)</jobid_pattern>
    <directives>
      <directive>-A {{ project }}</directive>
      <directive>-l mppwidth={{ mppwidth }}</directive>
      <directive>-l  nodes={{ num_nodes }}</directive>
      <directive default="/bin/bash" > -S {{ shell }} -V </directive>
    </directives>
   </batch_system> 

  <!-- erebus is PBS -->
  <batch_system MACH="erebus" version="x.y">
    <directives>
      <directive default="/bin/bash" > -S {{ shell }} -V </directive>
    </directives>
  </batch_system>

  <!-- evergreen is PBS -->
  <batch_system MACH="evergreen" version="x.y">
    <directives>
      <directive default="/bin/bash" > -S {{ shell }} -V </directive>
    </directives>
  </batch_system>

   <!-- gaea is PBS -->
   <batch_system MACH="gaea" version="x.y">
   <directives>
     <directive>-A cpo</directive>
     <directive>-l {{ partition }}</directive>
     <directive>-l size={{ mppsize }}</directive>
	 <directive>-E </directive>
	 <directive>-d {{ rundir }}</directive>
     <directive>-o {{ rundir }}/{{ case }}.out </directive>
     <directive>-S /bin/bash  </directive>
   </directives>
   </batch_system>

  <!-- goldbach is PBS -->
  <batch_system MACH="goldbach" version="x.y">
    <directives>
      <directive>-l nodes={{ num_nodes }}:ppn={{ tasks_per_node }}</directive>
      <directive default="/bin/bash" > -S {{ shell }} -V </directive>
    </directives>
  </batch_system>

  <!-- hobart is PBS -->
  <batch_system MACH="hobart" version="x.y">
    <directives>
      <directive>-l nodes={{ num_nodes }}:ppn={{ tasks_per_node }}</directive>
      <directive default="/bin/bash" > -S {{ shell }} -V </directive>
    </directives>
  </batch_system>

   <!-- hera is SLURM -->
   <batch_system MACH="hera">
   <batch_directive>#MSUB</batch_directive>
   <directives>
     <directive>-A ees</directive>
     <directive>-l gres=lscratchd</directive>
   </directives>
   </batch_system>

  <!-- hopper is PBS -->
  <batch_system MACH="hopper" version="x.y">
    <directives>
      <directive default="/bin/bash" > -S {{ shell }} -V </directive>
    </directives>
  </batch_system>

  <!-- janus is PBS -->
  <batch_system MACH="janus" version="x.y">
    <directives>
      <directive default="/bin/bash" > -S {{ shell }} -V </directive>
    </directives>
  </batch_system>

  <!-- all pleiades machines are PBS -->
  <batch_system MACH="pleiades-has" version="x.y">
    <directives>
      <directive>-W group_list={{ project }} </directive>
      <directive>-L select={{ num_nodes }}:ncpus{{ MAX_TASKS_PER_NODE }}:mpiprocs={{ tasks_per_node }}:ompthreads={{ thread_count }}:model:has</directive>
      <directive>-l place=scatter:excl</directive>
      <directive default="/bin/bash" > -S {{ shell }} -V </directive>
    </directives>
  </batch_system>

  <!-- all pleiades machines are PBS -->
  <batch_system MACH="pleiades-ivy" version="x.y">
    <directives>
      <directive>-W group_list={{ project }} </directive>
      <directive>-l select={{ num_nodes }}:ncpus{{ MAX_TASKS_PER_NODE }}:mpiprocs={{ tasks_per_node }}:ompthreads={{ thread_count }}:model:ivy</directive>
      <directive>-l place=scatter:excl</directive>
      <directive default="/bin/bash" > -S {{ shell }} -V </directive>
    </directives>
  </batch_system>

  <!-- all pleiades machines are PBS -->
  <batch_system MACH="pleiades-san" version="x.y">
    <directives>
      <directive>-W group_list={{ project }} </directive>
      <directive>-l select={{ num_nodes }}:ncpus{{ MAX_TASKS_PER_NODE }}:mpiprocs={{ tasks_per_node }}:ompthreads={{ thread_count }}:model:san</directive>
      <directive>-l place=scatter:excl</directive>
      <directive default="/bin/bash" > -S {{ shell }} -V </directive>
    </directives>
  </batch_system>

  <!-- all pleiades machines are PBS -->
  <batch_system MACH="pleiades-wes" version="x.y">
    <directives>
      <directive>-W group_list={{ project }} </directive>
      <directive>-L select={{ num_nodes }}:ncpus{{ MAX_TASKS_PER_NODE }}:mpiprocs={{ tasks_per_node }}:ompthreads={{ thread_count }}:model:wes</directive>
      <directive>-l place=scatter:excl</directive>
      <directive default="/bin/bash" > -S {{ shell }} -V </directive>
    </directives>
  </batch_system>

  <!-- sierra is SLURM -->
   <batch_system MACH="sierra">
   <batch_directive>#MSUB</batch_directive>
   <directives>
     <directive>-V </directive>
     <directive>-A ees </directive>
     <directive>-l nodes={{ num_nodes }}</directive>
     <directive>-l gres=lscratchd</directive>
   </directives>
   </batch_system>

  <!-- titan is PBS -->
  <batch_system MACH="titan" version="x.y">
    <directives>
      <directive default="/bin/bash" > -S {{ shell }} -V </directive>
    </directives>
  </batch_system>

</config_batch>
<|MERGE_RESOLUTION|>--- conflicted
+++ resolved
@@ -75,13 +75,6 @@
       <!-- <directive> -j oe {{ output_error_path }} </directive> -->
       <directive> -j oe </directive>
       <directive default="ae"  > -m {{ mail_options }} </directive>
-<<<<<<< HEAD
-      <!--
-      <directive default="/bin/bash" > -S {{ shell }} -V </directive>
-      -->
-=======
-      <directive default="/bin/bash" > -S {{ shell }}  </directive>
->>>>>>> 2510a42d
     </directives>
   </batch_system>
 
