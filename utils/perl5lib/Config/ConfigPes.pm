--- conflicted
+++ resolved
@@ -57,11 +57,7 @@
 {
     my ($pesize_opts, $ntasks, $nthrds, $rootpe, $config) = @_;
 
-<<<<<<< HEAD
-    foreach my $comp ("ATM", "LND", "ICE", "OCN", "GLC", "WAV", "ROF", "CPL" ) {
-=======
     foreach my $comp ("ATM", "LND", "ICE", "OCN", "GLC", "WAV", "ROF", "ESP", "CPL" ) {
->>>>>>> a25ad558
 	$config->set("NTASKS_" . "${comp}", $ntasks);
 	$config->set("NTHRDS_" . "${comp}", $nthrds);
 	$config->set("ROOTPE_" . "${comp}", $rootpe);
@@ -86,11 +82,7 @@
 {
     my ($pesize_opts, $ntasks, $nthrds, $rootpe, $config) = @_;
 
-<<<<<<< HEAD
-    foreach my $comp ("ATM", "LND", "ICE", "OCN", "GLC", "WAV", "ROF", "CPL") {
-=======
     foreach my $comp ("ATM", "LND", "ICE", "OCN", "GLC", "WAV", "ROF", "ESP", "CPL") {
->>>>>>> a25ad558
 	$config->set("NTASKS_" . "$comp", $ntasks);
 	$config->set("NTHRDS_" . "$comp", $nthrds);
 	$config->set("ROOTPE_" . "$comp", $rootpe);
@@ -280,8 +272,6 @@
     $logger->info("ConfigPES: compset_match is $compset_match");
     $logger->info("ConfigPES: pesize match  is $pesize_match ");
 
-<<<<<<< HEAD
-=======
     my @additional_attributes = $pe_select->findnodes("./*");
     foreach my $att (@additional_attributes){
 	my $name = $att->nodeName();
@@ -293,7 +283,6 @@
 	$config->set($name, $att->textContent());
     }
 
->>>>>>> a25ad558
     my $pes_per_node = $config->get('PES_PER_NODE');
     my @pes_ntasks = $pe_select->findnodes("./ntasks");
     my @pes_nthrds = $pe_select->findnodes("./nthrds");
@@ -321,11 +310,7 @@
 
 
 
-<<<<<<< HEAD
-    foreach my $comp ("ATM", "LND", "ICE", "OCN", "GLC", "WAV", "ROF", "CPL") {
-=======
     foreach my $comp ("ATM", "LND", "ICE", "OCN", "GLC", "WAV", "ROF", "ESP", "CPL") {
->>>>>>> a25ad558
 	if($comp ne "ATM"){
 	    if(!defined $decomp{"NTASKS_$comp"}){
 		$decomp{"NTASKS_$comp"} = $decomp{NTASKS_ATM};
