"""
Interface to the env_mach_specific.xml file.  This class inherits from EnvBase
"""
from CIME.XML.standard_module_setup import *

from CIME.XML.env_base import EnvBase
from CIME.utils import transform_vars
import string

logger = logging.getLogger(__name__)

# Is not of type EntryID but can use functions from EntryID (e.g
# get_type) otherwise need to implement own functions and make GenericXML parent class
class EnvMachSpecific(EnvBase):

    def __init__(self, caseroot, infile="env_mach_specific.xml"):
        """
        initialize an object interface to file env_mach_specific.xml in the case directory
        """
        fullpath = infile if os.path.isabs(infile) else os.path.join(caseroot, infile)
        EnvBase.__init__(self, caseroot, fullpath)

    def populate(self, machobj):
        """Add entries to the file using information from a Machines object."""
        items = ("module_system", "environment_variables", "mpirun", "run_exe","run_misc_suffix")
        default_run_exe_node = machobj.get_node("default_run_exe")
        default_run_misc_suffix_node = machobj.get_node("default_run_misc_suffix")

        for item in items:
            nodes = machobj.get_first_child_nodes(item)
            if item == "run_exe" or item == "run_misc_suffix":
                newnode = ET.Element(item)
                newnode.tag = "entry"
                newnode.set("id", item)
                if len(nodes) == 0:
                    if item == "run_exe":
                        value = default_run_exe_node.text
                    else:
                        value =  default_run_misc_suffix_node.text
                else:
                    value = nodes[0].text
                newnode.set("value", value)
                newnode = self.add_sub_node(newnode, "type", "char")
                if item == "run_exe":
                    newnode = self.add_sub_node(newnode, "desc", "executable name")
                else:
                    newnode = self.add_sub_node(newnode, "desc", "redirect for job output")

                self.add_child(newnode)
            else:
                for node in nodes:
                    self.add_child(node)

    def get_full_records(self, item, attribute=None, resolved=True, subgroup=None):
        """Returns the value as a string of the first xml element with item as attribute value.
        <element_name attribute='attribute_value>value</element_name>"""

        logger.debug("(get_full_records) Input values: %s , %s , %s , %s , %s" , self.__class__.__name__ , item, attribute, resolved, subgroup)

        nodes   = [] # List of identified xml elements
        results = [] # List of identified parameters

        # Find all nodes with attribute name and attribute value item
        # xpath .//*[name='item']
        if item :
            nodes = self.get_nodes("*",{"name" : item})
        else :
            # Return all nodes
            logger.debug("(get_full_records) Retrieving all parameter")
            nodes = self.get_nodes("env")

        # Return value for first occurence of node with attribute value = item
        for node in nodes:

            group   = super(EnvMachSpecific, self)._get_group(node)
            val     = node.text
            attr    = node.attrib['name']
            t       = self._get_type_info(node)
            desc    = self._get_description(node)
            default = self._get_default(node)
            filename    = self.filename

            #t   =  super(EnvBase , self).get_type( node )
            v = { 'group' : group , 'attribute' : attr , 'value' : val , 'type' : t , 'description' : desc , 'default' : default , 'file' : filename}
            logger.debug("(get_full_records) Found node with value for %s = %s" , item , v )
            results.append(v)

        return results

    def _get_modules_for_case(self, compiler, debug, mpilib):
        module_nodes = self.get_nodes("modules")
        modules_to_load = None
        if module_nodes is not None:
            modules_to_load = self._compute_module_actions(module_nodes, compiler, debug, mpilib)

        return modules_to_load

    def _get_envs_for_case(self, compiler, debug, mpilib):
        env_nodes = self.get_nodes("environment_variables")

        envs_to_set = None
        if env_nodes is not None:
            envs_to_set = self._compute_env_actions(env_nodes, compiler, debug, mpilib)

        return envs_to_set

    def load_env(self, compiler, debug, mpilib):
        """
        Should only be called by case.load_env
        """
        # Do the modules so we can refer to env vars set by the modules
        # in the environment_variables block
        modules_to_load = self._get_modules_for_case(compiler, debug, mpilib)
        if (modules_to_load is not None):
            self.load_modules(modules_to_load)

        envs_to_set = self._get_envs_for_case(compiler, debug, mpilib)
        if (envs_to_set is not None):
            self.load_envs(envs_to_set)

    def load_modules(self, modules_to_load):
        module_system = self.get_module_system_type()
        if (module_system == "module"):
            self._load_module_modules(modules_to_load)
        elif (module_system == "soft"):
            self._load_soft_modules(modules_to_load)
        elif (module_system == "dotkit"):
            self._load_dotkit_modules(modules_to_load)
        elif (module_system == "none"):
            self._load_none_modules(modules_to_load)
        else:
            expect(False, "Unhandled module system '%s'" % module_system)

    def list_modules(self):
        module_system = self.get_module_system_type()

        # If the user's login shell is not sh, it's possible that modules
        # won't be configured so we need to be sure to source the module
        # setup script if it exists.
        init_path = self.get_module_system_init_path("sh")
        if init_path:
            source_cmd = "source %s && " % init_path
        else:
            source_cmd = ""

        if (module_system == "module"):
            return run_cmd_no_fail("%smodule list 2>&1" % source_cmd)
        elif (module_system == "soft"):
            # Does soft really not provide this capability?
            return ""
        elif (module_system == "dotkit"):
            return run_cmd_no_fail("%suse -lv" % source_cmd)
        elif (module_system == "none"):
            return ""
        else:
            expect(False, "Unhandled module system '%s'" % module_system)

    def make_env_mach_specific_file(self, compiler, debug, mpilib, shell):
        modules_to_load = self._get_modules_for_case(compiler, debug, mpilib)
        envs_to_set = self._get_envs_for_case(compiler, debug, mpilib)

        filename = ".env_mach_specific.%s" % shell
        lines = []
        if modules_to_load is not None:
            lines.extend(self._get_module_commands(modules_to_load, shell))

        if envs_to_set is not None:
            for env_name, env_value in envs_to_set:
                if shell == "sh":
                    lines.append("export %s=%s" % (env_name, env_value))
                elif shell == "csh":
                    lines.append("setenv %s %s" % (env_name, env_value))
                else:
                    expect(False, "Unknown shell type: '%s'" % shell)

        with open(filename, "w") as fd:
            fd.write("\n".join(lines))

    def load_envs(self, envs_to_set):
        for env_name, env_value in envs_to_set:
            os.environ[env_name] = env_value

    # Private API

    def _compute_module_actions(self, module_nodes, compiler, debug, mpilib):
        return self._compute_actions(module_nodes, "command", compiler, debug, mpilib)

    def _compute_env_actions(self, env_nodes, compiler, debug, mpilib):
        return self._compute_actions(env_nodes, "env", compiler, debug, mpilib)

    def _compute_actions(self, nodes, child_tag, compiler, debug, mpilib):
        result = [] # list of tuples ("name", "argument")

        for node in nodes:
            if (self._match_attribs(node.attrib, compiler, debug, mpilib)):
                for child in node:
                    expect(child.tag == child_tag, "Expected %s element" % child_tag)
                    if (self._match_attribs(child.attrib, compiler, debug, mpilib)):
                        val = child.text
                        if val is not None:
                            # We allow a couple special substitutions for these fields
                            for repl_this, repl_with in [("$COMPILER", compiler), ("$MPILIB", mpilib)]:
                                val = val.replace(repl_this, repl_with)

                            val = self.get_resolved_value(val)
                            expect("$" not in val, "Not safe to leave unresolved items in env var value: '%s'" % val)
<<<<<<< HEAD
                        # result is appended even if val is None
=======
                        # intentional unindent, result is appended even if val is None
>>>>>>> 16e1c04b
                        result.append( (child.get("name"), val) )

        return result

    def _match_attribs(self, attribs, compiler, debug, mpilib):
        if ("compiler" in attribs and
            not self._match(compiler, attribs["compiler"])):
            return False
        elif ("mpilib" in attribs and
            not self._match(mpilib, attribs["mpilib"])):
            return False
        elif ("debug" in attribs and
            not self._match("TRUE" if debug else "FALSE", attribs["debug"].upper())):
            return False

        return True

    def _match(self, my_value, xml_value):
        if (xml_value.startswith("!")):
            result = my_value != xml_value[1:]
        else:
            result = my_value == xml_value
        logger.debug("(env_mach_specific) _match %s %s %s"%(my_value, xml_value, result))
        return result


    def _get_module_commands(self, modules_to_load, shell):
        # Note this is independent of module system type
        mod_cmd = self.get_module_system_cmd_path(shell)
        cmds = []
        for action, argument in modules_to_load:
            if argument is None:
                argument = ""
            cmds.append("%s %s %s" % (mod_cmd, action, argument))
        return cmds

    def _load_module_modules(self, modules_to_load):
        for cmd in self._get_module_commands(modules_to_load, "python"):
            logger.debug("module command is %s"%cmd)
            py_module_code = run_cmd_no_fail(cmd)
            exec(py_module_code)

    def _load_soft_modules(self, modules_to_load):
        sh_init_cmd = self.get_module_system_init_path("sh")
        sh_mod_cmd = self.get_module_system_cmd_path("sh")

        # Some machines can set the environment
        # variables using a script (such as /etc/profile.d/00softenv.sh
        # on mira or /etc/profile.d/a_softenv.sh on blues)
        # which load the new environment variables using softenv-load.

        # Other machines need to run soft-dec.sh and evaluate the output,
        # which may or may not have unresolved variables such as
        # PATH=/soft/com/packages/intel/16/initial/bin:${PATH}

        cmd = "source %s" % sh_init_cmd

        if os.environ.has_key("SOFTENV_ALIASES"):
            cmd += " && source $SOFTENV_ALIASES"
        if os.environ.has_key("SOFTENV_LOAD"):
            cmd += " && source $SOFTENV_LOAD"

        for action,argument in modules_to_load:
            cmd += " && %s %s %s" % (sh_mod_cmd, action, argument)

        cmd += " && env"
        output = run_cmd_no_fail(cmd)

        ###################################################
        # Parse the output to set the os.environ dictionary
        ###################################################
        newenv = {}
        dolater = []
        for line in output.splitlines():
            if line.find('$')>0:
                dolater.append(line)
                continue

            m=re.match(r'^(\S+)=(\S+)\s*;*\s*$',line)
            if m:
                key = m.groups()[0]
                val = m.groups()[1]
                newenv[key] = val

        # Now that initial newenv has been set, resolve variables
        for line in dolater:
            m=re.match(r'^(\S+)=(\S+)\s*;*\s*$',line)
            if m:
                key = m.groups()[0]
                valunresolved = m.groups()[1]
                val = string.Template(valunresolved).safe_substitute(newenv)
                expect(val is not None,
                       'string value %s unable to be resolved' % valunresolved)
                newenv[key] = val

        # Set environment with new or updated values
        for key in newenv:
            if key in os.environ and key not in newenv:
                del(os.environ[key])
            else:
                os.environ[key] = newenv[key]

    def _load_dotkit_modules(self, _):
        expect(False, "Not yet implemented")

    def _load_none_modules(self, modules_to_load):
        """
        No Action required
        """
        expect(not modules_to_load,
               "Module system was specified as 'none' yet there are modules that need to be loaded?")

    def _mach_specific_header(self, shell):
        '''
        write a shell module file for this case.
        '''
        header = '''
#!/usr/bin/env %s
#===============================================================================
# Automatically generated module settings for $self->{machine}
# DO NOT EDIT THIS FILE DIRECTLY!  Please edit env_mach_specific.xml
# in your CASEROOT. This file is overwritten every time modules are loaded!
#===============================================================================
'''%shell
        header += "source %s"%self.get_module_system_init_path(shell)
        return header

    def get_module_system_type(self):
        """
        Return the module system used on this machine
        """
        module_system = self.get_node("module_system")
        return module_system.get("type")

    def get_module_system_init_path(self, lang):
        init_nodes = self.get_optional_node("init_path", attributes={"lang":lang})
        return init_nodes.text if init_nodes is not None else None

    def get_module_system_cmd_path(self, lang):
        cmd_nodes = self.get_optional_node("cmd_path", attributes={"lang":lang})
        return cmd_nodes.text if cmd_nodes is not None else None

    def get_mpirun(self, case, attribs, check_members=None, job="case.run"):
        """
        Find best match, return (executable, {arg_name : text})
        """
        mpirun_nodes = self.get_nodes("mpirun")
        best_match = None
        best_num_matched = -1
        default_match = None
        best_num_matched_default = -1
        args = {}
        for mpirun_node in mpirun_nodes:
            xml_attribs = mpirun_node.attrib
            all_match = True
            matches = 0
            is_default = False
            for key, value in attribs.iteritems():
                if key in xml_attribs:
                    if xml_attribs[key].lower() == "false":
                        xml_attrib = False
                    elif xml_attribs[key].lower() == "true":
                        xml_attrib = True
                    else:
                        xml_attrib = xml_attribs[key]

                    if xml_attrib == value:
                        matches += 1
                    elif key == "mpilib" and xml_attrib == "default":
                        is_default = True
                    else:
                        all_match = False
                        break

            for key in xml_attribs:
                expect(key in attribs, "Unhandled MPI property '%s'" % key)

            if all_match:
                if is_default:
                    if matches > best_num_matched_default:
                        default_match = mpirun_node
                        best_num_matched_default = matches
                else:
                    if matches > best_num_matched:
                        best_match = mpirun_node
                        best_num_matched = matches

        expect(best_match is not None or default_match is not None,
               "Could not find a matching MPI for attributes: %s" % attribs)

        the_match = best_match if best_match is not None else default_match

        # Now that we know the best match, compute the arguments
        arg_node = self.get_optional_node("arguments", root=the_match)
        if arg_node is not None:
            arg_nodes = self.get_nodes("arg", root=arg_node)
            for arg_node in arg_nodes:
                arg_value = transform_vars(arg_node.text,
                                           case=case,
                                           subgroup=job,
                                           check_members=check_members,
                                           default=arg_node.get("default"))
                args[arg_node.get("name")] = arg_value

        executable = self.get_node("executable", root=the_match)

        return executable.text, args
<|MERGE_RESOLUTION|>--- conflicted
+++ resolved
@@ -204,11 +204,7 @@
 
                             val = self.get_resolved_value(val)
                             expect("$" not in val, "Not safe to leave unresolved items in env var value: '%s'" % val)
-<<<<<<< HEAD
-                        # result is appended even if val is None
-=======
                         # intentional unindent, result is appended even if val is None
->>>>>>> 16e1c04b
                         result.append( (child.get("name"), val) )
 
         return result
