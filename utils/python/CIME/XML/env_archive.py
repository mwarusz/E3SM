"""
Interface to the env_archive.xml file.  This class inherits from EnvBase
"""
from CIME.XML.standard_module_setup import *

from CIME.XML.generic_xml import GenericXML
from CIME.XML.archive import Archive
from CIME.XML.headers import Headers

logger = logging.getLogger(__name__)

class EnvArchive(GenericXML):

    def __init__(self, case_root=None, infile="env_archive.xml"):
        """
        initialize an object interface to file env_archive.xml in the case directory
        """
        logger.debug("Case_root = %s" , case_root)


        # Check/Build path to env_archive.xml
        if case_root is None:
            case_root = os.getcwd()

        if os.path.isabs(infile):
            fullpath = infile
        else:
            fullpath = os.path.join(case_root, infile)

        # Initialize self
        # If env_archive.xml file does not exists in case directory read default from config
        GenericXML.__init__(self, fullpath)

        # The following creates the CASEROOT/env_archive.xml contents in self.root
        if not os.path.isfile(fullpath):
            headerobj = Headers()
            headernode = headerobj.get_header_node(os.path.basename(fullpath))
            self.root.append(headernode)
            archive = Archive()
            self.root.append(archive.root)

<<<<<<< HEAD
    def get_values(self, item, attribute=None, resolved=True, subgroup=None):
        """Returns the value as a string of the first xml element with item as attribute value.
        <elememt_name attribute='attribute_value>value</element_name>"""

        logger.debug("(get_values) Input values: %s , %s , %s , %s , %s" , self.__class__.__name__, item, attribute, resolved, subgroup)
=======
    def get_entries(self):
        return self.get_nodes('comp_archive_spec')
>>>>>>> acf6f844

    def get_entry_info(self, archive_entry):
        compname = archive_entry.attrib['compname']
        compclass = archive_entry.attrib['compclass']
        return compname,compclass

    def get_entry_value(self, name, archive_entry):
        node = self.get_optional_node(name, root=archive_entry)
        return node.text

    def get_rest_file_extensions(self, archive_entry):
        file_extensions = []
        nodes = self.get_nodes('rest_file_extension', root=archive_entry)
        for node in nodes:
            file_extensions.append(node.text)
        return file_extensions

<<<<<<< HEAD
        return results

    def _get_type(self, node=None) :
        return None

    def _get_description(self, node=None):

        description = None

        if node.tag == "keep_last_in_rundir" :
            if node.get('description') :
                description = node.get('description')
            elif node.find('./description') :
                description = node.find('./description').text
            else:
                description = "Keep last in rundir"

        return description

    def _get_default(self, node=None):
        return None

    def _get_archive(self):
        pass
=======
    def get_hist_file_extensions(self, archive_entry):
        file_extensions = []
        nodes = self.get_nodes('hist_file_extension', root=archive_entry)
        for node in nodes:
            file_extensions.append(node.text)
        return file_extensions

    def get_rpointer_contents(self, archive_entry):
        rpointer_items = []
        rpointer_nodes = self.get_nodes('rpointer', root=archive_entry)
        for rpointer_node in rpointer_nodes:
            file_node = self.get_node('rpointer_file', root=rpointer_node)
            content_node = self.get_node('rpointer_content', root=rpointer_node)
            rpointer_items.append([file_node.text,content_node.text])
        return rpointer_items
>>>>>>> acf6f844
<|MERGE_RESOLUTION|>--- conflicted
+++ resolved
@@ -39,16 +39,8 @@
             archive = Archive()
             self.root.append(archive.root)
 
-<<<<<<< HEAD
-    def get_values(self, item, attribute=None, resolved=True, subgroup=None):
-        """Returns the value as a string of the first xml element with item as attribute value.
-        <elememt_name attribute='attribute_value>value</element_name>"""
-
-        logger.debug("(get_values) Input values: %s , %s , %s , %s , %s" , self.__class__.__name__, item, attribute, resolved, subgroup)
-=======
     def get_entries(self):
         return self.get_nodes('comp_archive_spec')
->>>>>>> acf6f844
 
     def get_entry_info(self, archive_entry):
         compname = archive_entry.attrib['compname']
@@ -66,32 +58,6 @@
             file_extensions.append(node.text)
         return file_extensions
 
-<<<<<<< HEAD
-        return results
-
-    def _get_type(self, node=None) :
-        return None
-
-    def _get_description(self, node=None):
-
-        description = None
-
-        if node.tag == "keep_last_in_rundir" :
-            if node.get('description') :
-                description = node.get('description')
-            elif node.find('./description') :
-                description = node.find('./description').text
-            else:
-                description = "Keep last in rundir"
-
-        return description
-
-    def _get_default(self, node=None):
-        return None
-
-    def _get_archive(self):
-        pass
-=======
     def get_hist_file_extensions(self, archive_entry):
         file_extensions = []
         nodes = self.get_nodes('hist_file_extension', root=archive_entry)
@@ -106,5 +72,4 @@
             file_node = self.get_node('rpointer_file', root=rpointer_node)
             content_node = self.get_node('rpointer_content', root=rpointer_node)
             rpointer_items.append([file_node.text,content_node.text])
-        return rpointer_items
->>>>>>> acf6f844
+        return rpointer_items