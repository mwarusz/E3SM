--- conflicted
+++ resolved
@@ -9,7 +9,7 @@
 from CIME.XML.standard_module_setup import *
 
 from CIME.utils                     import expect, get_cime_root, append_status
-from CIME.utils                     import convert_to_type, get_model, get_project, get_current_branch
+from CIME.utils                     import convert_to_type, get_model, get_project
 from CIME.XML.machines              import Machines
 from CIME.XML.pes                   import Pes
 from CIME.XML.files                 import Files
@@ -830,11 +830,7 @@
             clone_branch =  get_current_branch(newcase_cimeroot)
             logger.warning(" case  CIMEROOT is %s " %newcase_cimeroot)
             logger.warning(" clone CIMEROOT is %s " %clone_cimeroot)
-<<<<<<< HEAD
             logger.warning(" It is NOT recommended to clone cases from different versions of CIME.")
-=======
-            logger.warning(" It is NOT recommended to clone cases from different versions of CIME %s %s"%(case_branch, clone_branch))
->>>>>>> 87d0c1a6
 
 
         # *** create case object as deepcopy of clone object ***
