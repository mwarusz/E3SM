--- conflicted
+++ resolved
@@ -422,8 +422,6 @@
 </entry>
 
 <entry
-<<<<<<< HEAD
-=======
 id="tfreeze_option"
 type="char*16"
 category="control"
@@ -434,7 +432,6 @@
 </entry>
 
 <entry 
->>>>>>> a25ad558
 id="flux_epbal"
 type="char*8"
 category="control"
@@ -1794,10 +1791,7 @@
 Layout of multi-instance lnds (if there are more than 1)
 </entry>
 
-<<<<<<< HEAD
-<entry
-=======
-<entry 
+<entry
 id="esp_ntasks"
 type="integer"
 category="ccsm_pes" 
@@ -1843,7 +1837,6 @@
 </entry>
 
 <entry 
->>>>>>> a25ad558
 id="cpl_ntasks"
 type="integer"
 category="ccsm_pes"
