--- conflicted
+++ resolved
@@ -51,12 +51,9 @@
     parser.add_argument("--caseroot",
                         help="Case directory to build")
 
-<<<<<<< HEAD
-=======
     parser.add_argument("--skip-preview-namelist", action="store_true",
                         help="Skip calling preview-namelist during case.run")
 
->>>>>>> eb59169e
     args = CIME.utils.parse_args_and_handle_standard_logging_options(args, parser)
 
     if args.caseroot is not None:
