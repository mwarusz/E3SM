#!/usr/bin/env python3

"""
Namelist creator for E3SM's MPAS OCEAN component
"""

import os, sys

_CIMEROOT = os.path.join(os.path.dirname(os.path.abspath(__file__)), "..","..","..","cime")
sys.path.append(os.path.join(_CIMEROOT, "scripts", "Tools"))

from standard_script_setup import *
from CIME.case import Case
from CIME.utils import expect, run_cmd_no_fail, safe_copy
from CIME.buildnml import create_namelist_infile, parse_input

logger = logging.getLogger(__name__)

###############################################################################
def buildnml(case, caseroot, compname):
###############################################################################
    expect(compname == "mpaso", compname)

    os.chdir(caseroot)

    cimeroot          = case.get_value("CIMEROOT")
    caseroot          = case.get_value("CASEROOT")
    casebuild         = case.get_value("CASEBUILD")
    casename          = case.get_value("CASE")
    srcroot           = case.get_value("SRCROOT")
    din_loc_root      = case.get_value("DIN_LOC_ROOT")
    compset           = case.get_value("COMPSET")
    ocn_grid          = case.get_value("OCN_GRID")
    ocn_mask          = case.get_value("MASK_GRID")
    ocn_forcing       = case.get_value("MPASO_FORCING")
    ocn_iceberg       = case.get_value("MPASO_ICEBERG")
    ocn_ismf          = case.get_value("MPASO_ISMF")
    ocn_bgc           = case.get_value("MPASO_BGC")
    ocn_wave          = case.get_value("MPASO_WAVE")
    ocn_tidal_mixing  = case.get_value("MPASO_TIDAL_MIXING")
    ocn_co2_type      = case.get_value("OCN_CO2_TYPE")
    atm_co2_const_val = case.get_value("CCSM_CO2_PPMV")
    ice_bgc           = case.get_value("MPASI_BGC")
    ocn_pio_typename  = case.get_value("OCN_PIO_TYPENAME")
    ninst_ocn         = case.get_value("NINST_OCN")
    nthrds_ocn        = case.get_value("NTHRDS_OCN")
    ntasks_ocn        = case.get_value("NTASKS_PER_INST_OCN")
    rundir            = case.get_value("RUNDIR")
    run_type          = case.get_value("RUN_TYPE")
    run_refcase       = case.get_value("RUN_REFCASE")
    run_refdate       = case.get_value("RUN_REFDATE")
    run_reftod        = case.get_value("RUN_REFTOD")
    stream_name       = 'streams.ocean'

    mpasoconf_dir = os.path.join(casebuild, "mpasoconf")

    if not os.path.isdir(mpasoconf_dir): os.mkdir(mpasoconf_dir)

    #--------------------------------------------------------------------
    # Determine if initial conditions are spunup, from compset
    #--------------------------------------------------------------------
    ocn_ic_mode = 'default'
    if "SOI" in compset:
        ocn_ic_mode = 'spunup'

    #--------------------------------------------------------------------
    # Determine date stamp, from grid names
    #--------------------------------------------------------------------

    decomp_date = ''
    decomp_prefix = ''
    ic_date = ''
    ic_prefix = ''
    restoring_file = ''
    data_ismf_file = ''
    analysis_mask_file = ''
    eco_forcing_file = ''
    u_tidal_rms_file = ''

    if ocn_grid == 'oEC60to30v3':
        decomp_date = '230424'
        decomp_prefix = 'partitions/mpas-o.graph.info.'
        restoring_file = 'sss.monthlyClimatology.PHC2_salx_040803.oEC60to30v3.nc'
        analysis_mask_file = 'oEC60to30v3_Atlantic_region_and_southern_transect.nc'
        ic_date = '170905'
        ic_prefix = 'oEC60to30v3_60layer'
        if ocn_ic_mode == 'spunup':
            ic_date = '200927'
            ic_prefix = 'oEC60to30v3.restartFrom_anvilG'

    elif ocn_grid == 'oEC60to30v3wLI':
        decomp_date = '170328'
        decomp_prefix = 'mpas-o.graph.info.'
        restoring_file = 'sss.monthlyClimatology.PHC2_salx_040803.oEC60to30v3wLI.nc'
        analysis_mask_file = 'masks_SingleRegionAtlanticWTransportTransects_EC60to30v3wLI_171116.nc'
        ic_date = '230220'
        ic_prefix = 'oEC60to30v3wLI60lev'
        if ocn_ic_mode == 'spunup':
            ic_date = '230220'
            ic_prefix = 'oEC60to30v3wLI60lev.restart_theta_year26'

    elif ocn_grid == 'ECwISC30to60E1r2':
        decomp_date = '230314'
        decomp_prefix = 'partitions/mpas-o.graph.info.'
        restoring_file = 'sss.PHC2_monthlyClimatology.ECwISC30to60E1r02.200408.nc'
        analysis_mask_file = 'ECwISC30to60E1r02_transportTransects.nc'
        ic_date = '230220'
        ic_prefix = 'ocean.ECwISC30to60E1r2'
        if ocn_ic_mode == 'spunup':
            logger.warning("WARNING: The specified compset is requesting ocean ICs spunup from a G-case")
            logger.warning("         But no file available for this grid.")

    elif ocn_grid == 'oQU480':
        decomp_date = '230422'
        decomp_prefix = 'partitions/mpas-o.graph.info.'
        ic_date = '151209'
        ic_prefix = 'ocean.QU.480km'
        if ocn_ic_mode == 'spunup':
            logger.warning("WARNING: The specified compset is requesting ocean ICs spunup from a G-case")
            logger.warning("         But no file available for this grid.")

    elif ocn_grid == 'oQU240':
        decomp_date = '230422'
        decomp_prefix = 'partitions/mpas-o.graph.info.'
        ic_date = '151209'
        ic_prefix = 'ocean.QU.240km'
        if ocn_ic_mode == 'spunup':
            logger.warning("WARNING: The specified compset is requesting ocean ICs spunup from a G-case")
            logger.warning("         But no file available for this grid.")

    elif ocn_grid == 'oQU240wLI':
        decomp_date = '230422'
        decomp_prefix = 'partitions/mpas-o.graph.info.'
        ic_date = '230220'
        ic_prefix = 'ocean.QU.240wLI'
        if ocn_ic_mode == 'spunup':
            logger.warning("WARNING: The specified compset is requesting ocean ICs spunup from a G-case")
            logger.warning("         But no file available for this grid.")
        if ocn_ismf == 'data':
            data_ismf_file = 'prescribed_ismf_paolo2023.oQU240wLI.20240404.nc'
        if ocn_tidal_mixing == 'true':
            u_tidal_rms_file = 'velocityTidalRMS_CATS2008.oQU240wLI.20240221.nc'

    elif ocn_grid == 'oQU120':
        decomp_date = '230424'
        decomp_prefix = 'partitions/mpas-o.graph.info.'
        ic_date = '160318'
        ic_prefix = 'ocean.QU.120km'
        if ocn_ic_mode == 'spunup':
            logger.warning("WARNING: The specified compset is requesting ocean ICs spunup from a G-case")
            logger.warning("         But no file available for this grid.")

    elif ocn_grid == 'oRRS30to10v3':
        decomp_date = '171128'
        decomp_prefix = 'mpas-o.graph.info.'
        restoring_file = 'sss.monthlyClimatology.PHC2_salx_040803.oRRS30to10v3.nc'
        analysis_mask_file = 'oRRS30to10v3_mocBasinsAndTransects20210623.nc'
        ic_date = '171128'
        ic_prefix = 'oRRS30to10v3'
        if ocn_ic_mode == 'spunup':
            logger.warning("WARNING: The specified compset is requesting ocean ICs spunup from a G-case")
            logger.warning("         But no file available for this grid.")

    elif ocn_grid == 'oRRS30to10v3wLI':
        decomp_date = '171109'
        decomp_prefix = 'mpas-o.graph.info.'
        restoring_file = 'sss.monthlyClimatology.PHC2_salx.2004_08_03.180503.nc'
        analysis_mask_file = 'masks_SingleRegionAtlanticWTransportTransects_RRS30to10v3wLI.nc'
        ic_date = '230220'
        ic_prefix = 'oRRS30to10v3wLI'
        if ocn_ic_mode == 'spunup':
            logger.warning("WARNING: The specified compset is requesting ocean ICs spunup from a G-case")
            logger.warning("         But no file available for this grid.")

    elif ocn_grid == 'oRRS18to6v3':
        decomp_date = '230424'
        decomp_prefix = 'partitions/mpas-o.graph.info.'
        restoring_file = 'sss.monthlyClimatology.PHC2_salx_040803.oRRS18to6v3.nc'
        analysis_mask_file = 'oRRS18to6v3_mocBasinsAndTransects20210623.nc'
        ic_date = '171116'
        ic_prefix = 'oRRS18to6v3'
        if ocn_ic_mode == 'spunup':
            ic_date = '210321'
            ic_prefix = 'oRRS18to6v3_80Layer.restartFromChrysalis'

    elif ocn_grid == 'oRRS15to5':
        decomp_date = '151209'
        decomp_prefix = 'mpas-o.graph.info.'
        ic_date = '151209'
        ic_prefix = 'ocean.RRS.15-5km'
        if ocn_ic_mode == 'spunup':
            logger.warning("WARNING: The specified compset is requesting ocean ICs spunup from a G-case")
            logger.warning("         But no file available for this grid.")

    elif ocn_grid == 'oARRM60to10':
        decomp_date = '180723'
        decomp_prefix = 'mpas-o.graph.info.'
        restoring_file = 'sss.monthlyClimatology.PHC2_salx.2004_08_03.ARRM60to10.190129.nc'
        analysis_mask_file = 'ARRM60to10_mocBasinsAndTransects20210623.nc'
        ic_date = '180715'
        ic_prefix = 'ocean.ARRM60to10'
        if ocn_ic_mode == 'spunup':
            ic_date = '210204'
            ic_prefix = 'mpaso.oARRM60to10.rstFromG-cori'

    elif ocn_grid == 'oARRM60to6':
        decomp_date = '180820'
        decomp_prefix = 'mpas-o.graph.info.'
        restoring_file = 'sss.monthlyClimatology.PHC2_salx.2004_08_03.ARRM60to6.190214.nc'
        analysis_mask_file = 'ARRM60to6_SingleRegionAtlanticWTransportTransects_masks.nc'
        ic_date = '180803'
        ic_prefix = 'ocean.ARRM60to6'
        if ocn_ic_mode == 'spunup':
            logger.warning("WARNING: The specified compset is requesting ocean ICs spunup from a G-case")
            logger.warning("         But no file available for this grid.")

    elif ocn_grid == 'ARRM10to60E2r1':
        decomp_date = '220730'
        decomp_prefix = 'mpas-o.graph.info.'
        restoring_file = 'sss.PHC3.0_monthlyClimatology.ARRM10to60E2r1.220802.nc'
        analysis_mask_file = 'ARRM10to60E2r1_mocBasinsAndTransects20210623.nc'
        ic_date = '220730'
        ic_prefix = 'mpaso.ARRM10to60E2r1'
        if ocn_ic_mode == 'spunup':
            ic_date = '220802'
            ic_prefix = 'mpaso.ARRM10to60E2r1.rstFrom1monthG-chrys'

    elif ocn_grid == 'EC30to60E2r2':
        decomp_date = '230313'
        decomp_prefix = 'partitions/mpas-o.graph.info.'
        restoring_file = 'sss.PHC2_monthlyClimatology.EC30to60E2r2.200910.nc'
        analysis_mask_file = 'EC30to60E2r2_mocBasinsAndTransects20210623.nc'
        ic_date = '210210'
        ic_prefix = 'ocean.EC30to60E2r2'
        if ocn_ic_mode == 'spunup':
            ic_date = '201001'
            ic_prefix = 'mpaso.EC30to60E2r2.rstFromG-anvil'
        #  modify initial condition file if ocean BGC is turned on
        if ocn_bgc in ['eco_only', 'eco_and_dms', 'eco_and_macromolecules', 'eco_and_dms_and_macromolecules']:
            ic_date = '211030'
            ic_prefix = 'ocean.EC30to60E2r2.210210+MARBL_ICfromOMIP+ecoAux+5xFESED'
            eco_forcing_file = 'ecoForcingSurfaceMonthly.EC30to60E2r2.20201221.nc'

    elif ocn_grid == 'WC14to60E2r3':
        decomp_date = '230313'
        decomp_prefix = 'partitions/mpas-o.graph.info.'
        restoring_file = 'sss.PHC2_monthlyClimatology.WC14to60E2r3.200715.nc'
        analysis_mask_file = 'WC14to60E2r3_mocBasinsAndTransects20210623.nc'
        ic_date = '210210'
        ic_prefix = 'ocean.WC14to60E2r3'
        if ocn_ic_mode == 'spunup':
            ic_date = '210226'
            ic_prefix = 'mpaso.WC14to60E2r3.rstFromG-anvil'

    elif ocn_grid == 'WCAtl12to45E2r4':
        decomp_date = '210318'
        decomp_prefix = 'mpas-o.graph.info.'
        restoring_file = 'sss.PHC2_monthlyClimatology.WCAtl12to45E2r4.210325.nc'
        analysis_mask_file = 'WCAtl12to45E2r4_moc_masks_and_transects.nc'
        ic_date = '210318'
        ic_prefix = 'ocean.WCAtl12to45E2r4'
        if ocn_ic_mode == 'spunup':
            ic_date = '210318'
            ic_prefix = 'mpaso.WCAtl12to45E2r4.rstFromG-anvil'

    elif ocn_grid == 'SOwISC12to60E2r4':
        decomp_date = '230314'
        decomp_prefix = 'partitions/mpas-o.graph.info.'
        restoring_file = 'sss.PHC2_monthlyClimatology.SOwISC12to60E2r4_nomask.210120.nc'
        analysis_mask_file = 'SOwISC12to60E2r4_mocBasinsAndTransects20210623.nc'
        ic_date = '230220'
        ic_prefix = 'ocean.SOwISC12to60E2r4'
        if ocn_ic_mode == 'spunup':
            ic_date = '230220'
            ic_prefix = 'mpaso.SOwISC12to60E2r4.rstFromG-anvil'
        if ocn_ismf == 'data':
            data_ismf_file = 'prescribed_ismf_adusumilli2020.SOwISC12to60E2r4.230516.nc'
        if ocn_tidal_mixing == 'true':
            u_tidal_rms_file = 'velocityTidalRMS_CATS2008.SOwISC12to60E2r4.20210114.nc'

    elif ocn_grid == 'FRISwISC08to60E3r1':
        decomp_date = '20230913'  # changed to date of partiotions in ../files_for_e3sm/assembled_files/inputdata/ocn/mpas-o/FRISwISC08to60E3r1/partitions
        decomp_prefix = 'partitions/mpas-o.graph.info.'
        restoring_file = 'sss.PHC2_monthlyClimatology.FRISwISC08to60E3r1.20230913.nc'
        analysis_mask_file = 'FRISwISC08to60E3r1_mocBasinsAndTransects20210623.nc'
        ic_date = '20230913'
        ic_prefix = 'mpaso.FRISwISC08to60E3r1'  # from ../files_for_e3sm/assembled_files/inputdata/ocn/mpas-o/FRISwISC08to60E3r1/mpaso.FRISwISC08to60E3r1.20230913.nc
        if ocn_ic_mode == 'spunup':
            ic_date = '20230913'  # changed to same as decomp_date, but the spun up file does not yet exist
            ic_prefix = 'mpaso.FRISwISC08to60E3r1.rstFromG-anvil'   # the spun up file does not yet exist
        if ocn_ismf == 'data':
            data_ismf_file = 'prescribed_ismf_adusumilli2020.FRISwISC08to60E3r1.20230913.nc'
        if ocn_tidal_mixing == 'true':
            u_tidal_rms_file = 'velocityTidalRMS_CATS2008.FRISwISC08to60E3r1.20230913.nc'

    elif ocn_grid == 'FRISwISC04to60E3r1':
        decomp_date = '20230913'  # changed to date of partiotions in ../files_for_e3sm/assembled_files/inputdata/ocn/mpas-o/FRISwISC04to60E3r1/partitions
        decomp_prefix = 'partitions/mpas-o.graph.info.'
        restoring_file = 'sss.PHC2_monthlyClimatology.FRISwISC04to60E3r1.20230913.nc'
        analysis_mask_file = 'FRISwISC04to60E3r1_mocBasinsAndTransects20210623.nc'
        ic_date = '20230913'
        ic_prefix = 'mpaso.FRISwISC04to60E3r1'  # from ../files_for_e3sm/assembled_files/inputdata/ocn/mpas-o/FRISwISC04to60E3r1/mpaso.FRISwISC04to60E3r1.20230913.nc
        if ocn_ic_mode == 'spunup':
            ic_date = '20230913'  # changed to same as decomp_date, but the spun up file does not yet exist
            ic_prefix = 'mpaso.FRISwISC04to60E3r1.rstFromG-anvil'   # the spun up file does not yet exist
        if ocn_ismf == 'data':
            data_ismf_file = 'prescribed_ismf_adusumilli2020.FRISwISC04to60E3r1.20230913.nc'
        if ocn_tidal_mixing == 'true':
            u_tidal_rms_file = 'velocityTidalRMS_CATS2008.FRISwISC04to60E3r1.20230913.nc'

    elif ocn_grid == 'FRISwISC02to60E3r1':
        decomp_date = '20230914'  # changed to date of partiotions in ../files_for_e3sm/assembled_files/inputdata/ocn/mpas-o/FRISwISC02to60E3r1/partitions
        decomp_prefix = 'partitions/mpas-o.graph.info.'
        restoring_file = 'sss.PHC2_monthlyClimatology.FRISwISC02to60E3r1.20230914.nc'
        analysis_mask_file = 'FRISwISC02to60E3r1_mocBasinsAndTransects20210623.nc'
        ic_date = '20230914'
        ic_prefix = 'mpaso.FRISwISC02to60E3r1'  # from ../files_for_e3sm/assembled_files/inputdata/ocn/mpas-o/FRISwISC02to60E3r1/mpaso.FRISwISC02to60E3r1.20230914.nc
        if ocn_ic_mode == 'spunup':
            ic_date = '20230914'  # changed to same as decomp_date, but the spun up file does not yet exist
            ic_prefix = 'mpaso.FRISwISC02to60E3r1.rstFromG-anvil'   # the spun up file does not yet exist
        if ocn_ismf == 'data':
            data_ismf_file = 'prescribed_ismf_adusumilli2020.FRISwISC02to60E3r1.20230914.nc'
        if ocn_tidal_mixing == 'true':
            u_tidal_rms_file = 'velocityTidalRMS_CATS2008.FRISwISC02to60E3r1.20230914.nc'

    elif ocn_grid == 'FRISwISC01to60E3r1':
        decomp_date = '20230915'  # changed to date of partiotions in ../files_for_e3sm/assembled_files/inputdata/ocn/mpas-o/FRISwISC01to60E3r1/partitions
        decomp_prefix = 'partitions/mpas-o.graph.info.'
        restoring_file = 'sss.PHC2_monthlyClimatology.FRISwISC01to60E3r1.20230915.nc'
        analysis_mask_file = 'FRISwISC01to60E3r1_mocBasinsAndTransects20210623.nc'
        ic_date = '20230915'
        ic_prefix = 'mpaso.FRISwISC01to60E3r1'  # from ../files_for_e3sm/assembled_files/inputdata/ocn/mpas-o/FRISwISC01to60E3r1/mpaso.FRISwISC01to60E3r1.20230915.nc
        if ocn_ic_mode == 'spunup':
            ic_date = '20230915'  # changed to same as decomp_date, but the spun up file does not yet exist
            ic_prefix = 'mpaso.FRISwISC01to60E3r1.rstFromG-anvil'   # the spun up file does not yet exist
        if ocn_ismf == 'data':
            data_ismf_file = 'prescribed_ismf_adusumilli2020.FRISwISC01to60E3r1.20230915.nc'
        if ocn_tidal_mixing == 'true':
            u_tidal_rms_file = 'velocityTidalRMS_CATS2008.FRISwISC01to60E3r1.20230915.nc'

    elif ocn_grid == 'ECwISC30to60E2r1':
        decomp_date = '200915'
        decomp_prefix = 'mpas-o.graph.info.'
        restoring_file = 'sss.PHC2_monthlyClimatology.ECwISC30to60E2r1_nomask.201221.nc'
        analysis_mask_file = 'ECwISC30to60E2r1_mocBasinsAndTransects20210623.nc'
        ic_date = '230220'
        ic_prefix = 'ocean.ECwISC30to60E2r1'
        if ocn_ic_mode == 'spunup':
            ic_date = '230220'
            ic_prefix = 'mpaso.ECwISC30to60E2r1.rstFromG-anvil'
        if ocn_ismf == 'data':
            data_ismf_file = 'prescribed_ismf_adusumilli2020.ECwISC30to60E2r1.230429.nc'
        if ocn_tidal_mixing == 'true':
            u_tidal_rms_file = 'velocityTidalRMS_CATS2008.ECwISC30to60E2r1.20240221.nc'

    elif ocn_grid == 'IcoswISC30E3r5':
        decomp_date = '20231120'
        decomp_prefix = 'partitions/mpas-o.graph.info.'
        restoring_file = 'sss.PHC2_monthlyClimatology.IcoswISC30E3r5.20231120.nc'
        analysis_mask_file = 'IcoswISC30E3r5_mocBasinsAndTransects20210623.nc'
        ic_date = '20231120'
        ic_prefix = 'mpaso.IcoswISC30E3r5'
        if ocn_ic_mode == 'spunup':
            ic_date = '20231121'
            ic_prefix = 'mpaso.IcoswISC30E3r5.rstFromG-chrysalis'
        if ocn_bgc in ['eco_only', 'eco_and_dms', 'eco_and_macromolecules', 'eco_and_dms_and_macromolecules']:
            ic_date = '20231215'
            ic_prefix = 'mpaso.IcoswISC30E3r5.20231120+MARBL_ICfromOMIP_64levels'
            eco_forcing_file = 'ecoForcingSurfaceMonthly.IcoswISC30E3r5.20231215.nc'
        if ocn_ismf == 'data':
            data_ismf_file = 'prescribed_ismf_paolo2023.IcoswISC30E3r5.20240227.nc'
        if ocn_tidal_mixing == 'true':
            u_tidal_rms_file = 'velocityTidalRMS_CATS2008.IcoswISC30E3r5.20231120.nc'

    elif ocn_grid == 'IcosXISC30E3r7':
        decomp_date = '20240314'
        decomp_prefix = 'partitions/mpas-o.graph.info.'
        restoring_file = 'sss.PHC2_monthlyClimatology.IcosXISC30E3r7.20240314.nc'
        analysis_mask_file = 'IcosXISC30E3r7_mocBasinsAndTransects20210623.nc'
        ic_date = '20240314'
        ic_prefix = 'mpaso.IcosXISC30E3r7'
        if ocn_ic_mode == 'spunup':
            ic_date = '20240314'
            ic_prefix = 'mpaso.IcosXISC30E3r7.rstFromPiControlSpinup-chrysalis'

    #--------------------------------------------------------------------
    # Set OCN_FORCING = datm_forced_restoring if restoring file is available
    #--------------------------------------------------------------------
    if ocn_forcing == 'datm_forced':
        if restoring_file != '':
            ocn_forcing = 'datm_forced_restoring'
        else:
            logger.warning("WARNING: Should be running with salinity restoring on!")
            logger.warning("         But no file available for this grid.")

    #--------------------------------------------------------------------
    # Set the initial file
    #--------------------------------------------------------------------

    input_file = "{}/ocn/mpas-o/{}/{}.{}.nc".format(din_loc_root, ocn_mask, ic_prefix, ic_date)

    #--------------------------------------------------------------------
    # Generate input data file with stream-specified files
    #--------------------------------------------------------------------

    with open(os.path.join(casebuild, "mpaso.input_data_list"), "w") as input_list:

        input_list.write("mesh = {}/ocn/mpas-o/{}/{}.{}.nc\n".format(din_loc_root, ocn_mask, ic_prefix, ic_date))
        input_list.write("ic = {}\n".format(input_file))
        if analysis_mask_file != '':
            input_list.write("moc = {}/ocn/mpas-o/{}/{}\n".format(din_loc_root, ocn_mask, analysis_mask_file))

        if ocn_forcing == 'datm_forced_restoring':
            input_list.write("sss = {}/ocn/mpas-o/{}/{}\n".format(din_loc_root, ocn_mask, restoring_file))

        if eco_forcing_file != '':
            input_list.write("eco_forcing = {}/ocn/mpas-o/{}/{}\n".format(din_loc_root, ocn_mask, eco_forcing_file))

        if data_ismf_file != '':
            input_list.write("data_ismf = {}/ocn/mpas-o/{}/{}\n".format(din_loc_root, ocn_mask, data_ismf_file))

        if u_tidal_rms_file != '':
            input_list.write("u_tidal_rms = {}/ocn/mpas-o/{}/{}\n".format(din_loc_root, ocn_mask, u_tidal_rms_file))

    #--------------------------------------------------------------------
    # Invoke mpas build-namelist - output will go in $CASEBUILD/mpasoconf
    #--------------------------------------------------------------------

    inst_string = ""
    for inst_counter in range(1, ninst_ocn + 1):

        # -----------------------------------------------------
        # determine instance string
        # -----------------------------------------------------

        inst_string = ""
        if ninst_ocn > 1:
            inst_string = "_{0:04d}".format(inst_counter)

            # If multi-instance case does not have restart file, use single-case restart
            # for each instance
            if not os.path.exists(os.path.join(rundir, "rpointer.ocn{}".format(inst_string))) and \
                   os.path.exists(os.path.join(rundir, "rpointer.ocn")):
                safe_copy(os.path.join(rundir, "rpointer.ocn"),
                          os.path.join(rundir, "rpointer.ocn{}".format(inst_string)))

        stream_name_inst = f"{stream_name}{inst_string}"

        #--------------------------------------------------------------------
        # Change the initial file to a restart file for branch and hybrid runs
        #--------------------------------------------------------------------

        if run_type == 'hybrid' or run_type == 'branch':
            input_file = "{}/{}.mpaso{}.rst.{}_{}.nc".format(rundir, run_refcase, inst_string, run_refdate, run_reftod)
            expect(os.path.exists(input_file), "ERROR mpaso buildnml: missing specified restart file for branch or hybrid run: " + input_file)
            restart_file = "{}/{}.mpaso{}.rst.{}_{}.nc".format(rundir, casename, inst_string, run_refdate, run_reftod)
            if not os.path.exists(restart_file):
                safe_copy(input_file, restart_file)

        # -----------------------------------------------------
        # create mpasoconf/cesm_namelist
        # -----------------------------------------------------

        create_namelist_infile(case,
                               "{}/user_nl_mpaso{}".format(caseroot, inst_string),
                               "{}/cesm_namelist".format(mpasoconf_dir))

        # -----------------------------------------------------
        # call build-namelist- output will go in $CASEBUILD/mpasoconf/mpaso_in
        # -----------------------------------------------------

        sysmod =  "{}/components/mpas-ocean/bld/build-namelist".format(srcroot)
        sysmod += " -infile {}/cesm_namelist".format(mpasoconf_dir)
        sysmod += " -caseroot {}".format(caseroot)
        sysmod += " -casebuild {}".format(casebuild)
        sysmod += " -cimeroot {}".format(cimeroot)
        sysmod += " -inst_string '{}'".format(inst_string)
        sysmod += " -decomp_prefix '{}'".format(decomp_prefix)
        sysmod += " -date_stamp '{}'".format(decomp_date)
        sysmod += " -ocn_grid '{}'".format(ocn_mask)
        sysmod += " -ocn_forcing '{}'".format(ocn_forcing)
        sysmod += " -ocn_iceberg '{}'".format(ocn_iceberg)
        sysmod += " -ocn_ismf '{}'".format(ocn_ismf)
        sysmod += " -ocn_bgc '{}'".format(ocn_bgc)
        sysmod += " -ocn_wave '{}'".format(ocn_wave)
        sysmod += " -ocn_tidal_mixing '{}'".format(ocn_tidal_mixing)
        sysmod += " -ocn_co2_type '{}'".format(ocn_co2_type)
        sysmod += " -atm_co2_const_val '{}'".format(atm_co2_const_val)
        sysmod += " -ice_bgc '{}'".format(ice_bgc)
        sysmod += " -ntasks_ocn '{}'".format(ntasks_ocn)
        sysmod += " -ninst_ocn '{}'".format(ninst_ocn)
        # pass in OCN_MASK for now as a short-cut for the grid
        # at some point, we may want to pass both -- but for now this is simpler

        run_cmd_no_fail(sysmod, from_dir=mpasoconf_dir)

        # -----------------------------------------------------
        # Copy resolved namelist to $RUNDIR
        # -----------------------------------------------------

        default_in_filename = "mpaso_in"
        in_filename = "{}{}".format(default_in_filename, inst_string)
        if os.path.isdir(rundir):
            safe_copy(os.path.join(mpasoconf_dir, "mpaso_in"), os.path.join(rundir, in_filename))

        # Write streams file if there isn't one in SourceMods

        if os.path.exists(os.path.join(caseroot, "SourceMods/src.mpaso", stream_name_inst)):
            safe_copy(os.path.join(caseroot, "SourceMods/src.mpaso", stream_name_inst), os.path.join(rundir, stream_name_inst))
        else:
            lines = []
            lines.append('<streams>')
            lines.append('')
            lines.append('<immutable_stream name="mesh"')
            lines.append('                  type="none"')
            if ocn_grid.startswith("oRRS1") or ocn_grid.startswith("FRIS"):
                lines.append('                  io_type="pnetcdf,cdf5"')
            else:
                lines.append('                  io_type="{}"'.format(ocn_pio_typename))

            lines.append('                  filename_template="{}/ocn/mpas-o/{}/{}.{}.nc"'.format(din_loc_root, ocn_mask, ic_prefix, ic_date))
            lines.append('/>')
            lines.append('<immutable_stream name="input"')
            lines.append('                  type="input"')
            if ocn_grid.startswith("oRRS1") or ocn_grid.startswith("FRIS"):
                lines.append('                  io_type="pnetcdf,cdf5"')
            else:
                lines.append('                  io_type="{}"'.format(ocn_pio_typename))

            lines.append('                  input_interval="initial_only"')
            lines.append('                  filename_template="{}"'.format(input_file))
            lines.append('/>')
            lines.append('')
            lines.append('<!--')
            lines.append('The restart stream is actually controlled via the coupler.')
            lines.append('Changing output_interval here will not have any affect on')
            lines.append('the frequency restart files are written.')
            lines.append('')
            lines.append('Changing the output_interval could cause loss of data.')
            lines.append('')
            lines.append('The output_interval is set to 1 second to ensure each restart frame has a')
            lines.append('unique file.')
            lines.append('-->')
            lines.append('<immutable_stream name="restart"')
            lines.append('                  type="input;output"')
            if ocn_grid.startswith("oRRS1") or ocn_grid.startswith("FRIS"):
                lines.append('                  io_type="pnetcdf,cdf5"')
            else:
                lines.append('                  io_type="{}"'.format(ocn_pio_typename))

            lines.append('                  filename_template="{}.mpaso{}.rst.$Y-$M-$D_$S.nc"'.format(casename, inst_string))
            lines.append('                  filename_interval="output_interval"')
            lines.append('                  clobber_mode="truncate"')
            lines.append('                  input_interval="initial_only"')
            lines.append('                  reference_time="01-01-01_00:00:00"')
            lines.append('                  output_interval="00-00-00_00:00:01"/>')
            lines.append('')
            lines.append('<!--')
            lines.append('output is the main history output stream. You can add auxiliary streams to')
            lines.append('this stream to include more fields.')
            lines.append('-->')
            lines.append('')
            lines.append('<stream name="output"')
            lines.append('        type="output"')
            if ocn_grid.startswith("oRRS1") or ocn_grid.startswith("FRIS"):
                lines.append('        io_type="pnetcdf,cdf5"')
            else:
                lines.append('        io_type="{}"'.format(ocn_pio_typename))

            lines.append('        filename_template="{}.mpaso{}.hist.$Y-$M-$D_$S.nc"'.format(casename, inst_string))
            lines.append('        filename_interval="00-01-00_00:00:00"')
            lines.append('        clobber_mode="truncate"')
            lines.append('        reference_time="01-01-01_00:00:00"')
            lines.append('        output_interval="none">')
            lines.append('')
            lines.append('    <var_array name="activeTracerHorizontalAdvectionTendency"/>')
            lines.append('    <var_array name="activeTracerVerticalAdvectionTendency"/>')
            lines.append('    <var_array name="activeTracerVertMixTendency"/>')
            lines.append('    <var_array name="activeTracerSurfaceFluxTendency"/>')
            lines.append('    <var_array name="temperatureShortWaveTendency"/>')
            lines.append('    <var_array name="activeTracerNonLocalTendency"/>')
            lines.append('    <var name="salinitySurfaceRestoringTendency"/>')
            lines.append('    <var name="vertTransportVelocityTop"/>')
            lines.append('    <var name="vertGMBolusVelocityTop"/>')
            lines.append('    <var name="vertAleTransportTop"/>')
            lines.append('    <var name="tendSSH"/>')
            lines.append('    <var_array name="activeTracers"/>')
            lines.append('    <var name="layerThickness"/>')
            lines.append('    <var name="normalVelocity"/>')
            lines.append('    <var name="ssh"/>')
            lines.append('    <var name="maxLevelEdgeTop"/>')
            lines.append('    <var name="vertCoordMovementWeights"/>')
            lines.append('    <var name="edgeMask"/>')
            lines.append('    <var name="cellMask"/>')
            lines.append('    <var name="vertexMask"/>')
            lines.append('    <var name="refZMid"/>')
            lines.append('    <var name="refLayerThickness"/>')
            lines.append('    <var name="xtime"/>')
            lines.append('    <var name="kineticEnergyCell"/>')
            lines.append('    <var name="relativeVorticityCell"/>')
            lines.append('    <var name="relativeVorticity"/>')
            lines.append('    <var name="divergence"/>')
            lines.append('    <var name="areaCellGlobal"/>')
            lines.append('    <var name="areaEdgeGlobal"/>')
            lines.append('    <var name="areaTriangleGlobal"/>')
            lines.append('    <var name="volumeCellGlobal"/>')
            lines.append('    <var name="volumeEdgeGlobal"/>')
            lines.append('    <var name="CFLNumberGlobal"/>')
            lines.append('    <var name="BruntVaisalaFreqTop"/>')
            lines.append('    <var name="vertVelocityTop"/>')
            lines.append('    <var name="velocityZonal"/>')
            lines.append('    <var name="velocityMeridional"/>')
            lines.append('    <var name="displacedDensity"/>')
            lines.append('    <var name="potentialDensity"/>')
            lines.append('    <var name="pressure"/>')
            lines.append('    <var name="refBottomDepth"/>')
            lines.append('    <var name="zMid"/>')
            lines.append('    <var name="bottomDepth"/>')
            lines.append('    <var name="maxLevelCell"/>')
            lines.append('    <var name="maxLevelEdgeTop"/>')
            lines.append('    <var name="maxLevelEdgeBot"/>')
            lines.append('    <var name="columnIntegratedSpeed"/>')
            lines.append('    <var name="landIceFreshwaterFlux"/>')
            lines.append('    <var name="landIceFreshwaterFluxTotal"/>')
            lines.append('    <var name="frazilIceFreshwaterFlux"/>')
            lines.append('    <var name="landIceHeatFlux"/>')
            lines.append('    <var name="heatFluxToLandIce"/>')
            if ocn_bgc in ['eco_only', 'eco_and_dms', 'eco_and_macromolecules', 'eco_and_dms_and_macromolecules']:
                lines.append('    <var_struct name="ecosysDiagFieldsLevel1"/>')
                lines.append('    <var_struct name="ecosysAuxiliary"/>')

            lines.append('</stream>')
            lines.append('')
            lines.append('<!--')
            lines.append('Block debugging stream produces a file per core where errors have occured.')
            lines.append('-->')
            lines.append('')
            lines.append('<stream name="block_debug_output"')
            lines.append('        type="output"')
            lines.append('        io_type="{}"'.format(ocn_pio_typename))
            lines.append('        filename_template="{}.mpaso{}.output_debug_block_$B.nc"'.format(casename, inst_string))
            lines.append('        reference_time="01-01-01_00:00:00"')
            lines.append('        filename_interval="1000-00-00_00:00:00"')
            lines.append('        clobber_mode="truncate"')
            lines.append('        output_interval="1000-00-00_00:00:00">')
            lines.append('')
            lines.append('    <stream name="mesh"/>')
            lines.append('    <var name="xtime"/>')
            lines.append('    <var_struct name="tracers"/>')
            lines.append('    <var name="layerThickness"/>')
            lines.append('    <var name="normalVelocity"/>')
            lines.append('    <var name="ssh"/>')
            lines.append('')
            lines.append('</stream>')
            lines.append('')
            lines.append('<!--')
            lines.append('Streams between this line and the auxiliary stream line below are analysis member streams.')
            lines.append('They can be used to perform online analysis of the simulation and control the output of')
            lines.append('the analysis data.')
            lines.append('-->')
            lines.append('')
            if ocn_forcing == 'datm_forced_restoring':
                lines.append('<stream name="surface_salinity_monthly_data"')
                lines.append('       type="input"')
                lines.append('       io_type="{}"'.format(ocn_pio_typename))
                lines.append('       filename_template="{}/ocn/mpas-o/{}/{}"'.format(din_loc_root, ocn_mask, restoring_file))
                lines.append('       input_interval="none"')
                lines.append('       packages="activeTracersSurfaceRestoringPKG">')
                lines.append('')
                lines.append('       <var name="xtime"/>')
                lines.append('       <var name="surfaceSalinityMonthlyClimatologyValue"/>')
                lines.append('</stream>')
                lines.append('')

            if u_tidal_rms_file != '':
                lines.append('<stream name="tidal_velocity_rms_parameterized"')
                lines.append('       type="input"')
                lines.append('       io_type="{}"'.format(ocn_pio_typename))
                lines.append('       filename_template="{}/ocn/mpas-o/{}/{}"'.format(din_loc_root, ocn_mask, u_tidal_rms_file))
                lines.append('       input_interval="initial_only" ')
                lines.append('       packages="landIceFluxesPKG">')
                lines.append('')
                lines.append('       <var name="velocityTidalRMS"/>')
                lines.append('</stream>')
                lines.append('')

            if analysis_mask_file != '':
                lines.append('<stream name="transectMasksInput"')
                lines.append('        type="input"')
                lines.append('        io_type="{}"'.format(ocn_pio_typename))
                lines.append('        filename_template="{}/ocn/mpas-o/{}/{}"'.format(din_loc_root, ocn_mask, analysis_mask_file))
                lines.append('        input_interval="initial_only">')
                lines.append('')
                lines.append('        <var name="transectEdgeMasks"/>')
                lines.append('        <var name="transectNames"/>')
                lines.append('        <var name="nTransectsInGroup"/>')
                lines.append('        <var name="transectsInGroup"/>')
                lines.append('        <var name="transectGroupNames"/>')
                lines.append('        <var name="transectEdgeMaskSigns"/>')
                lines.append('</stream>')
                lines.append('')
                lines.append('<stream name="regionalMasksInput"')
                lines.append('        type="input"')
                lines.append('        io_type="{}"'.format(ocn_pio_typename))
                lines.append('        filename_template="{}/ocn/mpas-o/{}/{}"'.format(din_loc_root, ocn_mask, analysis_mask_file))
                lines.append('        input_interval="initial_only">')
                lines.append('')
                lines.append('        <var name="regionCellMasks"/>')
                lines.append('        <var name="regionNames"/>')
                lines.append('        <var name="nRegionsInGroup"/>')
                lines.append('        <var name="regionsInGroup"/>')
                lines.append('        <var name="regionGroupNames"/>')
                lines.append('</stream>')
                lines.append('')

            lines.append('<stream name="mocStreamfunctionOutput"')
            lines.append('        type="output"')
            lines.append('        io_type="{}"'.format(ocn_pio_typename))
            lines.append('        filename_template="{}.mpaso{}.hist.am.mocStreamfunctionOutput.$Y-$M-$D.nc"'.format(casename, inst_string))
            lines.append('        filename_interval="01-00-00_00:00:00"')
            lines.append('        clobber_mode="truncate"')
            lines.append('        reference_time="01-01-01_00:00:00"')
            lines.append('        output_interval="none"')
            lines.append('        packages="mocStreamfunctionAMPKG">')
            lines.append('')
            lines.append('        <var name="xtime"/>')
            lines.append('        <var name="mocStreamvalLatAndDepth"/>')
            lines.append('        <var name="mocStreamvalLatAndDepthRegion"/>')
            lines.append('        <var name="binBoundaryMocStreamfunction"/>')
            lines.append('        <var name="refBottomDepth"/>')
            lines.append('        <var name="regionGroupNames"/>')
            lines.append('        <var name="minMaxLatRegion"/>')
            lines.append('        <var name="regionNames"/>')
            lines.append('        <var name="nRegionsInGroup"/>')
            lines.append('        <var name="regionsInGroup"/>')
            lines.append('</stream>')
            lines.append('')
            lines.append('<stream name="globalStatsOutput"')
            lines.append('        type="output"')
            lines.append('        io_type="netcdf"')
            lines.append('        filename_template="{}.mpaso{}.hist.am.globalStats.$Y-$M-$D.nc"'.format(casename, inst_string))
            lines.append('        filename_interval="00-01-00_00:00:00"')
            lines.append('        reference_time="01-01-01_00:00:00"')
            lines.append('        output_interval="00-00-01_00:00:00"')
            lines.append('        clobber_mode="truncate"')
            lines.append('        packages="globalStatsAMPKG">')
            lines.append('')
            lines.append('    <var name="xtime"/>')
            lines.append('    <var name="daysSinceStartOfSim"/>')
            lines.append('    <var name="totalVolumeChange"/>')
            lines.append('    <var name="absoluteFreshWaterConservation"/>')
            lines.append('    <var name="netFreshwaterInput"/>')
            lines.append('    <var_array name="minGlobalStats"/>')
            lines.append('    <var_array name="maxGlobalStats"/>')
            lines.append('    <var_array name="sumGlobalStats"/>')
            lines.append('    <var_array name="rmsGlobalStats"/>')
            lines.append('    <var_array name="avgGlobalStats"/>')
            lines.append('    <var_array name="vertSumMinGlobalStats"/>')
            lines.append('    <var_array name="vertSumMaxGlobalStats"/>')
            lines.append('    <var name="volumeCellGlobal"/>')
            lines.append('    <var name="CFLNumberGlobal"/>')
            lines.append('</stream>')
            lines.append('')
            lines.append('<stream name="surfaceAreaWeightedAveragesOutput"')
            lines.append('        type="output"')
            lines.append('        io_type="netcdf"')
            lines.append('        filename_template="{}.mpaso{}.hist.am.surfaceAreaWeightedAverages.$Y-$M-$D.nc"'.format(casename, inst_string))
            lines.append('        filename_interval="00-01-00_00:00:00"')
            lines.append('        reference_time="01-01-01_00:00:00"')
            lines.append('        output_interval="none"')
            lines.append('        clobber_mode="truncate"')
            lines.append('        packages="surfaceAreaWeightedAveragesAMPKG">')
            lines.append('')
            lines.append('    <var name="xtime"/>')
            lines.append('    <var name="daysSinceStartOfSim"/>')
            lines.append('    <var_array name="minValueWithinOceanRegion"/>')
            lines.append('    <var_array name="maxValueWithinOceanRegion"/>')
            lines.append('    <var_array name="avgValueWithinOceanRegion"/>')
            lines.append('</stream>')
            lines.append('')
            lines.append('<stream name="waterMassCensusOutput"')
            lines.append('        type="output"')
            lines.append('        io_type="{}"'.format(ocn_pio_typename))
            lines.append('        filename_template="{}.mpaso{}.hist.am.waterMassCensus.$Y-$M-$D.nc"'.format(casename, inst_string))
            lines.append('        filename_interval="00-01-00_00:00:00"')
            lines.append('        reference_time="01-01-01_00:00:00"')
            lines.append('        output_interval="none"')
            lines.append('        clobber_mode="truncate"')
            lines.append('        packages="waterMassCensusAMPKG">')
            lines.append('')
            lines.append('    <var name="xtime"/>')
            lines.append('    <var name="daysSinceStartOfSim"/>')
            lines.append('    <var_array name="waterMassCensusTemperatureValues"/>')
            lines.append('    <var_array name="waterMassCensusSalinityValues"/>')
            lines.append('    <var_array name="waterMassFractionalDistribution"/>')
            lines.append('    <var_array name="potentialDensityOfTSDiagram"/>')
            lines.append('    <var_array name="zPositionOfTSDiagram"/>')
            lines.append('</stream>')
            lines.append('')
            lines.append('<stream name="layerVolumeWeightedAverageOutput"')
            lines.append('        type="output"')
            lines.append('        io_type="{}"'.format(ocn_pio_typename))
            lines.append('        filename_template="{}.mpaso{}.hist.am.layerVolumeWeightedAverage.$Y-$M-$D.nc"'.format(casename, inst_string))
            lines.append('        filename_interval="00-01-00_00:00:00"')
            lines.append('        reference_time="01-01-01_00:00:00"')
            lines.append('        output_interval="none"')
            lines.append('        clobber_mode="truncate"')
            lines.append('        packages="layerVolumeWeightedAverageAMPKG">')
            lines.append('')
            lines.append('    <var name="xtime"/>')
            lines.append('    <var name="daysSinceStartOfSim"/>')
            lines.append('    <var_array name="minValueWithinOceanLayerRegion"/>')
            lines.append('    <var_array name="maxValueWithinOceanLayerRegion"/>')
            lines.append('    <var_array name="avgValueWithinOceanLayerRegion"/>')
            lines.append('    <var_array name="minValueWithinOceanVolumeRegion"/>')
            lines.append('    <var_array name="maxValueWithinOceanVolumeRegion"/>')
            lines.append('    <var_array name="avgValueWithinOceanVolumeRegion"/>')
            lines.append('</stream>')
            lines.append('')
            lines.append('<stream name="zonalMeanOutput"')
            lines.append('        type="output"')
            lines.append('        io_type="{}"'.format(ocn_pio_typename))
            lines.append('        filename_template="{}.mpaso{}.hist.am.zonalMeans.$Y-$M-$D.nc"'.format(casename, inst_string))
            lines.append('        filename_interval="00-01-00_00:00:00"')
            lines.append('        reference_time="01-01-01_00:00:00"')
            lines.append('        output_interval="none"')
            lines.append('        ulobber_mode="truncate"')
            lines.append('        packages="zonalMeanAMPKG">')
            lines.append('')
            lines.append('    <var name="xtime"/>')
            lines.append('    <var name="daysSinceStartOfSim"/>')
            lines.append('    <var_array name="tracersZonalMean"/>')
            lines.append('    <var name="binCenterZonalMean"/>')
            lines.append('    <var name="binBoundaryZonalMean"/>')
            lines.append('    <var name="velocityZonalZonalMean"/>')
            lines.append('    <var name="velocityMeridionalZonalMean"/>')
            lines.append('    <var name="refZMid"/>')
            lines.append('    <var name="refBottomDepth"/>')
            lines.append('</stream>')
            lines.append('')
            lines.append('<stream name="meridionalHeatTransportOutput"')
            lines.append('        type="output"')
            lines.append('        io_type="{}"'.format(ocn_pio_typename))
            lines.append('        filename_template="{}.mpaso{}.hist.am.meridionalHeatTransport.$Y-$M-$D.nc"'.format(casename, inst_string))
            lines.append('        filename_interval="00-01-00_00:00:00"')
            lines.append('        reference_time="01-01-01_00:00:00"')
            lines.append('        output_interval="00-01-00_00:00:00"')
            lines.append('        clobber_mode="truncate"')
            lines.append('        packages="meridionalHeatTransportAMPKG">')
            lines.append('')
            lines.append('    <var name="xtime"/>')
            lines.append('    <var name="daysSinceStartOfSim"/>')
            lines.append('    <var name="binBoundaryMerHeatTrans"/>')
            lines.append('    <var name="meridionalHeatTransportLatZ"/>')
            lines.append('    <var name="meridionalHeatTransportLat"/>')
            lines.append('    <var name="refZMid"/>')
            lines.append('    <var name="refBottomDepth"/>')
            lines.append('</stream>')
            lines.append('')
            lines.append('<stream name="eddyProductVariablesOutput"')
            lines.append('        type="output"')
            lines.append('        precision="single"')
            if ocn_grid.startswith("oRRS1") or ocn_grid.startswith("FRIS"):
                lines.append('        io_type="pnetcdf,cdf5"')
            else:
                lines.append('        io_type="{}"'.format(ocn_pio_typename))

            lines.append('        filename_template="{}.mpaso{}.hist.am.eddyProductVariables.$Y-$M-$D.nc"'.format(casename, inst_string))
            lines.append('        filename_interval="00-01-00_00:00:00"')
            lines.append('        reference_time="01-01-01_00:00:00"')
            lines.append('        output_interval="00-01-00_00:00:00"')
            lines.append('        clobber_mode="truncate"')
            lines.append('        packages="eddyProductVariablesAMPKG">')
            lines.append('')
            lines.append('    <var name="xtime"/>')
            lines.append('    <var name="SSHSquared"/>')
            lines.append('    <var name="velocityZonalSquared"/>')
            lines.append('    <var name="velocityMeridionalSquared"/>')
            lines.append('    <var name="normalVelocitySquared"/>')
            lines.append('    <var name="velocityZonalTimesTemperature"/>')
            lines.append('    <var name="velocityMeridionalTimesTemperature"/>')
            lines.append('    <var name="normalVelocityTimesTemperature"/>')
            lines.append('    <var name="velocityZonalTimesSalinity"/>')
            lines.append('    <var name="velocityMeridionalTimesSalinity"/>')
            lines.append('    <var name="normalVelocityTimesSalinity"/>')
            lines.append('</stream>')
            lines.append('')
            lines.append('<stream name="highFrequencyOutput"')
            lines.append('        type="output"')
            lines.append('        precision="single"')
            lines.append('        io_type="{}"'.format(ocn_pio_typename))
            lines.append('        filename_template="{}.mpaso{}.hist.am.highFrequencyOutput.$Y-$M-$D_$h.$m.$s.nc"'.format(casename, inst_string))
            lines.append('        filename_interval="00-01-00_00:00:00"')
            lines.append('        reference_time="01-01-01_00:00:00"')
            lines.append('        output_interval="00-00-05_00:00:00"')
            lines.append('        clobber_mode="truncate"')
            lines.append('        packages="highFrequencyOutputAMPKG">')
            lines.append('')
            lines.append('    <var name="xtime"/>')
            lines.append('    <var name="daysSinceStartOfSim"/>')
            lines.append('    <var_array name="activeTracersAtSurface"/>')
            lines.append('    <var_array name="activeTracersAt250m"/>')
            lines.append('    <var_array name="activeTracersAtBottom"/>')
            lines.append('    <var name="kineticEnergyAtSurface"/>')
            lines.append('    <var name="kineticEnergyAt250m"/>')
            lines.append('    <var name="relativeVorticityAt250m"/>')
            lines.append('    <var name="ssh"/>')
            lines.append('    <var name="pressureAdjustedSSH"/>')
            lines.append('    <var name="boundaryLayerDepth"/>')
            lines.append('    <var name="dThreshMLD"/>')
            lines.append('    <var name="tThreshMLD"/>')
            lines.append('    <var name="columnIntegratedSpeed"/>')
            lines.append('    <var name="barotropicSpeed"/>')
            lines.append('    <var name="landIceFreshwaterFluxTotal"/>')
            lines.append('    <var name="pressureAdjustedSSH"/>')
            lines.append('    <var name="atmosphericPressure"/>')
            if ocn_bgc in ['eco_only', 'eco_and_dms', 'eco_and_macromolecules', 'eco_and_dms_and_macromolecules']:
                lines.append('    <var name="CO2_gas_flux"/>')
                lines.append('    <var name="CO2_alt_gas_flux"/>')
                lines.append('    <var name="avgOceanSurfacePhytoC"/>')
                lines.append('    <var name="avgOceanSurfaceDIC"/>')
                lines.append('    <var name="avgOceanSurfaceNO3"/>')
                lines.append('    <var name="avgOceanSurfaceSiO3"/>')
                lines.append('    <var name="avgOceanSurfaceNH4"/>')
                lines.append('    <var name="avgOceanSurfaceDOCr"/>')
                lines.append('    <var name="avgOceanSurfaceFeDissolved"/>')
                lines.append('    <var name="iceFluxPhytoC"/>')
                lines.append('    <var name="iceFluxNO3"/>')
                lines.append('    <var name="iceFluxSiO3"/>')
                lines.append('    <var name="iceFluxNH4"/>')
                lines.append('    <var name="iceFluxFeDissolved"/>')
                lines.append('    <var name="iceFluxDOC"/>')
                lines.append('    <var name="ecosys_diag_photoC_TOT_zint"/>')
            lines.append('</stream>')
            lines.append('')
            if ocn_wave == 'true':
                lines.append('<stream name="waveOutput"')
                lines.append('        type="output"')
                lines.append('        precision="single"')
                lines.append('        io_type="pnetcdf"')
                lines.append('        filename_template="{}.mpaso{}.waveOutput.$Y-$M-$D_$h.$m.$s.nc"'.format(casename, inst_string))
                lines.append('        filename_interval="00-01-00_00:00:00"')
                lines.append('        reference_time="01-01-01_00:00:00"')
                lines.append('        output_interval="00-00-00_6:00:00"')
                lines.append('        clobber_mode="truncate"')
                lines.append('        packages="highFrequencyOutputAMPKG">')
                lines.append('')
                lines.append('    <stream name="mesh"/>')
                lines.append('    <var name="peakWaveFrequency"/>')
                lines.append('    <var name="peakWaveDirection"/>')
                lines.append('    <var name="significantWaveHeight"/>')
                lines.append('    <var name="iceFraction"/>')
                lines.append('    <var name="stokesDriftSurfaceZonal"/>')
                lines.append('    <var name="stokesDriftSurfaceMeridional"/>')
                lines.append('</stream>')
                lines.append('')
            lines.append('<stream name="mixedLayerDepthsOutput"')
            lines.append('        type="output"')
            lines.append('        precision="single"')
            lines.append('        io_type="{}"'.format(ocn_pio_typename))
            lines.append('        filename_template="{}.mpaso{}.hist.am.mixedLayerDepths.$Y-$M-$D.nc"'.format(casename, inst_string))
            lines.append('        filename_interval="00-01-00_00:00:00"')
            lines.append('        reference_time="01-01-01_00:00:00"')
            lines.append('        output_interval="none"')
            lines.append('        clobber_mode="truncate"')
            lines.append('        packages="mixedLayerDepthsAMPKG">')
            lines.append('')
            lines.append('    <var name="xtime"/>')
            lines.append('    <var name="daysSinceStartOfSim"/>')
            lines.append('    <var name="tThreshMLD"/>')
            lines.append('    <var name="dThreshMLD"/>')
            lines.append('</stream>')
            lines.append('')
            lines.append('<stream name="oceanHeatContentOutput"')
            lines.append('        type="output"')
            lines.append('        precision="single"')
            lines.append('        io_type="{}"'.format(ocn_pio_typename))
            lines.append('        filename_template="{}.mpaso{}.hist.am.oceanHeatContent.$Y-$M-$D.nc"'.format(casename, inst_string))
            lines.append('        filename_interval="00-01-00_00:00:00"')
            lines.append('        reference_time="01-01-01_00:00:00"')
            lines.append('        output_interval="00-01-00_00:00:00"')
            lines.append('        clobber_mode="truncate"')
            lines.append('        packages="oceanHeatContentAMPKG">')
            lines.append('')
            lines.append('    <var name="xtime"/>')
            lines.append('    <var name="oceanHeatContentSfcToBot"/>')
            lines.append('    <var name="oceanHeatContentSfcTo700m"/>')
            lines.append('    <var name="oceanHeatContent700mTo2000m"/>')
            lines.append('    <var name="oceanHeatContent2000mToBot"/>')
            lines.append('</stream>')
            lines.append('')
            lines.append('<stream name="mixedLayerHeatBudgetOutput"')
            lines.append('        type="output"')
            lines.append('        precision="single"')
            lines.append('        io_type="{}"'.format(ocn_pio_typename))
            lines.append('        filename_template="{}.mpaso{}.hist.am.mixedLayerHeatBudget.$Y-$M-$D.nc"'.format(casename, inst_string))
            lines.append('        filename_interval="00-01-00_00:00:00"')
            lines.append('        reference_time="01-01-01_00:00:00"')
            lines.append('        output_interval="none"')
            lines.append('        clobber_mode="truncate"')
            lines.append('        packages="mixedLayerHeatBudgetAMPKG">')
            lines.append('')
            lines.append('    <var name="xtime"/>')
            lines.append('    <var name="activeTracerForcingMLTend"/>')
            lines.append('    <var name="activeTracerHorMixMLTend"/>')
            lines.append('    <var name="activeTracerNonLocalMLTend"/>')
            lines.append('    <var name="activeTracerVertAdvectionMLTend"/>')
            lines.append('    <var name="activeTracerHorAdvectionMLTend"/>')
            lines.append('    <var name="activeTracerVertMixMLTend"/>')
            lines.append('    <var name="activeTracersML"/>')
            lines.append('    <var name="bruntVaisalaFreqML"/>')
            lines.append('    <var name="activeTracersTendML"/>')
            lines.append('</stream>')
            lines.append('')
            lines.append('<stream name="sedimentFluxIndexOutput"')
            lines.append('        type="output"')
            lines.append('        precision="single"')
            lines.append('        io_type="{}"'.format(ocn_pio_typename))
            lines.append('        filename_template="{}.mpaso{}.hist.am.sedimentFluxIndex.$Y-$M-$D.nc"'.format(casename, inst_string))
            lines.append('        filename_interval="00-01-00_00:00:00"')
            lines.append('        reference_time="01-01-01_00:00:00"')
            lines.append('        output_interval="none"')
            lines.append('        clobber_mode="truncate"')
            lines.append('        packages="sedimentFluxIndexAMPKG">')
            lines.append('')
            lines.append('    <var name="xtime"/>')
            lines.append('    <var name="sedimentFluxIndexVAX"/>')
            lines.append('    <var name="sedimentFluxIndexVAY"/>')
            lines.append('    <var name="sedimentFluxIndexBX"/>')
            lines.append('    <var name="sedimentFluxIndexBY"/>')
            lines.append('</stream>')
            lines.append('')
            lines.append('<stream name="sedimentTransportOutput"')
            lines.append('        type="output"')
            lines.append('        precision="single"')
            lines.append('        io_type="{}"'.format(ocn_pio_typename))
            lines.append('        filename_template="{}.mpaso{}.hist.am.sedimentTransport.$Y-$M-$D.nc"'.format(casename, inst_string))
            lines.append('        filename_interval="00-01-00_00:00:00"')
            lines.append('        reference_time="01-01-01_00:00:00"')
            lines.append('        output_interval="none"')
            lines.append('        clobber_mode="truncate"')
            lines.append('        packages="sedimentTransportAMPKG">')
            lines.append('')
            lines.append('    <var name="xtime"/>')
            lines.append('    <var name="ssh"/>')
            lines.append('    <var name="velocityZonal"/>')
            lines.append('    <var name="velocityMeridional"/>')
            lines.append('    <var name="sedimentErosionFlux"/>')
            lines.append('    <var name="sedimentFallVelocity"/>')
            lines.append('    <var name="sedimentDepositionFlux"/>')
            lines.append('    <var name="sedimentFluxVAX"/>')
            lines.append('    <var name="sedimentFluxVAY"/>')
            lines.append('    <var name="sedimentFluxBX"/>')
            lines.append('    <var name="sedimentFluxBY"/>')
            lines.append('    <var name="sedimentBedloadX"/>')
            lines.append('    <var name="sedimentBedloadY"/>')
            lines.append('    <var name="sedimentBottomReferenceConcentration"/>')
            lines.append('    <var name="sedimentConcentration"/>')
            lines.append('</stream>')
            lines.append('')
            lines.append('<stream name="harmonicAnalysisOutput"')
            lines.append('        type="output"')
            lines.append('        precision="single"')
            lines.append('        io_type="{}"'.format(ocn_pio_typename))
            lines.append('        filename_template="{}.mpaso{}.hist.am.harmonicAnalysis.$Y-$M-$D.nc"'.format(casename, inst_string))
            lines.append('        filename_interval="00-01-00_00:00:00"')
            lines.append('        reference_time="01-01-01_00:00:00"')
            lines.append('        output_interval="none"')
            lines.append('        clobber_mode="truncate"')
            lines.append('        packages="harmonicAnalysisAMPKG">')
            lines.append('')
            lines.append('    <var name="xtime"/>')
            lines.append('    <var name="M2Amplitude"/>')
            lines.append('    <var name="M2Phase"/>')
            lines.append('    <var name="S2Amplitude"/>')
            lines.append('    <var name="S2Phase"/>')
            lines.append('    <var name="N2Amplitude"/>')
            lines.append('    <var name="N2Phase"/>')
            lines.append('    <var name="K2Amplitude"/>')
            lines.append('    <var name="K2Phase"/>')
            lines.append('    <var name="K1Amplitude"/>')
            lines.append('    <var name="K1Phase"/>')
            lines.append('    <var name="O1Amplitude"/>')
            lines.append('    <var name="O1Phase"/>')
            lines.append('    <var name="Q1Amplitude"/>')
            lines.append('    <var name="Q1Phase"/>')
            lines.append('    <var name="P1Amplitude"/>')
            lines.append('    <var name="P1Phase"/>')
            lines.append('</stream>')
            lines.append('')
            lines.append('<stream name="harmonicAnalysisRestart"')
            lines.append('        type="input;output"')
            lines.append('        io_type="{}"'.format(ocn_pio_typename))
            lines.append('        filename_template="{}.mpaso{}.rst.am.harmonicAnalysis.$Y-$M-$D_$S.nc"'.format(casename, inst_string))
            lines.append('        filename_interval="output_interval"')
            lines.append('        clobber_mode="truncate"')
            lines.append('        input_interval="none"')
            lines.append('        packages="harmonicAnalysisAMPKG"')
            lines.append('        reference_time="01-01-01_00:00:00"')
            lines.append('        output_interval="none">')
            lines.append('')
            lines.append('    <var name="xtime"/>')
            lines.append('    <var name="leastSquaresLHSMatrix"/>')
            lines.append('    <var name="leastSquaresRHSVector"/>')
            lines.append('</stream>')
            lines.append('')
            lines.append('<stream name="conservationCheckOutput"')
            lines.append('        type="output"')
            lines.append('        io_type="{}"'.format(ocn_pio_typename))
            lines.append('        filename_template="{}.mpaso{}.hist.am.conservationCheck.$Y-$M-$D.nc"'.format(casename, inst_string))
            lines.append('        filename_interval="00-01-00_00:00:00"')
            lines.append('        reference_time="01-01-01_00:00:00"')
<<<<<<< HEAD
            lines.append('        output_interval="00-01-00_00:00:00"')
            lines.append('        clobber_mode="truncate"')
=======
            lines.append('        output_interval="00-00-01_00:00:00"')
            lines.append('        clobber_mode="append"')
>>>>>>> 7af61dc4
            lines.append('        packages="conservationCheckAMPKG">')
            lines.append('')
            lines.append('<var name="xtime"/>')
            lines.append('<var name="initialEnergy"/>')
            lines.append('<var name="finalEnergy"/>')
            lines.append('<var name="energyChange"/>')
            lines.append('<var name="netEnergyFlux"/>')
            lines.append('<var name="absoluteEnergyError"/>')
            lines.append('<var name="relativeEnergyError"/>')
            lines.append('<var name="initialMass"/>')
            lines.append('<var name="finalMass"/>')
            lines.append('<var name="massChange"/>')
            lines.append('<var name="netMassFlux"/>')
            lines.append('<var name="absoluteMassError"/>')
            lines.append('<var name="relativeMassError"/>')
            lines.append('<var name="initialSalt"/>')
            lines.append('<var name="finalSalt"/>')
            lines.append('<var name="saltChange"/>')
            lines.append('<var name="netSaltFlux"/>')
            lines.append('<var name="absoluteSaltError"/>')
            lines.append('<var name="relativeSaltError"/>')
            lines.append('<var name="accumulatedLatentHeatFlux"/>')
            lines.append('<var name="accumulatedSensibleHeatFlux"/>')
            lines.append('<var name="accumulatedLongWaveHeatFluxUp"/>')
            lines.append('<var name="accumulatedLongWaveHeatFluxDown"/>')
            lines.append('<var name="accumulatedShortWaveHeatFlux"/>')
            lines.append('<var name="accumulatedSeaIceHeatFlux"/>')
            lines.append('<var name="accumulatedMeltingSnowHeatFlux"/>')
            lines.append('<var name="accumulatedMeltingIceRunoffHeatFlux"/>')
            lines.append('<var name="accumulatedRemovedIceRunoffHeatFlux"/>')
            lines.append('<var name="accumulatedIcebergHeatFlux"/>')
            lines.append('<var name="accumulatedFrazilHeatFlux"/>')
            lines.append('<var name="accumulatedLandIceHeatFlux"/>')
            lines.append('<var name="accumulatedLandIceFrazilHeatFlux"/>')
            lines.append('<var name="accumulatedRainTemperatureFlux"/>')
            lines.append('<var name="accumulatedEvapTemperatureFlux"/>')
            lines.append('<var name="accumulatedSeaIceTemperatureFlux"/>')
            lines.append('<var name="accumulatedRiverRunoffTemperatureFlux"/>')
            lines.append('<var name="accumulatedIcebergTemperatureFlux"/>')
            lines.append('<var name="accumulatedRainFlux"/>')
            lines.append('<var name="accumulatedSnowFlux"/>')
            lines.append('<var name="accumulatedEvaporationFlux"/>')
            lines.append('<var name="accumulatedSeaIceFlux"/>')
            lines.append('<var name="accumulatedRiverRunoffFlux"/>')
            lines.append('<var name="accumulatedIceRunoffFlux"/>')
            lines.append('<var name="accumulatedRemovedRiverRunoffFlux"/>')
            lines.append('<var name="accumulatedRemovedIceRunoffFlux"/>')
            lines.append('<var name="accumulatedIcebergFlux"/>')
            lines.append('<var name="accumulatedFrazilFlux"/>')
            lines.append('<var name="accumulatedLandIceFlux"/>')
            lines.append('<var name="accumulatedLandIceFrazilFlux"/>')
            lines.append('<var name="accumulatedSeaIceSalinityFlux"/>')
            lines.append('<var name="initialCarbon"/>')
            lines.append('<var name="finalCarbon"/>')
            lines.append('<var name="carbonChange"/>')
            lines.append('<var name="netCarbonFlux"/>')
            lines.append('<var name="absoluteCarbonError"/>')
            lines.append('<var name="relativeCarbonError"/>')
            lines.append('<var name="accumulatedAbsoluteCarbonError"/>')
            lines.append('<var name="accumulatedRelativeCarbonError"/>')
            lines.append('</stream>')
            lines.append('')
            lines.append('<immutable_stream name="conservationCheckRestart"')
            lines.append('        type="input;output"')
            lines.append('        io_type="{}"'.format(ocn_pio_typename))
            lines.append('        filename_template="{}.mpaso{}.rst.am.conservationCheck.$Y-$M-$D_$S.nc"'.format(casename, inst_string))
            lines.append('        filename_interval="output_interval"')
            lines.append('        clobber_mode="truncate"')
            lines.append('        packages="conservationCheckAMPKG"')
            lines.append('        input_interval="none"')
            lines.append('        reference_time="01-01-01_00:00:00"')
            lines.append('        output_interval="none">')
            lines.append('</immutable_stream>')
            lines.append('')
            lines.append('<stream name="timeSeriesStatsDailyOutput"')
            lines.append('        type="output"')
            lines.append('        precision="single"')
            lines.append('        io_type="{}"'.format(ocn_pio_typename))
            lines.append('        useMissingValMask="true"')
            lines.append('        filename_template="{}.mpaso{}.hist.am.timeSeriesStatsDaily.$Y-$M-$D.nc"'.format(casename, inst_string))
            lines.append('        filename_interval="00-01-00_00:00:00"')
            lines.append('        reference_time="01-01-01_00:00:00"')
            lines.append('        output_interval="00-00-01_00:00:00"')
            lines.append('        clobber_mode="truncate"')
            lines.append('        packages="timeSeriesStatsDailyAMPKG"')
            lines.append('        runtime_format="single_file">')
            lines.append('')
            lines.append('    <var_array name="tracersSurfaceValue"/>')
            lines.append('    <var_array name="surfaceVelocity"/>')
            lines.append('    <var_array name="SSHGradient"/>')
            lines.append('    <var name="xtime"/>')
            lines.append('    <var name="pressureAdjustedSSH"/>')
            lines.append('    <var name="normalVelocity"/>')
            lines.append('    <var name="velocityZonal"/>')
            lines.append('    <var name="velocityMeridional"/>')
            lines.append('    <var name="vertVelocityTop"/>')
            lines.append('    <var name="normalTransportVelocity"/>')
            lines.append('    <var name="transportVelocityZonal"/>')
            lines.append('    <var name="transportVelocityMeridional"/>')
            lines.append('    <var name="vertTransportVelocityTop"/>')
            lines.append('    <var_array name="activeTracerHorizontalAdvectionTendency"/>')
            lines.append('    <var_array name="activeTracerVerticalAdvectionTendency"/>')
            lines.append('    <var_array name="activeTracerVertMixTendency"/>')
            lines.append('    <var_array name="avgValueWithinOceanLayerRegion"/>')
            lines.append('    <var_array name="avgValueWithinOceanVolumeRegion"/>')
            if ocn_bgc in ['eco_only', 'eco_and_dms', 'eco_and_macromolecules', 'eco_and_dms_and_macromolecules']:
                lines.append('    <var name="CO2_gas_flux"/>')
                lines.append('    <var name="CO2_alt_gas_flux"/>')
                lines.append('    <var name="avgOceanSurfacePhytoC"/>')
                lines.append('    <var name="avgOceanSurfaceDIC"/>')
                lines.append('    <var name="avgOceanSurfaceNO3"/>')
                lines.append('    <var name="avgOceanSurfaceSiO3"/>')
                lines.append('    <var name="avgOceanSurfaceNH4"/>')
                lines.append('    <var name="avgOceanSurfaceDOCr"/>')
                lines.append('    <var name="avgOceanSurfaceFeDissolved"/>')
                lines.append('    <var name="iceFluxPhytoC"/>')
                lines.append('    <var name="iceFluxNO3"/>')
                lines.append('    <var name="iceFluxSiO3"/>')
                lines.append('    <var name="iceFluxNH4"/>')
                lines.append('    <var name="iceFluxFeDissolved"/>')
                lines.append('    <var name="iceFluxDOC"/>')
                lines.append('    <var name="ecosys_diag_photoC_TOT_zint"/>')

            lines.append('</stream>')
            lines.append('')
            lines.append('<stream name="timeSeriesStatsMonthlyOutput"')
            lines.append('        type="output"')
            lines.append('        precision="single"')
            if ocn_grid.startswith("oRRS1") or ocn_grid.startswith("FRIS"):
                lines.append('        io_type="pnetcdf,cdf5"')
            else:
                lines.append('        io_type="{}"'.format(ocn_pio_typename))

            lines.append('        useMissingValMask="true"')
            lines.append('        filename_template="{}.mpaso{}.hist.am.timeSeriesStatsMonthly.$Y-$M-$D.nc"'.format(casename, inst_string))
            lines.append('        filename_interval="00-01-00_00:00:00"')
            lines.append('        reference_time="01-01-01_00:00:00"')
            lines.append('        output_interval="00-01-00_00:00:00"')
            lines.append('        clobber_mode="truncate"')
            lines.append('        packages="timeSeriesStatsMonthlyAMPKG"')
            lines.append('        runtime_format="single_file">')
            lines.append('')
            lines.append('    <var name="daysSinceStartOfSim"/>')
            lines.append('    <var name="binBoundaryMerHeatTrans"/>')
            lines.append('    <var name="binBoundaryZonalMean"/>')
            lines.append('    <var name="ssh"/>')
            lines.append('    <var_struct name="tracers"/>')
            lines.append('    <var name="velocityMeridional"/>')
            lines.append('    <var name="velocityZonal"/>')
            lines.append('    <var name="layerThickness"/>')
            lines.append('    <var name="density"/>')
            lines.append('    <var name="potentialDensity"/>')
            lines.append('    <var name="windStressZonal"/>')
            lines.append('    <var name="windStressMeridional"/>')
            lines.append('    <var name="frazilLayerThicknessTendency"/>')
            lines.append('    <var_array name="avgValueWithinOceanRegion"/>')
            lines.append('    <var_array name="avgValueWithinOceanLayerRegion"/>')
            lines.append('    <var_array name="avgValueWithinOceanVolumeRegion"/>')
            lines.append('    <var name="meridionalHeatTransportLatZ"/>')
            lines.append('    <var name="meridionalHeatTransportLat"/>')
            lines.append('    <var_array name="minGlobalStats"/>')
            lines.append('    <var_array name="maxGlobalStats"/>')
            lines.append('    <var_array name="sumGlobalStats"/>')
            lines.append('    <var_array name="rmsGlobalStats"/>')
            lines.append('    <var_array name="avgGlobalStats"/>')
            lines.append('    <var_array name="vertSumMinGlobalStats"/>')
            lines.append('    <var_array name="vertSumMaxGlobalStats"/>')
            lines.append('    <var name="tThreshMLD"/>')
            lines.append('    <var name="dThreshMLD"/>')
            lines.append('    <var name="normalVelocity"/>')
            lines.append('    <var name="vertVelocityTop"/>')
            lines.append('    <var name="atmosphericPressure"/>')
            lines.append('    <var name="normalMLEvelocity"/>')
            lines.append('    <var name="vertMLEBolusVelocityTop"/>')
            if not ocn_grid.startswith("oRRS1"):
                lines.append('    <var name="normalGMBolusVelocity"/>')
                lines.append('    <var name="vertGMBolusVelocityTop"/>')
                lines.append('    <var name="cGMphaseSpeed"/>')
                lines.append('    <var name="mocStreamvalLatAndDepthGM"/>')
                lines.append('    <var name="mocStreamvalLatAndDepthRegionGM"/>')

            if ocn_grid.startswith("FRIS"):
                lines.append('    <var name="gmHorizontalTaper"/>')

            lines.append('    <var name="mocStreamvalLatAndDepthMLE"/>')
            lines.append('    <var name="mocStreamvalLatAndDepthRegionMLE"/>')
            lines.append('    <var_struct name="tracersSurfaceFlux"/>')
            lines.append('    <var name="penetrativeTemperatureFlux"/>')
            lines.append('    <var name="latentHeatFlux"/>')
            lines.append('    <var name="sensibleHeatFlux"/>')
            lines.append('    <var name="longWaveHeatFluxUp"/>')
            lines.append('    <var name="longWaveHeatFluxDown"/>')
            lines.append('    <var name="seaIceHeatFlux"/>')
            lines.append('    <var name="shortWaveHeatFlux"/>')
            lines.append('    <var name="frazilTemperatureTendency"/>')
            lines.append('    <var name="evaporationFlux"/>')
            lines.append('    <var name="seaIceSalinityFlux"/>')
            lines.append('    <var name="seaIceFreshWaterFlux"/>')
            lines.append('    <var name="riverRunoffFlux"/>')
            lines.append('    <var name="iceRunoffFlux"/>')
            lines.append('    <var name="rainFlux"/>')
            lines.append('    <var name="snowFlux"/>')
            lines.append('    <var name="bottomLayerShortwaveTemperatureFlux"/>')
            lines.append('    <var_array name="activeTracersTend"/>')
            lines.append('    <var name="salinitySurfaceRestoringTendency"/>')
            lines.append('    <var_array name="activeTracerHorizontalAdvectionTendency"/>')
            lines.append('    <var_array name="activeTracerVerticalAdvectionTendency"/>')
            lines.append('    <var_array name="activeTracerVertMixTendency"/>')
            lines.append('    <var_array name="activeTracerHorMixTendency"/>')
            lines.append('    <var_array name="activeTracerSurfaceFluxTendency"/>')
            lines.append('    <var_array name="temperatureShortWaveTendency"/>')
            lines.append('    <var_array name="activeTracerNonLocalTendency"/>')
            lines.append('    <var name="areaCellGlobal"/>')
            lines.append('    <var name="areaEdgeGlobal"/>')
            lines.append('    <var name="areaTriangleGlobal"/>')
            lines.append('    <var name="volumeCellGlobal"/>')
            lines.append('    <var name="volumeEdgeGlobal"/>')
            lines.append('    <var name="CFLNumberGlobal"/>')
            lines.append('    <var name="vertDiffTopOfCell"/>')
            lines.append('    <var name="vertViscTopOfCell"/>')
            lines.append('    <var name="boundaryLayerDepth"/>')
            lines.append('    <var name="columnIntegratedSpeed"/>')
            lines.append('    <var name="landIceFreshwaterFlux"/>')
            lines.append('    <var name="landIceFreshwaterFluxTotal"/>')
            lines.append('    <var name="frazilIceFreshwaterFlux"/>')
            lines.append('    <var name="landIceHeatFlux"/>')
            lines.append('    <var name="heatFluxToLandIce"/>')
            lines.append('    <var name="landIceFrictionVelocity"/>')
            lines.append('    <var name="velocityTidalRMS"/>')
            lines.append('    <var_array name="landIceBoundaryLayerTracers"/>')
            lines.append('    <var_array name="landIceInterfaceTracers"/>')
            lines.append('    <var name="mocStreamvalLatAndDepth"/>')
            lines.append('    <var name="mocStreamvalLatAndDepthRegion"/>')
            lines.append('    <var name="binBoundaryMocStreamfunction"/>')
            lines.append('    <var name="surfaceBuoyancyForcing"/>')
            lines.append('    <var name="tendLayerThickness"/>')
            lines.append('    <var name="pressureAdjustedSSH"/>')
            lines.append('    <var name="SSHSquared"/>')
            lines.append('    <var name="velocityZonalSquared"/>')
            lines.append('    <var name="velocityMeridionalSquared"/>')
            lines.append('    <var name="normalVelocitySquared"/>')
            lines.append('    <var name="velocityZonalTimesTemperature"/>')
            lines.append('    <var name="velocityMeridionalTimesTemperature"/>')
            lines.append('    <var name="normalVelocityTimesTemperature"/>')
            lines.append('    <var name="velocityZonalTimesSalinity"/>')
            lines.append('    <var name="velocityMeridionalTimesSalinity"/>')
            lines.append('    <var name="normalVelocityTimesSalinity"/>')
            lines.append('    <var name="oceanHeatContentSfcToBot"/>')
            lines.append('    <var name="oceanHeatContentSfcTo700m"/>')
            lines.append('    <var name="oceanHeatContent700mTo2000m"/>')
            lines.append('    <var name="oceanHeatContent2000mToBot"/>')
            lines.append('    <var name="activeTracerForcingMLTend"/>')
            lines.append('    <var name="activeTracerHorMixMLTend"/>')
            lines.append('    <var name="activeTracerNonLocalMLTend"/>')
            lines.append('    <var name="activeTracerVertAdvectionMLTend"/>')
            lines.append('    <var name="activeTracerHorAdvectionMLTend"/>')
            lines.append('    <var name="activeTracerVertMixMLTend"/>')
            lines.append('    <var name="activeTracersML"/>')
            lines.append('    <var name="BruntVaisalaFreqTop"/>')
            lines.append('    <var name="bruntVaisalaFreqML"/>')
            lines.append('    <var name="activeTracersTendML"/>')
            lines.append('    <var_array name="activeTracerVerticalAdvectionTopFlux"/>')
            lines.append('    <var_array name="activeTracerHorizontalAdvectionEdgeFlux"/>')
            lines.append('    <var_array name="totalFreshWaterTemperatureFlux"/>')
            lines.append('    <var name="velocityTidalRMS"/>')
            if ocn_iceberg == 'true':
                lines.append('    <var name="icebergHeatFlux"/>')
                lines.append('    <var name="icebergFreshWaterFlux"/>')

            if ocn_bgc in ['eco_only', 'eco_and_dms', 'eco_and_macromolecules', 'eco_and_dms_and_macromolecules']:
                lines.append('    <var name="PH_PREV_ALT_CO2_3D"/>')
                lines.append('    <var name="dust_FLUX_IN"/>')
                lines.append('    <var name="IRON_FLUX_IN"/>')
                lines.append('    <var name="PAR_surface"/>')
                lines.append('    <var name="windSpeedSquared10m"/>')
                lines.append('    <var name="atmosphericCO2"/>')
                lines.append('    <var name="atmosphericCO2_ALT_CO2"/>')
                lines.append('    <var name="CO2_gas_flux"/>')
                lines.append('    <var name="CO2_alt_gas_flux"/>')
                lines.append('    <var name="iceFluxPhytoC"/>')
                lines.append('    <var name="iceFluxNO3"/>')
                lines.append('    <var name="iceFluxSiO3"/>')
                lines.append('    <var name="iceFluxNH4"/>')
                lines.append('    <var name="iceFluxFeDissolved"/>')
                lines.append('    <var name="iceFluxDOC"/>')
                lines.append('    <var name="ecosys_diag_photoC_TOT_zint"/>')
                lines.append('    <var name="ecosys_diag_O2_ZMIN"/>')
                lines.append('    <var name="ecosys_diag_O2_ZMIN_DEPTH"/>')
                lines.append('    <var name="ecosys_diag_Jint_Ctot"/>')
                lines.append('    <var name="ecosys_diag_Jint_Ntot"/>')
                lines.append('    <var name="ecosys_diag_Jint_Ptot"/>')
                lines.append('    <var name="ecosys_diag_Jint_Sitot"/>')
                lines.append('    <var name="ecosys_diag_photoC_zint"/>')
                lines.append('    <var name="ecosys_diag_photoC_NO3_zint"/>')
                lines.append('    <var name="ecosys_diag_PAR_avg"/>')
                lines.append('    <var name="ecosys_diag_POC_FLUX_IN"/>')
                lines.append('    <var name="ecosys_diag_CaCO3_FLUX_IN"/>')
                lines.append('    <var name="ecosys_diag_zoo_loss"/>')
                lines.append('    <var name="ecosys_diag_photoC_TOT"/>')
                lines.append('    <var name="ecosys_diag_photoC_NO3_TOT"/>')
                lines.append('    <var name="ecosys_diag_NITRIF"/>')
                lines.append('    <var name="ecosys_diag_DENITRIF"/>')
                lines.append('    <var name="ecosys_diag_calcToSed"/>')
                lines.append('    <var name="ecosys_diag_pocToSed"/>')
                lines.append('    <var name="ecosys_diag_SedDenitrif"/>')
                lines.append('    <var name="ecosys_diag_tot_Nfix"/>')
                lines.append('    <var name="ecosys_diag_O2_PRODUCTION"/>')
                lines.append('    <var name="ecosys_diag_O2_CONSUMPTION"/>')
                lines.append('    <var name="ecosys_diag_pH_3D"/>')
                lines.append('    <var name="ecosys_diag_POC_PROD"/>')
                lines.append('    <var name="ecosys_diag_POC_REMIN_DOCr"/>')
                lines.append('    <var name="ecosys_diag_POC_ACCUM"/>')
                lines.append('    <var name="ecosys_diag_N_lim_surf"/>')
                lines.append('    <var name="ecosys_diag_P_lim_surf"/>')
                lines.append('    <var name="ecosys_diag_Fe_lim_surf"/>')
                lines.append('    <var name="ecosys_diag_SiO3_lim_surf"/>')
                lines.append('    <var name="ecosys_diag_light_lim_surf"/>')
                lines.append('    <var name="ecosys_diag_photoC"/>')
                lines.append('    <var name="ecosys_diag_photoC_NO3"/>')
                lines.append('    <var name="ecosys_diag_photoFe"/>')
                lines.append('    <var name="ecosys_diag_photoNO3"/>')
                lines.append('    <var name="ecosys_diag_photoNH4"/>')
                lines.append('    <var name="ecosys_diag_DOP_uptake"/>')
                lines.append('    <var name="ecosys_diag_PO4_uptake"/>')
                lines.append('    <var name="ecosys_diag_auto_graze"/>')
                lines.append('    <var name="ecosys_diag_auto_loss"/>')
                lines.append('    <var name="ecosys_diag_auto_agg"/>')
                lines.append('    <var name="ecosys_diag_CO2star"/>')
                lines.append('    <var name="ecosys_diag_dCO2star"/>')
                lines.append('    <var name="ecosys_diag_pCO2surface"/>')
                lines.append('    <var name="ecosys_diag_dpCO2"/>')
                lines.append('    <var name="ecosys_diag_pistonVel_CO2"/>')
                lines.append('    <var name="ecosys_diag_Schmidt_CO2"/>')
                lines.append('    <var name="ecosys_diag_xkw"/>')
                lines.append('    <var name="ecosys_diag_pistonVel_O2"/>')
                lines.append('    <var name="ecosys_diag_O2_saturation"/>')
                lines.append('    <var name="ecosys_diag_Schmidt_O2"/>')
                lines.append('    <var name="ecosys_diag_CO2star_ALT_CO2"/>')
                lines.append('    <var name="ecosys_diag_dCO2star_ALT_CO2"/>')
                lines.append('    <var name="ecosys_diag_pCO2surface_ALT_CO2"/>')
                lines.append('    <var name="ecosys_diag_dpCO2_ALT_CO2"/>')
                lines.append('    <var name="ecosys_diag_tot_bSi_form"/>')
                lines.append('    <var name="ecosys_diag_DOC_prod"/>')
                lines.append('    <var name="ecosys_diag_DOC_remin"/>')
                lines.append('    <var name="ecosys_diag_CaCO3_form_zint"/>')
                lines.append('    <var name="ecosys_diag_CaCO3_PROD"/>')
                lines.append('    <var name="ecosys_diag_CaCO3_REMIN"/>')
                lines.append('    <var name="ecosys_diag_tot_CaCO3_form"/>')
                lines.append('    <var name="ecosys_diag_CO3"/>')
                lines.append('    <var name="ecosys_diag_co3_sat_calc"/>')
                lines.append('    <var name="ecosys_diag_co3_sat_arag"/>')
            if ocn_wave == 'true':
                lines.append('    <var name="peakWaveFrequency"/>')
                lines.append('    <var name="peakWaveDirection"/>')
                lines.append('    <var name="significantWaveHeight"/>')
                lines.append('    <var name="langmuirNumber"/>')

            lines.append('</stream>')
            lines.append('')
            lines.append('<stream name="timeSeriesStatsMonthlyMaxOutput"')
            lines.append('        type="output"')
            lines.append('        precision="single"')
            if ocn_grid.startswith("oRRS1") or ocn_grid.startswith("FRIS"):
                lines.append('        io_type="pnetcdf,cdf5"')
            else:
                lines.append('        io_type="{}"'.format(ocn_pio_typename))

            lines.append('        useMissingValMask="true"')
            lines.append('        filename_template="{}.mpaso{}.hist.am.timeSeriesStatsMonthlyMax.$Y-$M-$D.nc"'.format(casename, inst_string))
            lines.append('        filename_interval="00-01-00_00:00:00"')
            lines.append('        reference_time="01-01-01_00:00:00"')
            lines.append('        output_interval="00-01-00_00:00:00"')
            lines.append('        clobber_mode="truncate"')
            lines.append('        packages="timeSeriesStatsMonthlyMaxAMPKG"')
            lines.append('        runtime_format="single_file">')
            lines.append('')
            lines.append('    <var name="daysSinceStartOfSim"/>')
            lines.append('    <var name="ssh"/>')
            lines.append('    <var name="windStressZonal"/>')
            lines.append('    <var name="windStressMeridional"/>')
            lines.append('    <var name="tThreshMLD"/>')
            lines.append('    <var name="dThreshMLD"/>')
            lines.append('    <var_struct name="tracersSurfaceFlux"/>')
            lines.append('    <var name="penetrativeTemperatureFlux"/>')
            lines.append('    <var name="latentHeatFlux"/>')
            lines.append('    <var name="sensibleHeatFlux"/>')
            lines.append('    <var name="longWaveHeatFluxUp"/>')
            lines.append('    <var name="longWaveHeatFluxDown"/>')
            lines.append('    <var name="seaIceHeatFlux"/>')
            if ocn_iceberg == 'true':
                lines.append('    <var name="icebergHeatFlux"/>')

            lines.append('    <var name="shortWaveHeatFlux"/>')
            lines.append('    <var name="evaporationFlux"/>')
            lines.append('    <var name="seaIceSalinityFlux"/>')
            lines.append('    <var name="seaIceFreshWaterFlux"/>')
            if ocn_iceberg == 'true':
                lines.append('    <var name="icebergFreshWaterFlux"/>')

            lines.append('    <var name="riverRunoffFlux"/>')
            lines.append('    <var name="iceRunoffFlux"/>')
            lines.append('    <var name="rainFlux"/>')
            lines.append('    <var name="snowFlux"/>')
            lines.append('    <var name="boundaryLayerDepth"/>')
            lines.append('    <var name="landIceFreshwaterFlux"/>')
            lines.append('    <var name="landIceFreshwaterFluxTotal"/>')
            lines.append('    <var name="frazilIceFreshwaterFlux"/>')
            lines.append('    <var name="landIceHeatFlux"/>')
            lines.append('    <var name="heatFluxToLandIce"/>')
            lines.append('    <var name="surfaceBuoyancyForcing"/>')
            lines.append('    <var name="boundaryLayerDepthSmooth"/>')
            lines.append('    <var name="SSHSquared"/>')
            lines.append('    <var name="activeTracerForcingMLTend"/>')
            lines.append('    <var name="activeTracerHorMixMLTend"/>')
            lines.append('    <var name="activeTracerNonLocalMLTend"/>')
            lines.append('    <var name="activeTracerVertAdvectionMLTend"/>')
            lines.append('    <var name="activeTracerHorAdvectionMLTend"/>')
            lines.append('    <var name="activeTracerVertMixMLTend"/>')
            lines.append('    <var name="activeTracersML"/>')
            lines.append('    <var name="bruntVaisalaFreqML"/>')
            lines.append('    <var name="activeTracersTendML"/>')
            lines.append('</stream>')
            lines.append('')
            lines.append('<stream name="timeSeriesStatsMonthlyMinOutput"')
            lines.append('        type="output"')
            lines.append('        precision="single"')
            if ocn_grid.startswith("oRRS1") or ocn_grid.startswith("FRIS"):
                lines.append('        io_type="pnetcdf,cdf5"')
            else:
                lines.append('        io_type="{}"'.format(ocn_pio_typename))

            lines.append('        useMissingValMask="true"')
            lines.append('        filename_template="{}.mpaso{}.hist.am.timeSeriesStatsMonthlyMin.$Y-$M-$D.nc"'.format(casename, inst_string))
            lines.append('        filename_interval="00-01-00_00:00:00"')
            lines.append('        reference_time="01-01-01_00:00:00"')
            lines.append('        output_interval="00-01-00_00:00:00"')
            lines.append('        clobber_mode="truncate"')
            lines.append('        packages="timeSeriesStatsMonthlyMinAMPKG"')
            lines.append('        runtime_format="single_file">')
            lines.append('')
            lines.append('    <var name="daysSinceStartOfSim"/>')
            lines.append('    <var name="ssh"/>')
            lines.append('    <var name="windStressZonal"/>')
            lines.append('    <var name="windStressMeridional"/>')
            lines.append('    <var name="tThreshMLD"/>')
            lines.append('    <var name="dThreshMLD"/>')
            lines.append('    <var_struct name="tracersSurfaceFlux"/>')
            lines.append('    <var name="penetrativeTemperatureFlux"/>')
            lines.append('    <var name="latentHeatFlux"/>')
            lines.append('    <var name="sensibleHeatFlux"/>')
            lines.append('    <var name="longWaveHeatFluxUp"/>')
            lines.append('    <var name="longWaveHeatFluxDown"/>')
            lines.append('    <var name="seaIceHeatFlux"/>')
            if ocn_iceberg == 'true':
                lines.append('    <var name="icebergHeatFlux"/>')

            lines.append('    <var name="shortWaveHeatFlux"/>')
            lines.append('    <var name="evaporationFlux"/>')
            lines.append('    <var name="seaIceSalinityFlux"/>')
            lines.append('    <var name="seaIceFreshWaterFlux"/>')
            if ocn_iceberg == 'true':
                lines.append('    <var name="icebergFreshWaterFlux"/>')

            lines.append('    <var name="riverRunoffFlux"/>')
            lines.append('    <var name="iceRunoffFlux"/>')
            lines.append('    <var name="rainFlux"/>')
            lines.append('    <var name="snowFlux"/>')
            lines.append('    <var name="boundaryLayerDepth"/>')
            lines.append('    <var name="landIceFreshwaterFlux"/>')
            lines.append('    <var name="landIceFreshwaterFluxTotal"/>')
            lines.append('    <var name="frazilIceFreshwaterFlux"/>')
            lines.append('    <var name="landIceHeatFlux"/>')
            lines.append('    <var name="heatFluxToLandIce"/>')
            lines.append('    <var name="surfaceBuoyancyForcing"/>')
            lines.append('    <var name="boundaryLayerDepthSmooth"/>')
            lines.append('    <var name="SSHSquared"/>')
            lines.append('    <var name="activeTracerForcingMLTend"/>')
            lines.append('    <var name="activeTracerHorMixMLTend"/>')
            lines.append('    <var name="activeTracerNonLocalMLTend"/>')
            lines.append('    <var name="activeTracerVertAdvectionMLTend"/>')
            lines.append('    <var name="activeTracerHorAdvectionMLTend"/>')
            lines.append('    <var name="activeTracerVertMixMLTend"/>')
            lines.append('    <var name="activeTracersML"/>')
            lines.append('    <var name="bruntVaisalaFreqML"/>')
            lines.append('    <var name="activeTracersTendML"/>')
            lines.append('</stream>')
            lines.append('')
            lines.append('<stream name="timeSeriesStatsClimatologyOutput"')
            lines.append('        type="output"')
            lines.append('        precision="single"')
            lines.append('        io_type="{}"'.format(ocn_pio_typename))
            lines.append('        useMissingValMask="true"')
            lines.append('        filename_template="{}.mpaso{}.hist.am.timeSeriesStatsClimatology.$Y-$M-$D.nc"'.format(casename, inst_string))
            lines.append('        filename_interval="00-01-00_00:00:00"')
            lines.append('        reference_time="01-01-01_00:00:00"')
            lines.append('        output_interval="00-03-00_00:00:00"')
            lines.append('        clobber_mode="truncate"')
            lines.append('        packages="timeSeriesStatsClimatologyAMPKG"')
            lines.append('        runtime_format="single_file">')
            lines.append('')
            lines.append('</stream>')
            lines.append('')
            lines.append('<stream name="timeSeriesStatsCustomOutput"')
            lines.append('        type="output"')
            lines.append('        precision="single"')
            lines.append('        io_type="{}"'.format(ocn_pio_typename))
            lines.append('        useMissingValMask="true"')
            lines.append('        filename_template="{}.mpaso{}.hist.am.timeSeriesStatsCustom.$Y-$M-$D.nc"'.format(casename, inst_string))
            lines.append('        filename_interval="00-01-00_00:00:00"')
            lines.append('        reference_time="01-01-01_00:00:00"')
            lines.append('        output_interval="00-01-00_00:00:00"')
            lines.append('        clobber_mode="truncate"')
            lines.append('        packages="timeSeriesStatsCustomAMPKG"')
            lines.append('        runtime_format="single_file">')
            lines.append('')
            lines.append('</stream>')
            lines.append('')
            lines.append('<stream name="timeSeriesStatsDailyRestart"')
            lines.append('        type="input;output"')
            lines.append('        io_type="{}"'.format(ocn_pio_typename))
            lines.append('        filename_template="{}.mpaso{}.rst.am.timeSeriesStatsDaily.$Y-$M-$D_$S.nc"'.format(casename, inst_string))
            lines.append('        filename_interval="output_interval"')
            lines.append('        clobber_mode="truncate"')
            lines.append('        input_interval="none"')
            lines.append('        packages="timeSeriesStatsDailyAMPKG"')
            lines.append('        reference_time="01-01-01_00:00:00"')
            lines.append('        output_interval="none">')
            lines.append('</stream>')
            lines.append('')
            lines.append('<stream name="timeSeriesStatsMonthlyRestart"')
            lines.append('        type="input;output"')
            if ocn_grid.startswith("oRRS1") or ocn_grid.startswith("FRIS"):
                lines.append('        io_type="pnetcdf,cdf5"')
            else:
                lines.append('        io_type="{}"'.format(ocn_pio_typename))

            lines.append('        filename_template="{}.mpaso{}.rst.am.timeSeriesStatsMonthly.$Y-$M-$D_$S.nc"'.format(casename, inst_string))
            lines.append('        filename_interval="output_interval"')
            lines.append('        clobber_mode="truncate"')
            lines.append('        input_interval="none"')
            lines.append('        packages="timeSeriesStatsMonthlyAMPKG"')
            lines.append('        reference_time="01-01-01_00:00:00"')
            lines.append('        output_interval="none">')
            lines.append('</stream>')
            lines.append('')
            lines.append('<stream name="timeSeriesStatsMonthlyMaxRestart"')
            lines.append('        type="input;output"')
            if ocn_grid.startswith("oRRS1") or ocn_grid.startswith("FRIS"):
                lines.append('        io_type="pnetcdf,cdf5"')
            else:
                lines.append('        io_type="{}"'.format(ocn_pio_typename))

            lines.append('        filename_template="{}.mpaso{}.rst.am.timeSeriesStatsMonthlyMax.$Y-$M-$D_$S.nc"'.format(casename, inst_string))
            lines.append('        filename_interval="output_interval"')
            lines.append('        clobber_mode="truncate"')
            lines.append('        input_interval="none"')
            lines.append('        packages="timeSeriesStatsMonthlyMaxAMPKG"')
            lines.append('        reference_time="01-01-01_00:00:00"')
            lines.append('        output_interval="none">')
            lines.append('</stream>')
            lines.append('')
            lines.append('<stream name="timeSeriesStatsMonthlyMinRestart"')
            lines.append('        type="input;output"')
            if ocn_grid.startswith("oRRS1") or ocn_grid.startswith("FRIS"):
                lines.append('        io_type="pnetcdf,cdf5"')
            else:
                lines.append('        io_type="{}"'.format(ocn_pio_typename))

            lines.append('        filename_template="{}.mpaso{}.rst.am.timeSeriesStatsMonthlyMin.$Y-$M-$D_$S.nc"'.format(casename, inst_string))
            lines.append('        filename_interval="output_interval"')
            lines.append('        clobber_mode="truncate"')
            lines.append('        input_interval="none"')
            lines.append('        packages="timeSeriesStatsMonthlyMinAMPKG"')
            lines.append('        reference_time="01-01-01_00:00:00"')
            lines.append('        output_interval="none">')
            lines.append('</stream>')
            lines.append('')
            lines.append('<stream name="timeSeriesStatsClimatologyRestart"')
            lines.append('        type="input;output"')
            lines.append('        io_type="{}"'.format(ocn_pio_typename))
            lines.append('        filename_template="{}.mpaso{}.rst.am.timeSeriesStatsClimatology.$Y-$M-$D_$S.nc"'.format(casename, inst_string))
            lines.append('        filename_interval="output_interval"')
            lines.append('        clobber_mode="truncate"')
            lines.append('        input_interval="initial_only"')
            lines.append('        packages="timeSeriesStatsClimatologyAMPKG"')
            lines.append('        reference_time="01-01-01_00:00:00"')
            lines.append('        output_interval="stream:restart:output_interval">')
            lines.append('</stream>')
            lines.append('')
            lines.append('<stream name="timeSeriesStatsCustomRestart"')
            lines.append('        type="input;output"')
            lines.append('        io_type="{}"'.format(ocn_pio_typename))
            lines.append('        filename_template="{}.mpaso{}.rst.am.timeSeriesStatsCustom.$Y-$M-$D_$S.nc"'.format(casename, inst_string))
            lines.append('        filename_interval="output_interval"')
            lines.append('        clobber_mode="truncate"')
            lines.append('        input_interval="initial_only"')
            lines.append('        packages="timeSeriesStatsCustomAMPKG"')
            lines.append('        reference_time="01-01-01_00:00:00"')
            lines.append('        output_interval="stream:restart:output_interval">')
            lines.append('</stream>')
            lines.append('')
            if eco_forcing_file != '':
                lines.append('<stream name="ecosys_monthly_flux"')
                lines.append('        type="input"')
                lines.append('        io_type="{}"'.format(ocn_pio_typename))
                lines.append('        filename_template="{}/ocn/mpas-o/{}/{}"'.format(din_loc_root, ocn_mask, eco_forcing_file))
                lines.append('        input_interval="none"')
                lines.append('        packages="ecosysTracersPKG">')
                lines.append('    <var name="xtime"/>')
                lines.append('    <var name="depositionFluzNO3"/>')
                lines.append('    <var name="depositionFluzNH4"/>')
                lines.append('    <var name="IRON_FLUZ_IN"/>')
                lines.append('    <var name="dust_FLUZ_IN"/>')
                lines.append('    <var name="riverFluzNO3"/>')
                lines.append('    <var name="riverFluzPO4"/>')
                lines.append('    <var name="riverFluzDON"/>')
                lines.append('    <var name="riverFluzDOP"/>')
                lines.append('    <var name="riverFluzSiO3"/>')
                lines.append('    <var name="riverFluzFe"/>')
                lines.append('    <var name="riverFluzDIC"/>')
                lines.append('    <var name="riverFluzALK"/>')
                lines.append('    <var name="riverFluzDOC"/>')
                lines.append('</stream>')
                lines.append('')

            if data_ismf_file != '':
                lines.append('<stream name="data_land_ice_fluxes"')
                lines.append('        type="input"')
                lines.append('        io_type="{}"'.format(ocn_pio_typename))
                lines.append('        filename_template="{}/ocn/mpas-o/{}/{}"'.format(din_loc_root, ocn_mask, data_ismf_file))
                lines.append('        input_interval="initial_only"')
                lines.append('        packages="dataLandIceFluxesPKG">')
                lines.append('    <var name="dataLandIceFreshwaterFlux"/>')
                lines.append('    <var name="dataLandIceHeatFlux"/>')
                lines.append('</stream>')
                lines.append('')

            lines.append('<!--')
            lines.append('All streams below this line are auxiliary streams. They are provided as')
            lines.append('groupings of fields that one might be interested in. You can either enable the')
            lines.append('stream to write a file for the fileds, or add the stream to another stream that')
            lines.append('will already be written.  ')
            lines.append('-->')
            lines.append('')
            lines.append('<stream name="forcing"')
            lines.append('        type="none"')
            lines.append('        io_type="{}"'.format(ocn_pio_typename))
            lines.append('        filename_template="{}.mpaso{}.hist.forcing_variables.$Y-$M-$D_$S.nc"'.format(casename, inst_string))
            lines.append('        filename_interval="00-01-00_00:00:00"')
            lines.append('        clobber_mode="truncate">')
            lines.append('')
            lines.append('    <stream name="mesh"/>')
            lines.append('    <var_struct name="tracersSurfaceFlux"/>')
            lines.append('    <var_array name="tracersSurfaceValue"/>')
            lines.append('    <var_array name="surfaceVelocity"/>')
            lines.append('    <var_array name="SSHGradient"/>')
            lines.append('    <var_array name="vertNonLocalFlux"/>')
            lines.append('    <var name="surfaceStressMagnitude"/>')
            lines.append('    <var name="surfaceStress"/>')
            lines.append('    <var name="surfaceThicknessFlux"/>')
            lines.append('    <var name="seaIceEnergy"/>')
            lines.append('    <var name="penetrativeTemperatureFlux"/>')
            lines.append('    <var name="fractionAbsorbed"/>')
            lines.append('    <var name="windStressZonal"/>')
            lines.append('    <var name="windStressMeridional"/>')
            lines.append('    <var name="latentHeatFlux"/>')
            lines.append('    <var name="sensibleHeatFlux"/>')
            lines.append('    <var name="longWaveHeatFluxUp"/>')
            lines.append('    <var name="longWaveHeatFluxDown"/>')
            lines.append('    <var name="seaIceHeatFlux"/>')
            lines.append('    <var name="shortWaveHeatFlux"/>')
            lines.append('    <var name="evaporationFlux"/>')
            lines.append('    <var name="seaIceSalinityFlux"/>')
            lines.append('    <var name="seaIceFreshWaterFlux"/>')
            lines.append('    <var name="riverRunoffFlux"/>')
            lines.append('    <var name="iceRunoffFlux"/>')
            lines.append('    <var name="rainFlux"/>')
            lines.append('    <var name="snowFlux"/>')
            lines.append('    <var name="iceFraction"/>')
            lines.append('    <var name="nAccumulatedCoupled"/>')
            lines.append('</stream>')
            lines.append('')
            lines.append('</streams>')
            lines.append('')

            with open(os.path.join(rundir, stream_name_inst), "w") as fd:
                fd.write("\n".join(lines))

###############################################################################
def _main_func():
###############################################################################
    caseroot = parse_input(sys.argv)
    with Case(caseroot) as case:
        buildnml(case, caseroot, "mpaso")

if __name__ == "__main__":
    _main_func()<|MERGE_RESOLUTION|>--- conflicted
+++ resolved
@@ -1110,13 +1110,8 @@
             lines.append('        filename_template="{}.mpaso{}.hist.am.conservationCheck.$Y-$M-$D.nc"'.format(casename, inst_string))
             lines.append('        filename_interval="00-01-00_00:00:00"')
             lines.append('        reference_time="01-01-01_00:00:00"')
-<<<<<<< HEAD
-            lines.append('        output_interval="00-01-00_00:00:00"')
-            lines.append('        clobber_mode="truncate"')
-=======
             lines.append('        output_interval="00-00-01_00:00:00"')
-            lines.append('        clobber_mode="append"')
->>>>>>> 7af61dc4
+            lines.append('        clobber_mode="truncate"')
             lines.append('        packages="conservationCheckAMPKG">')
             lines.append('')
             lines.append('<var name="xtime"/>')
