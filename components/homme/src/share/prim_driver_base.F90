--- conflicted
+++ resolved
@@ -43,11 +43,10 @@
 
   ! Service variables used to partition the mesh.
   ! Note: GridEdge and MeshVertex are public, cause kokkos targets need to access them
-  integer,allocatable :: TailPartition(:)
-  integer,allocatable :: HeadPartition(:)
-  type (GridVertex_t),         target,allocatable :: GridVertex(:)
+  type (GridVertex_t), pointer :: GridVertex(:)
   type (GridEdge_t),   public, target,allocatable :: GridEdge(:)
-  type (MetaVertex_t), public, target,allocatable :: MetaVertex(:)
+  type (MetaVertex_t), public :: MetaVertex
+  logical :: can_scalably_init_grid
 
   type (quadrature_t)   :: gp                     ! element GLL points
   type (ReductionBuffer_ordered_1d_t), save :: red   ! reduction buffer               (shared)
@@ -220,11 +219,7 @@
     use mesh_mod, only : MeshSetCoordinates, MeshUseMeshFile, MeshCubeTopology, &
                          MeshCubeElemCount, MeshCubeEdgeCount, MeshCubeTopologyCoords
     ! --------------------------------
-<<<<<<< HEAD
-    use metagraph_mod, only : metavertex_t, metaedge_t, localelemcount, initmetagraph, printmetavertex, destroymetagraph
-=======
     use metagraph_mod, only : localelemcount, initmetagraph, printmetavertex
->>>>>>> edadbaf0
     ! --------------------------------
     use gridgraph_mod, only : allocate_gridvertex_nbrs
     ! --------------------------------
@@ -241,6 +236,8 @@
     ! --------------------------------
     use spacecurve_mod, only : genspacepart
     ! --------------------------------
+    use scalable_grid_init_mod, only : sgi_init_grid
+    ! --------------------------------
     use dof_mod, only : global_dof, CreateUniqueIndex, SetElemOffset
     ! --------------------------------
     use params_mod, only : SFCURVE
@@ -251,25 +248,6 @@
     ! --------------------------------
     use physical_constants, only : dd_pi
     ! --------------------------------
-<<<<<<< HEAD
-    use bndry_mod, only : sort_neighbor_buffer_mapping
-    ! --------------------------------
-    use edge_mod, only : initedgebuffer, edge_g
-    ! --------------------------------
-    use scalable_grid_init_mod, only: sgi_init_grid, sgi_check, sgi_finalize
-    ! --------------------------------
-#ifndef CAM
-    use repro_sum_mod,      only: repro_sum, repro_sum_defaultopts, repro_sum_setopts
-#else
-    use infnan,             only: nan, assignment(=)
-    use shr_reprosum_mod,   only: repro_sum => shr_reprosum_calc
-#endif
-
-#ifdef TRILINOS
-    use prim_implicit_mod,  only : prim_implicit_init
-#endif
-=======
->>>>>>> edadbaf0
 
     implicit none
     !
@@ -279,15 +257,6 @@
     type (element_t),   pointer     :: elem(:)
     type (parallel_t),  intent(in)  :: par
     type (domain1d_t),  pointer     :: dom_mt(:)
-<<<<<<< HEAD
-    type (timelevel_t), intent(out) :: Tl
-
-    type (GridVertex_t), pointer :: GridVertex(:)
-    type (GridEdge_t),   target,allocatable :: Gridedge(:)
-    type (MetaVertex_t) :: MetaVertex
-    logical :: can_scalably_init_grid
-=======
->>>>>>> edadbaf0
 
     integer :: ii,ie, ith
     integer :: nelem_edge,nedge
@@ -324,6 +293,7 @@
     end if
 
     can_scalably_init_grid = &
+         .false. .and. &
          topology == "cube" .and. &
          .not. MeshUseMeshFile .and. &
          partmethod .eq. SFCURVE .and. &
@@ -617,6 +587,8 @@
 
   subroutine prim_init1_cleanup ()
     use gridgraph_mod, only : deallocate_gridvertex_nbrs
+    use metagraph_mod, only : destroyMetaGraph
+    use scalable_grid_init_mod, only : sgi_finalize
 
     integer :: j
 
