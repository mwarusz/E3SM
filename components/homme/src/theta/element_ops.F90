--- conflicted
+++ resolved
@@ -694,31 +694,19 @@
   end subroutine set_elem_state
 
   !_____________________________________________________________________
-<<<<<<< HEAD
   subroutine get_state(u,v,w,T,pnh,dp,ps,rho,zm,g,elem,hvcoord,nt,ntQ)
-=======
-  subroutine get_state(u,v,w,T,pnh,dp,Cp_star,rho,zm,g,elem,hvcoord,nt,ntQ)
->>>>>>> d9e47783
 
     ! get state variables at layer midpoints
     ! used by idealized tests to compute idealized physics forcing terms
 
-<<<<<<< HEAD
     real(real_kind), dimension(np,np,nlev), intent(inout) :: u,v,w,T,pnh,dp,zm,rho
     real(real_kind), dimension(np,np),      intent(inout) :: ps
-=======
-    real(real_kind), dimension(np,np,nlev), intent(inout) :: u,v,w,T,pnh,dp,cp_star,zm,rho
->>>>>>> d9e47783
     real(real_kind), intent(in)    :: g
     integer,         intent(in)    :: nt,ntQ
     type(element_t), intent(inout) :: elem
     type (hvcoord_t),intent(in)    :: hvcoord                      ! hybrid vertical coordinate struct
 
-<<<<<<< HEAD
-    real(real_kind) , dimension(np,np,nlev) :: phi,dpnh,kappa_star,cp_star, Rstar, exner, theta
-=======
-    real(real_kind) , dimension(np,np,nlev) :: phi,dpnh,kappa_star,exner
->>>>>>> d9e47783
+    real(real_kind) , dimension(np,np,nlev) :: phi,dpnh,kappa_star,exner,cp_star
     real(real_kind) , dimension(np,np) :: phis
 
     integer :: k
