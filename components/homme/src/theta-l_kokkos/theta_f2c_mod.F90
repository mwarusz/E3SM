--- conflicted
+++ resolved
@@ -14,12 +14,8 @@
                                        dcmip16_mu, ftype, theta_adv_form, prescribed_wind, moisture, &
                                        disable_diagnostics, use_cpstar, transport_alg,               &
                                        theta_hydrostatic_mode, test_case_name, dt_remap_factor,      &
-<<<<<<< HEAD
-                                       dt_tracer_factor, rearth, nsplit,                             &
+                                       dt_tracer_factor, rearth, nsplit, pgrad_correction,           &
                                        dp3d_thresh, vtheta_thresh) bind(c)
-=======
-                                       dt_tracer_factor, rearth, nsplit, pgrad_correction) bind(c)
->>>>>>> 19a550e2
 
     use iso_c_binding, only: c_int, c_bool, c_double, c_ptr
     !
