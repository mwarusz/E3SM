--- conflicted
+++ resolved
@@ -260,11 +260,7 @@
   end subroutine
 
 
-<<<<<<< HEAD
-  subroutine get_phi(elem,phi,phi_i,hvcoord,nt,ntQ)
-=======
   subroutine get_phi(elem,phi,phi_i,hvcoord,nt)
->>>>>>> c240b05f
     implicit none
     
     type (element_t),       intent(in)  :: elem
