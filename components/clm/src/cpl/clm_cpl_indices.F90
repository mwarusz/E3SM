--- conflicted
+++ resolved
@@ -28,12 +28,9 @@
   integer, public ::index_l2x_Flrl_rofgwl     ! lnd->rtm input liquid gwl fluxes
   integer, public ::index_l2x_Flrl_rofsub     ! lnd->rtm input liquid subsurface fluxes
   integer, public ::index_l2x_Flrl_rofi       ! lnd->rtm input frozen fluxes
-<<<<<<< HEAD
   integer, public ::index_l2x_Flrl_demand     ! lnd->rtm input total fluxes (<= 0)
-=======
   integer, public ::index_l2x_Flrl_Tqsur      ! lnd->rtm input surface runoff temperature
   integer, public ::index_l2x_Flrl_Tqsub      ! lnd->rtm input subsurface runoff temperature
->>>>>>> 51c291b1
 
   integer, public ::index_l2x_Sl_t            ! temperature
   integer, public ::index_l2x_Sl_tref         ! 2m reference temperature
@@ -174,12 +171,9 @@
     index_l2x_Flrl_rofgwl   = mct_avect_indexra(l2x,'Flrl_rofgwl')
     index_l2x_Flrl_rofsub   = mct_avect_indexra(l2x,'Flrl_rofsub')
     index_l2x_Flrl_rofi     = mct_avect_indexra(l2x,'Flrl_rofi')
-<<<<<<< HEAD
     index_l2x_Flrl_demand   = mct_avect_indexra(l2x,'Flrl_demand')
-=======
     index_l2x_Flrl_Tqsur    = mct_avect_indexra(l2x,'Flrl_Tqsur')
     index_l2x_Flrl_Tqsub    = mct_avect_indexra(l2x,'Flrl_Tqsub')
->>>>>>> 51c291b1
 
     index_l2x_Sl_t          = mct_avect_indexra(l2x,'Sl_t')
     index_l2x_Sl_snowh      = mct_avect_indexra(l2x,'Sl_snowh')
