<?xml version="1.0"?>

<?xml-stylesheet type="text/xsl" href="definitions_components.xsl" ?>

<definitions_variables>

  <entry id="COMP_ATM">
    <type>char</type>
    <valid_values>datm</valid_values>
    <default_value>datm</default_value>
    <group>case_comp</group>
    <file>env_case.xml</file>
    <desc>Name of atmospheric component</desc>
  </entry>

  <entry id="DATM_MODE">
    <type>char</type>
    <valid_values>CORE2_NYF,CORE2_IAF,TN460,CLM_QIAN,CLM1PT,CLMCRUNCEP,CLMCRUNCEP_V5,CLMGSWP3,CPLHIST3HrWx,COPYALL_NPS_v1,COPYALL_NPS_CORE2_v1,WRF,WW3</valid_values>
    <default_value>CORE2_NYF</default_value>
    <group>run_component_datm</group>
    <file>env_run.xml</file>
    <desc>Mode for data atmosphere component.
<<<<<<< HEAD
      The default is CORE2_NYF (CORE2 normal year forcing) is the
      DATM mode used in C and G compsets. CLM_QIAN, CLMCRUNCEP and CLM1PT are 
=======
      The default is CORE2_NYF (CORE2 normal year forcing) is the 
      DATM mode used in C and G compsets. CLM_QIAN, CLMCRUNCEP, CLMGSWP3 and CLM1PT are 
>>>>>>> a83bffae
      modes using observational data for forcing CLM in I compsets.</desc>
    <values>
      <value compset="%NYF"  >CORE2_NYF</value>
      <value compset="%IAF"  >CORE2_IAF</value>
      <value compset="%WW3"  >WW3</value>
      <value compset="%NPS"  >COPYALL_NPS_v1</value>
      <value compset="%NPSC2">COPYALL_NPS_CORE2_v1</value>
      <value compset="%QIA"  >CLM_QIAN</value>
      <value compset="%CRU"  >CLMCRUNCEP</value>
      <value compset="%GSW"  >CLMGSWP3</value>
      <value compset="%1PT"  >CLM1PT</value>
      <value compset="%S1850">CPLHIST3HrWx</value>
    </values>
  </entry>

  <entry id="DATM_PRESAERO">
    <type>char</type>
    <valid_values>none,clim_1850,clim_2000,trans_1850-2000,rcp2.6,rcp4.5,rcp6.0,rcp8.5,pt1_pt1</valid_values>
    <default_value>none</default_value>
    <values>
      <value compset="1850_">clim_1850</value>
      <value compset="2000_">clim_2000</value>
      <value compset="2003_">clim_2000</value>
      <value compset="4804_">clim_2000</value>
      <value compset="1850_">clim_1850</value>
      <value compset="RCP8_">rcp8.5</value>
      <value compset="RCP6_">rcp6.0</value>
      <value compset="RCP4_">rcp4.5</value>
      <value compset="RCP2_">rcp2.6</value>
      <value compset="HIST_">trans_1850-2000</value>
      <value compset="_DICE.*_POP2">none</value>
      <value compset="_DLND.*_DICE.*_DOCN">none</value>
    </values>
    <group>run_component_datm</group>
    <file>env_run.xml</file>
    <desc>DATM prescribed aerosol forcing</desc>
  </entry>

  <entry id="DATM_TOPO">
     <type>char</type>
     <valid_values>none,observed</valid_values>
     <default_value>observed</default_value>
     <values>
        <!-- Only needed for compsets with active land; for other compsets, turn it off -->
        <value compset="_SLND">none</value>
        <value compset="_DLND">none</value>
     </values>
    <group>run_component_datm</group>
    <file>env_run.xml</file>
    <desc>DATM surface topography forcing</desc>
  </entry>

  <entry id="DATM_CO2_TSERIES">
    <type>char</type>
    <valid_values>none,20tr,rcp2.6,rcp4.5,rcp6.0,rcp8.5</valid_values>
    <default_value>none</default_value>
    <values>
      <value compset="RCP8">rcp8.5</value>
      <value compset="RCP6">rcp6.0</value>
      <value compset="RCP4">rcp4.5</value>
      <value compset="RCP2">rcp2.6</value>
      <value compset="HIST">20tr</value>
    </values>
    <group>run_component_datm</group>
    <file>env_run.xml</file>
    <desc>DATM CO2 time series</desc>
  </entry>

  <entry id="DATM_CPLHIST_CASE">
    <type>char</type>
    <valid_values></valid_values>
    <default_value>UNSET</default_value>
    <values>
      <value compset="1850_DATM%S1850">b40.1850.track1.1deg.006a</value>
    </values>
    <group>run_component_datm</group>
    <file>env_run.xml</file>
    <desc>case name for coupler history data mode (only used for CPLHIST3HrWx mode)</desc>
  </entry>

  <entry id="DATM_CPLHIST_YR_ALIGN">
    <type>integer</type>
    <valid_values></valid_values>
    <default_value>1</default_value>
    <values>
      <value compset="1850_DATM%S1850">1</value>
    </values>
    <group>run_component_datm</group>
    <file>env_run.xml</file>
    <desc>Simulation year corresponding to starting year (only used for CPLHIST3HrWx mode)</desc>
  </entry>

  <entry id="DATM_CPLHIST_YR_START">
    <type>integer</type>
    <valid_values></valid_values>
    <default_value>-999</default_value>
    <values>
      <value compset="1850_DATM%S1850">960</value>
    </values>
    <group>run_component_datm</group>
    <file>env_run.xml</file>
    <desc>starting year to loop data over (only used for CPLHIST3HrWx mode)</desc>
  </entry>

  <entry id="DATM_CPLHIST_YR_END">
    <type>integer</type>
    <valid_values></valid_values>
    <default_value>-999</default_value>
    <values>
      <value compset="1850_DATM%S1850">1030</value>
    </values>
    <group>run_component_datm</group>
    <file>env_run.xml</file>
    <desc>ending year to loop data over (only used for CPLHIST3HrWx mode)</desc>
  </entry>

  <entry id="DATM_CLMNCEP_YR_ALIGN">
    <type>integer</type>
    <valid_values></valid_values>
    <default_value>1</default_value>
    <values>
      <value compset="2000.*_DATM%1PT">1</value>
      <value compset="1850.*_DATM%QIA">1</value>
      <value compset="1850.*_DATM%CRU">1</value>
      <value compset="1850.*_DATM%GSW">1</value>
      <value compset="2000.*_DATM%QIA">1</value>
      <value compset="HIST.*_DATM%QIA">1895</value>
      <value compset="HIST.*_DATM%CRU">1901</value>
      <value compset="HIST.*_DATM%GSW">1901</value>
      <value compset="4804.*_DATM%QIA">1</value>
<<<<<<< HEAD
      <value compset="RCP.*_DATM%QIA">2004</value>
      <value compset="RCP.*_DATM%CRU">2005</value>
      <value compset="2003.*_DATM%QIA.*_TEST">1</value>
=======
      <value compset="RCP.*_DATM%QIA">2004</value> 
      <value compset="RCP.*_DATM%CRU">2005</value> 
      <value compset="RCP.*_DATM%GSW">2005</value> 
      <value compset="2003.*_DATM%QIA.*_TEST">1</value> 
>>>>>>> a83bffae
      <value compset="1850.*_DATM%CRU">1</value>
      <value compset="2000.*_DATM%CRU">1</value>
      <value compset="2003.*_DATM%CRU">1</value>
      <value compset="1850.*_DATM%GSW">1</value>
      <value compset="2000.*_DATM%GSW">1</value>
      <value compset="2003.*_DATM%GSW">1</value>
    </values>
    <group>run_component_datm</group>
    <file>env_run.xml</file>
    <desc>year align</desc>
  </entry>

  <entry id="DATM_CLMNCEP_YR_START">
    <type>integer</type>
    <valid_values></valid_values>
    <default_value>2004</default_value>
    <values>
      <value compset="2000.*_DATM%1PT">1972</value>
      <value compset="1850.*_DATM%QIA">1948</value>
      <value compset="1850.*_DATM%CRU">1901</value>
      <value compset="1850.*_DATM%GSW">1901</value>
      <value compset="2000.*_DATM%QIA">1972</value>
      <value compset="HIST.*_DATM%QIA">1948</value>
      <value compset="HIST.*_DATM%CRU">1901</value>
      <value compset="HIST.*_DATM%GSW">1901</value>
      <value compset="4804.*_DATM%QIA">1948</value>
<<<<<<< HEAD
      <value compset="RCP.*_DATM%QIA" >1972</value>
      <value compset="RCP.*_DATM%CRU" >1991</value>
      <value compset="2003.*_DATM%QIA.*_TEST">2002</value>
=======
      <value compset="RCP.*_DATM%QIA" >1972</value> 
      <value compset="RCP.*_DATM%CRU" >1991</value> 
      <value compset="RCP.*_DATM%GSW" >1991</value> 
      <value compset="2003.*_DATM%QIA.*_TEST">2002</value> 
>>>>>>> a83bffae
      <value compset="1850.*_DATM%CRU">1901</value>
      <value compset="2000.*_DATM%CRU">1991</value>
      <value compset="2003.*_DATM%CRU">2002</value>
      <value compset="1850.*_DATM%GSW">1901</value>
      <value compset="2000.*_DATM%GSW">1991</value>
      <value compset="2003.*_DATM%GSW">2002</value>
    </values>
    <group>run_component_datm</group>
    <file>env_run.xml</file>
    <desc>starting year to loop data over</desc>
  </entry>

  <entry id="DATM_CLMNCEP_YR_END">
    <type>integer</type>
    <valid_values></valid_values>
    <default_value>2004</default_value>
    <values>
<<<<<<< HEAD
      <value   compset="2000.*_DATM%1PT">2004</value>
      <value   compset="1850.*_DATM%QIA">1972</value>
      <value   compset="1850.*_DATM%CRU">1920</value>
      <value   compset="2000.*_DATM%QIA">2004</value>
=======
      <value   compset="2000.*_DATM%1PT">2004</value> 
      <value   compset="1850.*_DATM%QIA">1972</value> 
      <value   compset="1850.*_DATM%CRU">1920</value> 
      <value   compset="1850.*_DATM%GSW">1920</value> 
      <value   compset="2000.*_DATM%QIA">2004</value> 
>>>>>>> a83bffae
      <value   compset="HIST.*_DATM%QIA">1972</value>
      <value   compset="HIST.*_DATM%CRU">1920</value>
      <value   compset="HIST.*_DATM%GSW">1920</value>
      <value   compset="4804.*_DATM%QIA">2004</value>
<<<<<<< HEAD
      <value   compset="RCP.*_DATM%QIA">2004</value>
      <value   compset="RCP.*_DATM%CRU">2010</value>
      <value   compset="2003.*_DATM%QIA.*_TEST">2003</value>
      <value   compset="1850.*_DATM%CRU">1920</value>
=======
      <value   compset="RCP.*_DATM%QIA">2004</value> 
      <value   compset="RCP.*_DATM%CRU">2010</value> 
      <value   compset="RCP.*_DATM%GSW">2010</value> 
      <value   compset="2003.*_DATM%QIA.*_TEST">2003</value> 
      <value   compset="1850.*_DATM%CRU">1920</value> 
>>>>>>> a83bffae
      <value   compset="2000.*_DATM%CRU">2010</value>
      <value   compset="2003.*_DATM%CRU">2003</value>
      <value   compset="1850.*_DATM%GSW">1920</value> 
      <value   compset="2000.*_DATM%GSW">2010</value>
      <value   compset="2003.*_DATM%GSW">2003</value>
    </values>
    <group>run_component_datm</group>
    <file>env_run.xml</file>
    <desc>ending year to loop data over</desc>
  </entry>

  <description>
    <desc compset="^1850_DATM%QIA"	>QIAN atm input data for 1948-1972:</desc>
    <desc compset="^2000_DATM%QIA"	>QIAN atm input data for 1972-2004:</desc>
    <desc compset="^2003_DATM%QIA"	>QIAN atm input data for 2002-2003:</desc>
    <desc compset="^HIST_DATM%QIA"	>QIAN atm input data for 1948-1972:</desc>
    <desc compset="^4804_DATM%QIA"	>QIAN atm input data for 1948-2004:</desc>
    <desc compset="^RCP[2468]_DATM%QIA"	>QIAN atm input data for 1972-2004:</desc>
    <desc compset="^1850_DATM%CRU"	>CRUNCEP atm input data for 1901-1920:</desc>
    <desc compset="^2000_DATM%CRU"	>CRUNCEP atm input data for 1991-2010:</desc>
    <desc compset="^2003_DATM%CRU"	>CRUNCEP atm input data for 2002-2003:</desc>
    <desc compset="^HIST_DATM%CRU"	>CRUNCEP atm input data for 1901-1920:</desc>
    <desc compset="^RCP[2468]_DATM%CRU"	>CRUNCEP atm input data for 1991-2010:</desc>
    <desc compset="^1850_DATM%GSW"	>GSWP3 atm input data for 1901-1920:</desc>
    <desc compset="^2000_DATM%GSW"	>GSWP3 atm input data for 1991-2010:</desc>
    <desc compset="^2003_DATM%GSW"	>GSWP3 atm input data for 2002-2003:</desc>
    <desc compset="^HIST_DATM%GSW"	>GSWP3 atm input data for 1901-1920:</desc>
    <desc compset="^RCP[2468]_DATM%GSW"	>GSWP3 atm input data for 1991-2010:</desc>
    <desc compset="^1850_DATM%S1850"	>CPL history input data:</desc>
    <desc compset="^2000_DATM%1PT"	>single point tower site atm input data:</desc>
    <desc compset="_DATM%NYF"		>COREv2 datm normal year forcing: (requires additional user-supplied data)</desc>
    <desc compset="_DATM%IAF"		>COREv2 datm interannual year forcing: (requires additional user-supplied data)</desc>
    <desc compset="_DATM%WW3"		>WW3 wave watch data from a short period of hi temporal frequency COREv2 data</desc>
    <desc compset="_DATM%NPS"		>DATM NPS forcing:</desc>
  </description>

  <help>
    =========================================
    DATM naming conventions in compset name
    =========================================
  </help>

</definitions_variables>
<|MERGE_RESOLUTION|>--- conflicted
+++ resolved
@@ -20,13 +20,8 @@
     <group>run_component_datm</group>
     <file>env_run.xml</file>
     <desc>Mode for data atmosphere component.
-<<<<<<< HEAD
-      The default is CORE2_NYF (CORE2 normal year forcing) is the
-      DATM mode used in C and G compsets. CLM_QIAN, CLMCRUNCEP and CLM1PT are 
-=======
       The default is CORE2_NYF (CORE2 normal year forcing) is the 
       DATM mode used in C and G compsets. CLM_QIAN, CLMCRUNCEP, CLMGSWP3 and CLM1PT are 
->>>>>>> a83bffae
       modes using observational data for forcing CLM in I compsets.</desc>
     <values>
       <value compset="%NYF"  >CORE2_NYF</value>
@@ -157,16 +152,10 @@
       <value compset="HIST.*_DATM%CRU">1901</value>
       <value compset="HIST.*_DATM%GSW">1901</value>
       <value compset="4804.*_DATM%QIA">1</value>
-<<<<<<< HEAD
-      <value compset="RCP.*_DATM%QIA">2004</value>
-      <value compset="RCP.*_DATM%CRU">2005</value>
-      <value compset="2003.*_DATM%QIA.*_TEST">1</value>
-=======
       <value compset="RCP.*_DATM%QIA">2004</value> 
       <value compset="RCP.*_DATM%CRU">2005</value> 
       <value compset="RCP.*_DATM%GSW">2005</value> 
       <value compset="2003.*_DATM%QIA.*_TEST">1</value> 
->>>>>>> a83bffae
       <value compset="1850.*_DATM%CRU">1</value>
       <value compset="2000.*_DATM%CRU">1</value>
       <value compset="2003.*_DATM%CRU">1</value>
@@ -193,16 +182,10 @@
       <value compset="HIST.*_DATM%CRU">1901</value>
       <value compset="HIST.*_DATM%GSW">1901</value>
       <value compset="4804.*_DATM%QIA">1948</value>
-<<<<<<< HEAD
-      <value compset="RCP.*_DATM%QIA" >1972</value>
-      <value compset="RCP.*_DATM%CRU" >1991</value>
-      <value compset="2003.*_DATM%QIA.*_TEST">2002</value>
-=======
       <value compset="RCP.*_DATM%QIA" >1972</value> 
       <value compset="RCP.*_DATM%CRU" >1991</value> 
       <value compset="RCP.*_DATM%GSW" >1991</value> 
       <value compset="2003.*_DATM%QIA.*_TEST">2002</value> 
->>>>>>> a83bffae
       <value compset="1850.*_DATM%CRU">1901</value>
       <value compset="2000.*_DATM%CRU">1991</value>
       <value compset="2003.*_DATM%CRU">2002</value>
@@ -220,34 +203,20 @@
     <valid_values></valid_values>
     <default_value>2004</default_value>
     <values>
-<<<<<<< HEAD
-      <value   compset="2000.*_DATM%1PT">2004</value>
-      <value   compset="1850.*_DATM%QIA">1972</value>
-      <value   compset="1850.*_DATM%CRU">1920</value>
-      <value   compset="2000.*_DATM%QIA">2004</value>
-=======
       <value   compset="2000.*_DATM%1PT">2004</value> 
       <value   compset="1850.*_DATM%QIA">1972</value> 
       <value   compset="1850.*_DATM%CRU">1920</value> 
       <value   compset="1850.*_DATM%GSW">1920</value> 
       <value   compset="2000.*_DATM%QIA">2004</value> 
->>>>>>> a83bffae
       <value   compset="HIST.*_DATM%QIA">1972</value>
       <value   compset="HIST.*_DATM%CRU">1920</value>
       <value   compset="HIST.*_DATM%GSW">1920</value>
       <value   compset="4804.*_DATM%QIA">2004</value>
-<<<<<<< HEAD
-      <value   compset="RCP.*_DATM%QIA">2004</value>
-      <value   compset="RCP.*_DATM%CRU">2010</value>
-      <value   compset="2003.*_DATM%QIA.*_TEST">2003</value>
-      <value   compset="1850.*_DATM%CRU">1920</value>
-=======
       <value   compset="RCP.*_DATM%QIA">2004</value> 
       <value   compset="RCP.*_DATM%CRU">2010</value> 
       <value   compset="RCP.*_DATM%GSW">2010</value> 
       <value   compset="2003.*_DATM%QIA.*_TEST">2003</value> 
       <value   compset="1850.*_DATM%CRU">1920</value> 
->>>>>>> a83bffae
       <value   compset="2000.*_DATM%CRU">2010</value>
       <value   compset="2003.*_DATM%CRU">2003</value>
       <value   compset="1850.*_DATM%GSW">1920</value> 
