--- conflicted
+++ resolved
@@ -154,26 +154,11 @@
   add_field<Computed>("cldhgh"        , scalar2d, nondim, grid_name);
   add_field<Computed>("cldtot"        , scalar2d, nondim, grid_name);
   // 0.67 micron and 10.5 micron optical depth (needed for COSP)
-<<<<<<< HEAD
-  add_field<Computed>("dtau067"       , scalar3d_layout_mid, nondim, grid_name);
-  add_field<Computed>("dtau105"       , scalar3d_layout_mid, nondim, grid_name);
-  add_field<Computed>("sunlit"        , scalar2d_layout    , nondim, grid_name);
-  add_field<Computed>("cldfrac_rad"   , scalar3d_layout_mid, nondim, grid_name);
-  // Cloud-top diagnostics following AeroCom recommendation
-  add_field<Computed>("T_mid_at_cldtop", scalar2d_layout, K, grid_name);
-  add_field<Computed>("p_mid_at_cldtop", scalar2d_layout, Pa, grid_name);
-  add_field<Computed>("cldfrac_ice_at_cldtop", scalar2d_layout, nondim, grid_name);
-  add_field<Computed>("cldfrac_liq_at_cldtop", scalar2d_layout, nondim, grid_name);
-  add_field<Computed>("cldfrac_tot_at_cldtop", scalar2d_layout, nondim, grid_name);
-  add_field<Computed>("cdnc_at_cldtop", scalar2d_layout, 1 / (m * m * m), grid_name);
-  add_field<Computed>("eff_radius_qc_at_cldtop", scalar2d_layout, micron, grid_name);
-  add_field<Computed>("eff_radius_qi_at_cldtop", scalar2d_layout, micron, grid_name);
-=======
   add_field<Computed>("dtau067"       , scalar3d_mid, nondim, grid_name);
   add_field<Computed>("dtau105"       , scalar3d_mid, nondim, grid_name);
   add_field<Computed>("sunlit"        , scalar2d    , nondim, grid_name);
   add_field<Computed>("cldfrac_rad"   , scalar3d_mid, nondim, grid_name);
-  // Cloud-top diagnostics following AeroCOM recommendation
+  // Cloud-top diagnostics following AeroCom recommendation
   add_field<Computed>("T_mid_at_cldtop", scalar2d, K, grid_name);
   add_field<Computed>("p_mid_at_cldtop", scalar2d, Pa, grid_name);
   add_field<Computed>("cldfrac_ice_at_cldtop", scalar2d, nondim, grid_name);
@@ -182,7 +167,6 @@
   add_field<Computed>("cdnc_at_cldtop", scalar2d, 1 / (m * m * m), grid_name);
   add_field<Computed>("eff_radius_qc_at_cldtop", scalar2d, micron, grid_name);
   add_field<Computed>("eff_radius_qi_at_cldtop", scalar2d, micron, grid_name);
->>>>>>> 29d3dfc2
 
   // Translation of variables from EAM
   // --------------------------------------------------------------
