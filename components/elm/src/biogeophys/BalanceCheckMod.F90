--- conflicted
+++ resolved
@@ -167,13 +167,8 @@
      use elm_varcon        , only : spval, h2osno_max
      use column_varcon     , only : icol_roof, icol_sunwall, icol_shadewall
      use column_varcon     , only : icol_road_perv, icol_road_imperv
-<<<<<<< HEAD
-     use landunit_varcon   , only : istice_mec, istdlak, istsoil,istcrop,istwet
+     use landunit_varcon   , only : istice_mec, istice, istdlak, istsoil,istcrop,istwet
      use elm_varctl        , only : create_glacier_mec_landunit, use_IM2_hillslope_hydrology
-=======
-     use landunit_varcon   , only : istice_mec, istice, istdlak, istsoil,istcrop,istwet
-     use elm_varctl        , only : create_glacier_mec_landunit
->>>>>>> 16383cb0
      use elm_initializeMod , only : surfalb_vars  
      use CanopyStateType   , only : canopystate_type
      use subgridAveMod
@@ -337,16 +332,10 @@
           ! add qflx_from_uphill and qflx_to_downhill
           if (col_pp%active(c)) then
              errh2o(c) = endwb(c) - begwb(c) &
-<<<<<<< HEAD
                   - (forc_rain_col(c) + forc_snow_col(c)  + qflx_floodc(c) + qflx_from_uphill(c) &
                   + qflx_surf_irrig_col(c) + qflx_over_supply_col(c) &
                   - qflx_evap_tot(c) - qflx_surf(c)  - qflx_h2osfc_surf(c) - qflx_to_downhill(c) &
-                  - qflx_qrgwl(c) - qflx_drain(c) - qflx_drain_perched(c) - qflx_snwcp_ice(c) &
-=======
-                  - (forc_rain_col(c) + forc_snow_col(c)  + qflx_floodc(c) + qflx_surf_irrig_col(c) + qflx_over_supply_col(c) &
-                  - qflx_evap_tot(c) - qflx_surf(c)  - qflx_h2osfc_surf(c) &
                   - qflx_qrgwl(c) - qflx_drain(c) - qflx_drain_perched(c) - qflx_snwcp_ice(c) - qflx_ice_runoff_xs(c) &
->>>>>>> 16383cb0
                   - qflx_lateral(c) + qflx_h2orof_drain(c)) * dtime
              dwb(c) = (endwb(c)-begwb(c))/dtime
 
