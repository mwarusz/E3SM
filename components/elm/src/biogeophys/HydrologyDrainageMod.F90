--- conflicted
+++ resolved
@@ -123,12 +123,9 @@
          qflx_snwcp_ice         => col_wf%qflx_snwcp_ice          , & ! Output: [real(r8) (:)   ]  excess snowfall due to snow capping (mm H2O /s) [+]`
          qflx_glcice            => col_wf%qflx_glcice             , & ! Output: [real(r8) (:)   ]  flux of new glacier ice (mm H2O /s)
          qflx_glcice_frz        => col_wf%qflx_glcice_frz         , & ! Output: [real(r8) (:)   ]  ice growth (positive definite) (mm H2O/s)
-<<<<<<< HEAD
          qflx_glcice_diag       => col_wf%qflx_glcice_diag        , & ! Output: [real(r8) (:)   ]  flux of new glacier ice (mm H2O/s) - diagnostic, no MECs or GLC
-         qflx_glcice_frz_diag   => col_wf%qflx_glcice_frz_diag      & ! Output: [real(r8) (:)   ]  ice growth (positive definite) (mm H2O/s)) - diagnostic, no MECs or GLC
-=======
+         qflx_glcice_frz_diag   => col_wf%qflx_glcice_frz_diag    , & ! Output: [real(r8) (:)   ]  ice growth (positive definite) (mm H2O/s)) - diagnostic, no MECs or GLC
          qflx_to_downhill       => col_wf%qflx_to_downhill          & ! Output: [real(r8) (:)   ]  flux transferred to downhill topounit (mm H2O/s)
->>>>>>> 874f2bc7
          )
 
       ! Determine time step and step size
