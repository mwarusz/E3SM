--- conflicted
+++ resolved
@@ -353,12 +353,9 @@
   logical, public :: use_mexicocity      = .false.
   logical, public :: use_noio            = .false.
   logical, public :: use_var_soil_thick  = .false.
-<<<<<<< HEAD
   logical, public :: use_atm_downscaling_to_topunit  = .false.
   character(len = SHR_KIND_CS), public :: precip_downscaling_method  = 'ERMM' ! Precip downscaling method values can be ERMM or FNM
-=======
   logical, public :: use_lake_wat_storage = .false.
->>>>>>> db931032
 
   !----------------------------------------------------------
   ! VSFM switches
