--- conflicted
+++ resolved
@@ -417,35 +417,23 @@
     fpc = 0
     fnc = 0
     do p = bounds%begp,bounds%endp
-<<<<<<< HEAD
-       if (veg_pp%active(p) .or. include_inactive) then
-          if (veg_pp%itype(p) < npcropmin) then
-             l =veg_pp%landunit(p)
-             if (lun_pp%itype(l) == istsoil .or. lun_pp%itype(l) == istcrop) then
-                fnc = fnc + 1
-                this_filter(nc)%soilnopcropp(fnc) = p
-             end if
-          else
-             if (veg_pp%itype(p) < nppercropmin) then
-                fc = fc + 1
-                this_filter(nc)%pcropp(fc) = p
-             else if (veg_pp%itype(p) >= nppercropmin) then
-                fpc = fpc + 1
-                this_filter(nc)%ppercropp(fpc) = p
-=======
        t =veg_pp%topounit(p)
        if (top_pp%active(t)) then
           if (veg_pp%active(p) .or. include_inactive) then
-             if (veg_pp%itype(p) >= npcropmin) then !skips 2 generic crop types
-                fl = fl + 1
-                this_filter(nc)%pcropp(fl) = p
-             else
+             if (veg_pp%itype(p) < npcropmin) then
                 l =veg_pp%landunit(p)
                 if (lun_pp%itype(l) == istsoil .or. lun_pp%itype(l) == istcrop) then
-                   fnl = fnl + 1
-                   this_filter(nc)%soilnopcropp(fnl) = p
+                   fnc = fnc + 1
+                   this_filter(nc)%soilnopcropp(fnc) = p
                 end if
->>>>>>> 90073434
+             else
+                if (veg_pp%itype(p) < nppercropmin) then
+                   fc = fc + 1
+                   this_filter(nc)%pcropp(fc) = p
+                else if (veg_pp%itype(p) >= nppercropmin) then
+                   fpc = fpc + 1
+                   this_filter(nc)%ppercropp(fpc) = p
+                end if
              end if
           end if
        end if
