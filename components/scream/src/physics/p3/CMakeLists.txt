set(CIMEROOT ${SCREAM_BASE_DIR}/../../cime)
list(APPEND CMAKE_MODULE_PATH ${CIMEROOT}/src/CMake)

set(GENF90 ${CIMEROOT}/src/externals/genf90/genf90.pl)
set(ENABLE_GENF90 True)
include(genf90_utils)
include(Sourcelist_utils)

set(P3_SRCS
  p3_f90.cpp
  p3_functions_f90.cpp
  p3_ic_cases.cpp
  micro_p3_iso_c.f90
  micro_p3_iso_f.f90
  ${SCREAM_BASE_DIR}/../cam/src/physics/cam/micro_p3.F90
  ${SCREAM_BASE_DIR}/../cam/src/physics/cam/micro_p3_utils.F90
  atmosphere_microphysics.cpp
  scream_p3_interface.F90
)

# Add ETI source files if not on CUDA
if (NOT CUDA_BUILD)
  list(APPEND P3_SRCS
    p3_functions_upwind.cpp
    p3_functions_cloud_sed.cpp
    p3_functions_ice_sed.cpp
    p3_functions_ice_collection.cpp
    p3_functions_rain_sed.cpp
    p3_functions_table3.cpp
    p3_functions_table_ice.cpp
    p3_functions_dsd2.cpp
    p3_functions_find.cpp
    p3_functions_math.cpp
    p3_functions_update_prognostics.cpp
    p3_functions_autoconversion.cpp
    p3_functions_conservation.cpp
<<<<<<< HEAD
    p3_functions_rain_self_collection.cpp
=======
    p3_functions_cloud_rain_acc.cpp
    p3_functions_cldliq_imm_freezing.cpp
    p3_functions_rain_imm_freezing.cpp
    p3_functions_droplet_self_coll.cpp
    p3_functions_update_prognostics.cpp
>>>>>>> 94ba6e7b
    p3_functions_impose_max_total_Ni.cpp)
endif()

# link_directories(${SCREAM_TPL_LIBRARY_DIRS} ${SCREAM_LIBRARY_DIRS})
add_library(p3 ${P3_SRCS})
target_include_directories(p3 PUBLIC ${SCREAM_INCLUDE_DIRS})
target_include_directories(p3 SYSTEM PUBLIC ${SCREAM_TPL_INCLUDE_DIRS} ${CIMEROOT}/src/share/include)
set_target_properties(p3 PROPERTIES
  Fortran_MODULE_DIRECTORY ${SCREAM_F90_MODULES})
target_link_libraries(p3 scream_share ${SCREAM_TPL_LIBRARIES})

if (NOT SCREAM_LIB_ONLY)
  add_subdirectory(tests)
endif()<|MERGE_RESOLUTION|>--- conflicted
+++ resolved
@@ -34,15 +34,11 @@
     p3_functions_update_prognostics.cpp
     p3_functions_autoconversion.cpp
     p3_functions_conservation.cpp
-<<<<<<< HEAD
     p3_functions_rain_self_collection.cpp
-=======
     p3_functions_cloud_rain_acc.cpp
     p3_functions_cldliq_imm_freezing.cpp
     p3_functions_rain_imm_freezing.cpp
     p3_functions_droplet_self_coll.cpp
-    p3_functions_update_prognostics.cpp
->>>>>>> 94ba6e7b
     p3_functions_impose_max_total_Ni.cpp)
 endif()
 
