#ifndef P3_FUNCTIONS_HPP
#define P3_FUNCTIONS_HPP

#include "share/scream_types.hpp"
#include "share/scream_pack_kokkos.hpp"
#include "share/scream_workspace.hpp"
#include "p3_constants.hpp"

namespace scream {
namespace p3 {

/*
 * Functions is a stateless struct used to encapsulate a
 * number of functions for p3. We use the ETI pattern for
 * these functions.
 *
 * P3 assumptions:
 *  - Kokkos team policies have a vector length of 1
 */

template <typename ScalarT, typename DeviceT>
struct Functions
{
  //
  // ---------- P3 constants ---------
  //
  struct P3C {
    // Constants for ice lookup tables
    enum {
      densize     = 5,
      rimsize     = 4,
      isize       = 50,
      tabsize     = 12, // number of quantities used from lookup table
      rcollsize   = 30,
      coltabsize  = 2,  // number of ice-rain collection  quantities used from lookup table

      // switch for warm-rain parameterization
      // 1 => Seifert and Beheng 2001
      // 2 => Beheng 1994
      // 3 => Khairoutdinov and Kogan 2000
      iparam      = 3,
      dnusize     = 16,
    };

    static constexpr ScalarT lookup_table_1a_dum1_c =  4.135985029041767e+00; // 1.0/(0.1*log10(261.7))
    static constexpr const char* p3_lookup_base = "./data/p3_lookup_table_1.dat-v";
    static constexpr const char* p3_version = "4"; // TODO: Change this so that the table version and table path is a runtime option.
  };

  //
  // ------- Types --------
  //

  using Scalar = ScalarT;
  using Device = DeviceT;

  template <typename S>
  using BigPack = scream::pack::BigPack<S>;
  template <typename S>
  using SmallPack = scream::pack::SmallPack<S>;
  using IntSmallPack = scream::pack::IntSmallPack;

  using Pack = BigPack<Scalar>;
  using Spack = SmallPack<Scalar>;

  template <typename S>
  using Mask = scream::pack::Mask<BigPack<S>::n>;

  template <typename S>
  using SmallMask = scream::pack::Mask<SmallPack<S>::n>;

  using Smask = SmallMask<Scalar>;

  using KT = KokkosTypes<Device>;

  using C = Constants<Scalar>;

  template <typename S>
  using view_1d = typename KT::template view_1d<S>;
  template <typename S>
  using view_2d = typename KT::template view_2d<S>;

  template <typename S, int N>
  using view_1d_ptr_array = typename KT::template view_1d_ptr_carray<S, N>;

  template <typename S>
  using uview_1d = typename ko::template Unmanaged<view_1d<S> >;

  using MemberType = typename KT::MemberType;

  using Workspace = typename WorkspaceManager<Spack, Device>::Workspace;

  // -- Table3 --

  struct Table3 {
    IntSmallPack dumii, dumjj;
    Spack rdumii, rdumjj;
  };

  struct TableIce {
    IntSmallPack dumi, dumjj, dumii, dumzz;
    Spack dum1, dum4, dum5, dum6;
  };

  struct TableRain {
    IntSmallPack dumj;
    Spack dum3;
  };

  // lookup table values for rain shape parameter mu_r
  using view_1d_table = typename KT::template view_1d_table<Scalar, C::MU_R_TABLE_DIM>;

  // lookup table values for rain number- and mass-weighted fallspeeds and ventilation parameters
  using view_2d_table = typename KT::template view_2d_table<Scalar, C::VTABLE_DIM0, C::VTABLE_DIM1>;

  // ice lookup table values
  using view_itab_table    = typename KT::template view<const Scalar[P3C::densize][P3C::rimsize][P3C::isize][P3C::tabsize]>;

  // ice lookup table values for ice-rain collision/collection
  using view_itabcol_table = typename KT::template view<const Scalar[P3C::densize][P3C::rimsize][P3C::isize][P3C::rcollsize][P3C::coltabsize]>;

  // droplet spectral shape parameter for mass spectra, used for Seifert and Beheng (2001)
  // warm rain autoconversion/accretion option only (iparam = 1)
  using view_dnu_table = typename KT::template view_1d_table<Scalar, P3C::dnusize>;

  //
  // --------- Functions ---------
  //

  // Call from host to initialize the static table entries.
  static void init_kokkos_tables(
    view_2d_table& vn_table, view_2d_table& vm_table, view_2d_table& revap_table,
    view_1d_table& mu_r_table, view_dnu_table& dnu);

  static void init_kokkos_ice_lookup_tables(
    view_itab_table& itab, view_itabcol_table& itabcol);

  // Map (mu_r, lamr) to Table3 data.
  KOKKOS_FUNCTION
  static void lookup(const Smask& qr_gt_small, const Spack& mu_r, const Spack& lamr,
                     Table3& t);

  // Converts quantities to cell averages
  KOKKOS_FUNCTION
  static void back_to_cell_average(const Spack& lcldm, const Spack& rcldm,
                                   const Spack& icldm, Spack& qcacc, Spack& qrevp,
                                   Spack& qcaut, Spack& ncacc, Spack& ncslf,
                                   Spack& ncautc, Spack& nrslf, Spack& nrevp,
                                   Spack& ncautr, Spack& qcnuc, Spack& ncnuc,
                                   Spack& qisub, Spack& nrshdr, Spack& qcheti,
                                   Spack& qrcol, Spack& qcshd, Spack& qimlt,
                                   Spack& qccol, Spack& qrheti, Spack& nimlt,
                                   Spack& nccol, Spack& ncshdc, Spack& ncheti,
                                   Spack& nrcol, Spack& nislf, Spack& qidep,
                                   Spack& nrheti, Spack& nisub, Spack& qinuc,
                                   Spack& ninuc, Spack& qiberg);

  // Limits ice process rates to prevent overdepletion of sources such that
  // the subsequent adjustments are done with maximum possible rates for the
  // time step.
  KOKKOS_FUNCTION
  static void prevent_ice_overdepletion(const Spack& pres, const Spack& t,
                                        const Spack& qv, const Spack& xxls,
                                        const Spack& odt, Spack& qidep,
                                        Spack& qisub);

  //------------------------------------------------------------------------------------------!
  // Finds indices in 3D ice (only) lookup table
  // ------------------------------------------------------------------------------------------!
  KOKKOS_FUNCTION
  static void lookup_ice(const Smask& qiti_gt_small, const Spack& qitot, const Spack& nitot,
                         const Spack& qirim, const Spack& rhop, TableIce& t);

  //------------------------------------------------------------------------------------------!
  // Finds indices in 3D rain lookup table
  //------------------------------------------------------------------------------------------!
  KOKKOS_FUNCTION
  static void lookup_rain(const Smask& qiti_gt_small, const Spack& qr, const Spack& nr, TableRain& t);

  // Apply Table3 data to the table to return a value. This performs bilinear
  // interpolation within the quad given by {t.dumii, t.dumjj} x {t.dumii+1,
  // t.dumjj+1}.
  KOKKOS_FUNCTION
  static Spack apply_table(const Smask& qr_gt_small, const view_2d_table& table,
                           const Table3& t);

  // Apply TableIce data to the ice tables to return a value.
  KOKKOS_FUNCTION
  static Spack apply_table_ice(const Smask& qiti_gt_small, const int& index, const view_itab_table& itab,
                               const TableIce& t);

  // Interpolates lookup table values for rain/ice collection processes
  KOKKOS_FUNCTION
  static Spack apply_table_coll(const Smask& qiti_gt_small, const int& index, const view_itabcol_table& itabcoll,
                                const TableIce& ti, const TableRain& tr);

  // -- Sedimentation time step

  // Calculate the first-order upwind step in the region [k_bot,
  // k_top]. Velocity V is input, and flux is workspace and need not be
  // initialized. On input, r contains mixing ratio data at the time step start;
  // on output, it contains mixing ratio data at the time step end.
  // kdir = 1 -> vertical columns are processed from bottom to top, opposite for kdir = -1
  //
  // A subtlety is that this procedure does not do exact upwind of a mixing
  // ratio. That is because the background density rho is assumed to be static;
  // rho does not get advected. Thus, there is an inconsistency between rho and
  // r*rho at the level of |r|.

  // Evolve nfield mixing ratios simultaneously. nfield is a compile-time
  // parameter so the loops over nfield are compiled efficiently. So far the use
  // cases have no need of a runtime version.
  template <int nfield>
  KOKKOS_FUNCTION
  static void calc_first_order_upwind_step(
    const uview_1d<const Spack>& rho,
    const uview_1d<const Spack>& inv_rho, // 1/rho
    const uview_1d<const Spack>& inv_dzq,
    const MemberType& team,
    const Int& nk, const Int& k_bot, const Int& k_top, const Int& kdir, const Scalar& dt_sub,
    const view_1d_ptr_array<Spack, nfield>& flux, // workspace
    const view_1d_ptr_array<Spack, nfield>& V,    // (behaviorally const)
    const view_1d_ptr_array<Spack, nfield>& r);   // in/out

  // Evolve 1 mixing ratio. This is a syntax-convenience version of the above.
  KOKKOS_FUNCTION
  static void calc_first_order_upwind_step(
    const uview_1d<const Spack>& rho,
    const uview_1d<const Spack>& inv_rho, // 1/rho
    const uview_1d<const Spack>& inv_dzq,
    const MemberType& team,
    const Int& nk, const Int& k_bot, const Int& k_top, const Int& kdir, const Scalar& dt_sub,
    const uview_1d<Spack>& flux,
    const uview_1d<const Spack>& V,
    const uview_1d<Spack>& r);

  // This is the main routine. It can be called by the user if kdir is known at
  // compile time. So far it is not, so the above versions are called instead.
  template <Int kdir, int nfield>
  KOKKOS_FUNCTION
  static void calc_first_order_upwind_step(
    const uview_1d<const Spack>& rho,
    const uview_1d<const Spack>& inv_rho,
    const uview_1d<const Spack>& inv_dzq,
    const MemberType& team,
    const Int& nk, const Int& k_bot, const Int& k_top, const Scalar& dt_sub,
    const view_1d_ptr_array<Spack, nfield>& flux,
    const view_1d_ptr_array<Spack, nfield>& V, // (behaviorally const)
    const view_1d_ptr_array<Spack, nfield>& r);

  template <int nfield>
  KOKKOS_FUNCTION
  static void generalized_sedimentation(
    const uview_1d<const Spack>& rho,
    const uview_1d<const Spack>& inv_rho,
    const uview_1d<const Spack>& inv_dzq,
    const MemberType& team,
    const Int& nk, const Int& k_qxtop, Int& k_qxbot, const Int& kbot, const Int& kdir, const Scalar& Co_max, Scalar& dt_left, Scalar& prt_accum,
    const view_1d_ptr_array<Spack, nfield>& fluxes,
    const view_1d_ptr_array<Spack, nfield>& Vs, // (behaviorally const)
    const view_1d_ptr_array<Spack, nfield>& rs);

  // Cloud sedimentation
  KOKKOS_FUNCTION
  static void cloud_sedimentation(
    const uview_1d<const Spack>& qc_incld,
    const uview_1d<const Spack>& rho,
    const uview_1d<const Spack>& inv_rho,
    const uview_1d<const Spack>& lcldm,
    const uview_1d<const Spack>& acn,
    const uview_1d<const Spack>& inv_dzq,
    const view_dnu_table& dnu,
    const MemberType& team,
    const Workspace& workspace,
    const Int& nk, const Int& ktop, const Int& kbot, const Int& kdir, const Scalar& dt, const Scalar& odt,
    const bool& log_predictNc,
    const uview_1d<Spack>& qc,
    const uview_1d<Spack>& nc,
    const uview_1d<Spack>& nc_incld,
    const uview_1d<Spack>& mu_c,
    const uview_1d<Spack>& lamc,
    const uview_1d<Spack>& qc_tend,
    const uview_1d<Spack>& nc_tend,
    Scalar& prt_liq);

  // TODO: comment
  KOKKOS_FUNCTION
  static void rain_sedimentation(
    const uview_1d<const Spack>& rho,
    const uview_1d<const Spack>& inv_rho,
    const uview_1d<const Spack>& rhofacr,
    const uview_1d<const Spack>& rcldm,
    const uview_1d<const Spack>& inv_dzq,
    const uview_1d<const Spack>& qr_incld,
    const MemberType& team,
    const Workspace& workspace,
    const view_2d_table& vn_table, const view_2d_table& vm_table,
    const Int& nk, const Int& ktop, const Int& kbot, const Int& kdir, const Scalar& dt, const Scalar& odt,
    const uview_1d<Spack>& qr,
    const uview_1d<Spack>& nr,
    const uview_1d<Spack>& nr_incld,
    const uview_1d<Spack>& mu_r,
    const uview_1d<Spack>& lamr,
    const uview_1d<Spack>& rflx,
    const uview_1d<Spack>& qr_tend,
    const uview_1d<Spack>& nr_tend,
    Scalar& prt_liq);

  // TODO: comment
  KOKKOS_FUNCTION
  static void ice_sedimentation(
    const uview_1d<const Spack>& rho,
    const uview_1d<const Spack>& inv_rho,
    const uview_1d<const Spack>& rhofaci,
    const uview_1d<const Spack>& icldm,
    const uview_1d<const Spack>& inv_dzq,
    const MemberType& team,
    const Workspace& workspace,
    const Int& nk, const Int& ktop, const Int& kbot, const Int& kdir, const Scalar& dt, const Scalar& odt,
    const uview_1d<Spack>& qitot,
    const uview_1d<Spack>& qitot_incld,
    const uview_1d<Spack>& nitot,
    const uview_1d<Spack>& nitot_incld,
    const uview_1d<Spack>& qirim,
    const uview_1d<Spack>& qirim_incld,
    const uview_1d<Spack>& birim,
    const uview_1d<Spack>& birim_incld,
    const uview_1d<Spack>& qi_tend,
    const uview_1d<Spack>& ni_tend,
    const view_itab_table& itab,
    Scalar& prt_sol);

  // homogeneous freezing of cloud and rain
  KOKKOS_FUNCTION
  static void homogeneous_freezing(
    const uview_1d<const Spack>& t,
    const uview_1d<const Spack>& exner,
    const uview_1d<const Spack>& xlf,
    const MemberType& team,
    const Int& nk, const Int& ktop, const Int& kbot, const Int& kdir,
    const uview_1d<Spack>& qc,
    const uview_1d<Spack>& nc,
    const uview_1d<Spack>& qr,
    const uview_1d<Spack>& nr,
    const uview_1d<Spack>& qitot,
    const uview_1d<Spack>& nitot,
    const uview_1d<Spack>& qirim,
    const uview_1d<Spack>& birim,
    const uview_1d<Spack>& th);

  // -- Find layers

  // Find the bottom and top of the mixing ratio, e.g., qr. It's worth casing
  // these out in two ways: 1 thread/column vs many, and by kdir.
  KOKKOS_FUNCTION
  static Int find_bottom (
    const MemberType& team,
    const uview_1d<const Scalar>& v, const Scalar& small,
    const Int& kbot, const Int& ktop, const Int& kdir,
    bool& log_present);

  KOKKOS_FUNCTION
  static Int find_top (
    const MemberType& team,
    const uview_1d<const Scalar>& v, const Scalar& small,
    const Int& kbot, const Int& ktop, const Int& kdir,
    bool& log_present);

  //  compute saturation vapor pressure
  //  polysvp1 returned in units of pa.
  //  t is input in units of k.
  //  ice refers to saturation with respect to liquid (false) or ice (true)
  KOKKOS_FUNCTION
  static Spack polysvp1(const Spack& t, const bool ice);

  // Calls polysvp1 to obtain the saturation vapor pressure, and then computes
  // and returns the saturation mixing ratio, with respect to either liquid or ice,
  // depending on value of 'ice'
  KOKKOS_FUNCTION
  static Spack qv_sat(const Spack& t_atm, const Spack& p_atm, const bool ice);

  KOKKOS_FUNCTION
  static void cloud_water_conservation(const Spack& qc, const Spack& qcnuc,const Scalar dt,
   Spack& qcaut, Spack& qcacc, Spack &qccol, Spack& qcheti, Spack& qcshd, Spack& qiberg, Spack& qisub, Spack& qidep);

  KOKKOS_FUNCTION
  static void rain_water_conservation(const Spack& qr, const Spack& qcaut, const Spack& qcacc, const Spack& qimlt, const Spack& qcshd, const Scalar dt,
   Spack& qrevp, Spack& qrcol, Spack& qrheti);

  KOKKOS_FUNCTION
  static void ice_water_conservation(const Spack& qitot,const Spack& qidep,const Spack& qinuc,const Spack& qiberg, const Spack &qrcol,const Spack &qccol,const Spack& qrheti,const Spack& qcheti,const Scalar dt, 
   Spack& qisub, Spack& qimlt);

  // TODO: comment
  template <bool zero_out=true>
  KOKKOS_INLINE_FUNCTION
  static void get_cloud_dsd2(
    const Smask& qc_gt_small, const Spack& qc, Spack& nc, Spack& mu_c, const Spack& rho, Spack& nu,
    const view_dnu_table& dnu, Spack& lamc, Spack& cdist, Spack& cdist1, const Spack& lcldm);

  // Computes and returns rain size distribution parameters
  KOKKOS_FUNCTION
  static void get_rain_dsd2 (
    const Smask& qr_gt_small, const Spack& qr, Spack& nr, Spack& mu_r,
    Spack& lamr, Spack& cdistr, Spack& logn0r, const Spack& rcldm);

  // Calculates rime density
  KOKKOS_FUNCTION
  static void calc_rime_density(const Spack& t, const Spack& rhofaci,
    const Spack& f1pr02, const Spack& acn, const Spack& lamc,
    const Spack& mu_c, const Spack& qc_incld, const Spack& qccol,
    Spack& vtrmi1, Spack& rhorime_c);

  // Computes contact and immersion freezing droplets
  KOKKOS_FUNCTION
  static void cldliq_immersion_freezing(const Spack& t, const Spack& lamc,
    const Spack& mu_c, const Spack& cdist1, const Spack& qc_incld,
    Spack& qcheti, Spack& ncheti);

  // Computes the immersion freezing of rain
  KOKKOS_FUNCTION
  static void rain_immersion_freezing(const Spack& t, const Spack& lamr,
    const Spack& mu_r, const Spack& cdistr, const Spack& qr_incld,
    Spack& qrheti, Spack& nrheti);

  // Computes droplet self collection
  KOKKOS_FUNCTION
  static void droplet_self_collection(const Spack& rho, const Spack& inv_rho,
    const Spack& qc_incld, const Spack& mu_c, const Spack& nu,
    const Spack& ncautc, Spack& ncslf);

  // Computes the accretion of clouds by rain
  KOKKOS_FUNCTION
  static void cloud_rain_accretion(const Spack& rho, const Spack& inv_rho,
    const Spack& qc_incld, const Spack& nc_incld, const Spack& qr_incld,
    Spack& qcacc, Spack& ncacc);

  // Computes cloud water autoconversion process rate
  KOKKOS_FUNCTION
  static void cloud_water_autoconversion(const Spack& rho,  const Spack& qc_incld, const Spack& nc_incld,
    Spack& qcaut, Spack& ncautc, Spack& ncautr);

  // Computes rain self collection process rate
  KOKKOS_FUNCTION
  static void rain_self_collection(const Spack& rho, const Spack& qr_incld, const Spack& nr_incld, Spack& nrslf);

  // Impose maximum ice number
  KOKKOS_FUNCTION
  static void impose_max_total_Ni(Spack& nitot_local, const Spack& max_total_Ni, const Spack& inv_rho_local);

  //--------------------------------------------------------------------------------
  //  Calculates and returns the bulk rime density from the prognostic ice variables
  //  and adjusts qirim and birim appropriately.
  //--------------------------------------------------------------------------------
  KOKKOS_FUNCTION
  static Spack calc_bulk_rho_rime(
    const Smask& qi_gt_small, const Spack& qi_tot, Spack& qi_rim, Spack& bi_rim);

  // TODO - comment
  KOKKOS_FUNCTION
  static void compute_rain_fall_velocity(
    const Smask& qr_gt_small, const view_2d_table& vn_table, const view_2d_table& vm_table,
    const Spack& qr_incld, const Spack& rcldm, const Spack& rhofacr, Spack& nr,
    Spack& nr_incld, Spack& mu_r, Spack& lamr, Spack& V_qr, Spack& V_nr);

  //---------------------------------------------------------------------------------
  // update prognostic microphysics and thermodynamics variables
  //---------------------------------------------------------------------------------
  //-- ice-phase dependent processes:
  KOKKOS_FUNCTION
  static void update_prognostic_ice(const Spack& qcheti, const Spack& qccol,
    const Spack& qcshd,  const Spack& nccol,  const Spack& ncheti, const Spack& ncshdc,
    const Spack& qrcol,  const Spack& nrcol,  const Spack& qrheti, const Spack& nrheti,
    const Spack& nrshdr, const Spack& qimlt,  const Spack& nimlt,  const Spack& qisub,
    const Spack& qidep,  const Spack& qinuc,  const Spack& ninuc,  const Spack& nislf,
    const Spack& nisub,  const Spack& qiberg, const Spack& exner,  const Spack& xxls,
    const Spack& xlf,    const bool log_predictNc, const bool log_wetgrowth, const Scalar dt,
    const Spack& nmltratio, const Spack& rhorime_c, Spack& th, Spack& qv, Spack& qitot,
    Spack& nitot, Spack& qirim, Spack& birim, Spack& qc,  Spack& nc, Spack& qr,
    Spack& nr);

  // TODO (comments)
  KOKKOS_FUNCTION
  static void ice_cldliq_collection(const Spack& rho, const Spack& temp,
                                    const Spack& rhofaci, const Spack& f1pr04,
                                    const Spack& qitot_incld, const Spack& qc_incld,
                                    const Spack& nitot_incld, const Spack& nc_incld,
                                    Spack& qccol, Spack& nccol, Spack& qcshd, Spack& ncshdc);

  // TODO (comments)
  KOKKOS_FUNCTION
  static void ice_rain_collection(const Spack& rho, const Spack& temp,
                                  const Spack& rhofaci, const Spack& logn0r,
                                  const Spack& f1pr07, const Spack& f1pr08,
                                  const Spack& qitot_incld, const Spack& nitot_incld,
                                  const Spack& qr_incld,
                                  Spack& qrcol, Spack& nrcol);
  
  // TODO (comments)
  KOKKOS_FUNCTION
  static void ice_self_collection(const Spack& rho, const Spack& rhofaci,
                                  const Spack& f1pr03, const Spack& eii,
                                  const Spack& qirim_incld, const Spack& qitot_incld,
                                  const Spack& nitot_incld, Spack& nislf);

  // TODO (comments)
  static void evaporate_sublimate_precip(const Spack& qr_incld, const Spack& qc_incld,
					 const Spack& nr_incld, const Spack& qitot_incld,
					 const Spack& lcldm, const Spack& rcldm,
					 const Spack& qvs, const Spack& ab, const Spack& epsr,
					 const Spack& qv, Spack& qrevp, Spack& nrevp);

  //liquid-phase dependent processes:
  KOKKOS_FUNCTION
  static void update_prognostic_liquid(const Spack& qcacc, const Spack& ncacc,
    const Spack& qcaut,const Spack& ncautc, const Spack& qcnuc, const Spack& ncautr,
    const Spack& ncslf, const Spack& qrevp, const Spack& nrevp, const Spack& nrslf,
    const bool log_predictNc, const Spack& inv_rho, const Spack& exner, const Spack& xxlv,
    const Scalar dt, Spack& th, Spack& qv, Spack& qc, Spack& nc, Spack& qr, Spack& nr);

  // TODO (comments)
  KOKKOS_FUNCTION
  static void ice_deposition_sublimation(const Spack& qitot_incld,
    const Spack& nitot_incld, const Spack& t, const Spack& qvs, const Spack& qvi,
    const Spack& epsi, const Spack& abi, const Spack& qv, Spack& qidep,
    Spack& qisub, Spack& nisub, Spack& qiberg);

  KOKKOS_FUNCTION
  static void ice_relaxation_timescale(const Spack& rho, const Spack& temp, const Spack& rhofaci, const Spack& f1pr05,
                                       const Spack& f1pr14, const Spack& dv, const Spack& mu, const Spack& sc,
                                       const Spack& qitot_incld, const Spack& nitot_incld,
                                       Spack& epsi, Spack& epsi_tot);

  KOKKOS_FUNCTION
  static void calc_liq_relaxation_timescale(const view_2d_table& revap_table,
                                            const Spack& rho, const Spack& f1r, const Spack& f2r,
                                            const Spack& dv, const Spack& mu, const Spack& sc,
                                            const Spack& mu_r, const Spack& lamr, const Spack& cdistr,
                                            const Spack& cdist, const Spack& qr_incld, const Spack& qc_incld,
                                            Spack& epsr, Spack& epsc);

  // ice nucleation
  KOKKOS_FUNCTION
  static void ice_nucleation(const Spack& temp, const Spack& inv_rho,
                             const Spack& nitot, const Spack& naai,
                             const Spack& supi, const Spack& odt,
                             const Smask& log_predictNc,
                             Spack& qinuc, Spack& ninuc);

  KOKKOS_FUNCTION
<<<<<<< HEAD
  static void droplet_activation(const Spack& temp, const Spack& pres, const Spack& qv, const Spack& qc,
                                 const Spack& inv_rho,const Spack& sup, const Spack& xxlv, const Spack& npccn,
                                 const Smask& log_predictNc, const Spack& odt,
                                 Spack& qcnuc, Spack& ncnuc);
=======
  static void ice_cldliq_wet_growth(const Spack& rho, const Spack& temp, const Spack& pres, const Spack& rhofaci, const Spack& f1pr05,
                                    const Spack& f1pr14, const Spack& xxlv, const Spack& xlf, const Spack& dv,
                                    const Spack& kap, const Spack& mu, const Spack& sc, const Spack& qv, const Spack& qc_incld,
                                    const Spack& qitot_incld, const Spack& nitot_incld, const Spack& qr_incld,
                                    Smask& log_wetgrowth, Spack& qrcol, Spack& qccol, Spack& qwgrth, Spack& nrshdr, Spack& qcshd);

>>>>>>> 84d7afd7

};

template <typename ScalarT, typename DeviceT>
constexpr ScalarT Functions<ScalarT, DeviceT>::P3C::lookup_table_1a_dum1_c;

extern "C" {
// decl of fortran function for loading tables from fortran p3. This will
// continue to be a bit awkward until we have fully ported all of p3.
void init_tables_from_f90_c(Real* vn_table_data, Real* vm_table_data,
                            Real* revap_table_data, Real* mu_table_data);
}

} // namespace p3
} // namespace scream

// If a GPU build, make all code available to the translation unit; otherwise,
// ETI is used.
#ifdef KOKKOS_ENABLE_CUDA
# include "p3_functions_math_impl.hpp"
# include "p3_functions_table3_impl.hpp"
# include "p3_functions_table_ice_impl.hpp"
# include "p3_functions_back_to_cell_average_impl.hpp"
# include "p3_functions_prevent_ice_overdepletion_impl.hpp"
# include "p3_functions_dsd2_impl.hpp"
# include "p3_functions_upwind_impl.hpp"
# include "p3_functions_find_impl.hpp"
# include "p3_functions_conservation_impl.hpp"
# include "p3_functions_autoconversion_impl.hpp"
# include "p3_functions_rain_self_collection_impl.hpp"
# include "p3_functions_impose_max_total_Ni_impl.hpp"
# include "p3_functions_calc_rime_density_impl.hpp"
# include "p3_functions_cldliq_imm_freezing_impl.hpp"
# include "p3_functions_droplet_self_coll_impl.hpp"
# include "p3_functions_cloud_sed_impl.hpp"
# include "p3_functions_cloud_rain_acc_impl.hpp"
# include "p3_functions_ice_sed_impl.hpp"
# include "p3_functions_rain_sed_impl.hpp"
# include "p3_functions_rain_imm_freezing_impl.hpp"
# include "p3_functions_evaporate_sublimate_precip_impl.hpp"
# include "p3_functions_update_prognostics_impl.hpp"
# include "p3_functions_ice_collection_impl.hpp"
# include "p3_functions_ice_deposition_sublimation_impl.hpp"
# include "p3_functions_ice_relaxation_timescale_impl.hpp"
# include "p3_functions_ice_nucleation_impl.hpp"
<<<<<<< HEAD
# include "p3_functions_droplet_activation_impl.hpp"
=======
# include "p3_functions_calc_liq_relaxation_timescale_impl.hpp"
# include "p3_functions_ice_cldliq_wet_growth_impl.hpp"
>>>>>>> 84d7afd7
#endif

#endif<|MERGE_RESOLUTION|>--- conflicted
+++ resolved
@@ -548,20 +548,17 @@
                              Spack& qinuc, Spack& ninuc);
 
   KOKKOS_FUNCTION
-<<<<<<< HEAD
   static void droplet_activation(const Spack& temp, const Spack& pres, const Spack& qv, const Spack& qc,
                                  const Spack& inv_rho,const Spack& sup, const Spack& xxlv, const Spack& npccn,
                                  const Smask& log_predictNc, const Spack& odt,
                                  Spack& qcnuc, Spack& ncnuc);
-=======
+
+  KOKKOS_FUNCTION
   static void ice_cldliq_wet_growth(const Spack& rho, const Spack& temp, const Spack& pres, const Spack& rhofaci, const Spack& f1pr05,
                                     const Spack& f1pr14, const Spack& xxlv, const Spack& xlf, const Spack& dv,
                                     const Spack& kap, const Spack& mu, const Spack& sc, const Spack& qv, const Spack& qc_incld,
                                     const Spack& qitot_incld, const Spack& nitot_incld, const Spack& qr_incld,
                                     Smask& log_wetgrowth, Spack& qrcol, Spack& qccol, Spack& qwgrth, Spack& nrshdr, Spack& qcshd);
-
->>>>>>> 84d7afd7
-
 };
 
 template <typename ScalarT, typename DeviceT>
@@ -606,12 +603,9 @@
 # include "p3_functions_ice_deposition_sublimation_impl.hpp"
 # include "p3_functions_ice_relaxation_timescale_impl.hpp"
 # include "p3_functions_ice_nucleation_impl.hpp"
-<<<<<<< HEAD
 # include "p3_functions_droplet_activation_impl.hpp"
-=======
 # include "p3_functions_calc_liq_relaxation_timescale_impl.hpp"
 # include "p3_functions_ice_cldliq_wet_growth_impl.hpp"
->>>>>>> 84d7afd7
 #endif
 
 #endif