--- conflicted
+++ resolved
@@ -273,13 +273,8 @@
   // time step.
   KOKKOS_FUNCTION
   static void prevent_ice_overdepletion(
-<<<<<<< HEAD
-    const Spack& pres, const Spack& t, const Spack& qv, const Spack& xxls, const Scalar& odt,
-    Spack& qidep, Spack& qisub, const Smask& range_mask = Smask(true),
-=======
     const Spack& pres, const Spack& t, const Spack& qv, const Spack& latent_heat_sublim, const Scalar& inv_dt,
-    Spack& qv2qi_vapdep_tend, Spack& qi2qv_sublim_tend,
->>>>>>> 9642159a
+    Spack& qv2qi_vapdep_tend, Spack& qi2qv_sublim_tend, const Smask& range_mask = Smask(true),
     const Smask& context = Smask(true) );
 
   //------------------------------------------------------------------------------------------!
@@ -624,6 +619,7 @@
                                     const Spack& qi_incld, const Spack& qc_incld,
                                     const Spack& ni_incld, const Spack& nc_incld,
                                     Spack& qc2qi_collect_tend, Spack& nc_collect_tend, Spack& qc2qr_ice_shed_tend, Spack& ncshdc,
+				    const Smask& range_mask = Smask(true),
                                     const Smask& context = Smask(true));
 
   // TODO (comments)
@@ -658,13 +654,8 @@
   static void ice_melting(const Spack& rho, const Spack& t, const Spack& pres, const Spack& rhofaci,
 			  const Spack& table_val_qi2qr_melting, const Spack& table_val_qi2qr_vent_melt, const Spack& latent_heat_vapor, const Spack& latent_heat_fusion,
 			  const Spack& dv, const Spack& sc, const Spack& mu, const Spack& kap,
-<<<<<<< HEAD
-			  const Spack& qv, const Spack& qitot_incld, const Spack& nitot_incld,
-			  Spack& qimlt, Spack& nimlt, const Smask& range_mask = Smask(true),
-=======
 			  const Spack& qv, const Spack& qi_incld, const Spack& ni_incld,
-			  Spack& qi2qr_melt_tend, Spack& ni2nr_melt_tend,
->>>>>>> 9642159a
+			  Spack& qi2qr_melt_tend, Spack& ni2nr_melt_tend, const Smask& range_mask = Smask(true),
                           const Smask& context = Smask(true));
 
   //liquid-phase dependent processes:
@@ -718,15 +709,10 @@
   static void ice_cldliq_wet_growth(const Spack& rho, const Spack& temp, const Spack& pres, const Spack& rhofaci, const Spack& table_val_qi2qr_melting,
                                     const Spack& table_val_qi2qr_vent_melt, const Spack& latent_heat_vapor, const Spack& latent_heat_fusion, const Spack& dv,
                                     const Spack& kap, const Spack& mu, const Spack& sc, const Spack& qv, const Spack& qc_incld,
-<<<<<<< HEAD
-                                    const Spack& qitot_incld, const Spack& nitot_incld, const Spack& qr_incld,
-                                    Smask& log_wetgrowth, Spack& qrcol, Spack& qccol, Spack& qwgrth, Spack& nrshdr, Spack& qcshd,
-                                    const Smask& range_mask = Smask(true), const Smask& context = Smask(true));
-=======
                                     const Spack& qi_incld, const Spack& ni_incld, const Spack& qr_incld,
-                                    Smask& log_wetgrowth, Spack& qr2qi_collect_tend, Spack& qc2qi_collect_tend, Spack& qc_growth_rate, Spack& nr_ice_shed_tend, Spack& qc2qr_ice_shed_tend,
+                                    Smask& log_wetgrowth, Spack& qr2qi_collect_tend, Spack& qc2qi_collect_tend, Spack& qc_growth_rate,
+				    Spack& nr_ice_shed_tend, Spack& qc2qr_ice_shed_tend, const Smask& range_mask = Smask(true),
                                     const Smask& context = Smask(true));
->>>>>>> 9642159a
 
   // Note: not a kernel function
   static void get_latent_heat(const Int& nj, const Int& nk, view_2d<Spack>& v, view_2d<Spack>& s, view_2d<Spack>& f);
@@ -896,12 +882,8 @@
     const uview_1d<Spack>& liq_ice_exchange,
     const uview_1d<Spack>& pratot,
     const uview_1d<Spack>& prctot,
-<<<<<<< HEAD
-    bool& log_hydrometeorsPresent,
+    bool& is_hydromet_present,
     const Int& nk=-1);
-=======
-    bool& is_hydromet_present);
->>>>>>> 9642159a
 
   KOKKOS_FUNCTION
   static void p3_main_part3(
