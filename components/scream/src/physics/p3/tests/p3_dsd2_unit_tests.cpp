--- conflicted
+++ resolved
@@ -32,13 +32,6 @@
     view_2d_table vn_table; view_2d_table vm_table; view_2d_table revap_table;
     view_1d_table mu_r_table; view_dnu_table dnu;
     Functions::init_kokkos_tables(vn_table, vm_table, revap_table, mu_r_table, dnu);
-
-<<<<<<< HEAD
-    static constexpr Int max_pack_size = 16;
-    REQUIRE(Spack::n <= max_pack_size);
-=======
-    constexpr Scalar qsmall = C::QSMALL;
->>>>>>> 0691c54b
 
     // Load some lookup inputs, need at least one per pack value
     GetCloudDsd2Data gcdd[max_pack_size] = {
@@ -124,13 +117,6 @@
   {
     using KTH = KokkosTypes<HostDevice>;
 
-<<<<<<< HEAD
-    static constexpr Int max_pack_size = 16;
-    REQUIRE(Spack::n <= max_pack_size);
-=======
-    constexpr Scalar qsmall = C::QSMALL;
->>>>>>> 0691c54b
-
     GetRainDsd2Data grdd[max_pack_size] = {
       {0.100000E-01, 0.100000E+01, 0.124340E+05},
       {0.100000E-01, 0.100000E+01, 0.124340E+05},
