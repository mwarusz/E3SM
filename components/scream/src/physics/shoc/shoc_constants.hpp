--- conflicted
+++ resolved
@@ -11,19 +11,12 @@
 template <typename Scalar>
 struct Constants
     {
-<<<<<<< HEAD
       static constexpr Scalar mintke         = 0.0004;  // Minimum TKE [m2/s2]
       static constexpr Scalar maxtke         = 50.0;    // Maximum TKE [m2/s2]
       static constexpr Scalar maxlen         = 20000.0; // Upper limit for mixing length [m]
       static constexpr Scalar length_fac     = 0.5;     // Mixing length scaling parameter
       static constexpr Scalar c_diag_3rd_mom = 7.0;     // Coefficient for diag third moment parameters
-=======
-      static constexpr Scalar mintke     = 0.0004;  // Minimum TKE [m2/s2]
-      static constexpr Scalar maxtke     = 50.0;    // Maximum TKE [m2/s2]
-      static constexpr Scalar maxlen     = 20000.0; // Upper limit for mixing length [m]
-      static constexpr Scalar length_fac = 0.5;     // Mixing length scaling parameter
-      static constexpr Scalar w3clip     = 1.2;     // Third moment of vertical velocity
->>>>>>> 4e407023
+      static constexpr Scalar w3clip         = 1.2;     // Third moment of vertical velocity
     };
 
   } // namespace shoc
