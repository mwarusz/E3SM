#include "shoc_functions_f90.hpp"

#include "ekat/ekat_assert.hpp"
#include "ekat/kokkos/ekat_kokkos_utils.hpp"
#include "ekat/ekat_pack_kokkos.hpp"
#include "shoc_f90.hpp"

#include <random>

using scream::Real;
using scream::Int;

//
// A C interface to SHOC fortran calls. The stubs below will link to fortran definitions in shoc_iso_c.f90
//

extern "C" {

void shoc_init_c(int nlev, Real gravit, Real rair, Real rh2o, Real cpair,
                 Real zvir, Real latvap, Real latice, Real karman,
                 Real* pref_mid, int nbot_shoc, int ntop_shoc);

void shoc_grid_c(int shcol, int nlev, int nlevi, Real *zt_grid, Real *zi_grid,
                 Real *pdel, Real *dz_zt, Real *dzi_zi, Real *rho_zt);

void update_host_dse_c(Int shcol, Int nlev, Real *thlm, Real *shoc_ql,
                       Real *exner, Real *zt_grid, Real *phis, Real *host_dse);

void shoc_energy_integrals_c(Int shcol, Int nlev, Real *host_dse, Real *pdel,
                             Real *rtm, Real *rcm, Real *u_wind, Real *v_wind,
                             Real *se_int, Real *ke_int, Real *wv_int, Real *wl_int);

void shoc_energy_total_fixer_c(Int shcol, Int nlev, Int nlevi, Real dtime, Int nadv,
                               Real *zt_grid, Real *zi_grid,
                               Real *se_b, Real *ke_b, Real *wv_b, Real *wl_b,
                               Real *se_a, Real *ke_a, Real *wv_a, Real *wl_a,
                               Real *wthl_sfc, Real *wqw_sfc, Real *rho_zt,
                               Real *te_a, Real *te_b);

void shoc_energy_threshold_fixer_c(Int shcol, Int nlev, Int nlevi,
                             Real *pint, Real *tke, Real *te_a, Real *te_b,
                             Real *se_dis, Int *shoctop);

void shoc_energy_dse_fixer_c(Int shcol, Int nlev,
                             Real *se_dis, Int *shoctop,
                             Real *host_dse);

void calc_shoc_varorcovar_c(Int shcol, Int nlev, Int nlevi,  Real tunefac,
                            Real *isotropy_zi, Real *tkh_zi, Real *dz_zi,
			    Real *invar1, Real *invar2, Real *varorcovar);

void integ_column_stability_c(Int nlev, Int shcol, Real *dz_zt, Real *pres,
			      Real *brunt, Real *brunt_int);

void compute_shr_prod_c(Int nlevi, Int nlev, Int shcol, Real *dz_zi,
                        Real *u_wind, Real *v_wind, Real *sterm);

void isotropic_ts_c(Int nlev, Int shcol, Real *brunt_int, Real *tke,
                    Real *a_diss, Real *brunt, Real *isotropy);

void adv_sgs_tke_c(Int nlev, Int shcol, Real dtime, Real *shoc_mix,
                   Real *wthv_sec, Real *sterm_zt, Real *tk,
                   Real *tke, Real *a_diss);

void eddy_diffusivities_c(Int nlev, Int shcol, Real *obklen, Real *pblh,
                          Real *zt_grid, Real *shoc_mix, Real *sterm_zt,
                          Real *isotropy, Real *tke, Real *tkh, Real *tk);

void calc_shoc_vertflux_c(Int shcol, Int nlev, Int nlevi, Real *tkh_zi,
			  Real *dz_zi, Real *invar, Real *vertflux);

void compute_brunt_shoc_length_c(Int nlev, Int nlevi, Int shcol ,Real *dz_zt,
                                 Real *thv, Real *thv_zi, Real *brunt);

void compute_l_inf_shoc_length_c(Int nlev, Int shcol, Real *zt_grid, Real *dz_zt,
                                 Real *tke, Real *l_inf);

void compute_conv_vel_shoc_length_c(Int nlev, Int shcol, Real *pblh, Real *zt_grid,
                                    Real *dz_zt, Real *thv, Real *wthv_sec,
				    Real *conv_vel);

void compute_conv_time_shoc_length_c(Int shcol, Real *pblh, Real *conv_vel,
                                     Real *tscale);

void compute_shoc_mix_shoc_length_c(Int nlev, Int shcol, Real *tke, Real* brunt,
                                    Real *tscale, Real *zt_grid, Real *l_inf,
				    Real *shoc_mix);

void check_length_scale_shoc_length_c(Int nlev, Int shcol, Real *host_dx,
                                    Real *host_dy, Real *shoc_mix);

void shoc_diag_second_moments_srf_c(Int shcol, Real* wthl, Real* uw, Real* vw,
                                   Real* ustar2, Real* wstar);

void linear_interp_c(Real *x1, Real *x2, Real *y1, Real *y2, Int km1,
                     Int km2, Int ncol, Real minthresh);
<<<<<<< HEAD

=======
		     
void shoc_assumed_pdf_tilda_to_real_c(Real w_first, Real sqrtw2, Real* w1);	

void shoc_assumed_pdf_vv_parameters_c(Real w_first, Real w_sec, Real w3var,       
                                      Real *Skew_w, Real *w1_1, Real *w1_2,
				      Real *w2_1, Real *w2_2, Real *a);
				      
void shoc_assumed_pdf_thl_parameters_c(Real wthlsec, Real sqrtw2, Real sqrtthl,
                                       Real thlsec, Real thl_first, Real w1_1, 
				       Real w1_2, Real Skew_w, Real a, bool dothetal_skew,
                                       Real *thl1_1, Real *thl1_2, Real *thl2_1,
				       Real *thl2_2, Real *sqrtthl2_1,
                                       Real *sqrtthl2_2);
				       
void shoc_assumed_pdf_qw_parameters_c(Real wqwsec, Real sqrtw2, Real Skew_w,
                                       Real sqrtqt, Real qw_sec, Real w1_1, 
				       Real w1_2, Real qw_first, Real a,
                                       Real *qw1_1, Real *qw1_2, Real *qw2_1,
				       Real *qw2_2, Real *sqrtqw2_1,
                                       Real *sqrtqw2_2);	
				       
void shoc_assumed_pdf_inplume_correlations_c(Real sqrtqw2_1, Real sqrtthl2_1,
                                     Real a, Real sqrtqw2_2, Real sqrtthl2_2,
                                     Real qwthlsec, Real qw1_1, Real qw_first,
				     Real thl1_1, Real thl_first, Real qw1_2,
				     Real thl1_2, Real *r_qwthl_1);
				     
void shoc_assumed_pdf_compute_temperature_c(Real thl1, Real basepres, 
                                            Real pval, Real *Tl1);
					    
void shoc_assumed_pdf_compute_qs_c(Real Tl1_1, Real Tl1_2, Real pval,
                              Real *qs1, Real *beta1, Real *qs2, Real *beta2);
			      
void shoc_assumed_pdf_compute_s_c(Real qw1, Real qs1, Real beta, Real pval, Real thl2,
                              Real qw2,Real sqrtthl2, Real sqrtqw2, Real r_qwthl,
                              Real *s, Real *std_s, Real *qn, Real *C);
			      
void shoc_assumed_pdf_compute_sgs_liquid_c(Real a, Real ql1, Real ql2, Real *shoc_ql);

void shoc_assumed_pdf_compute_cloud_liquid_variance_c(Real a, Real s1, Real ql1, 
                               Real C1, Real std_s1, Real s2, Real ql2, Real C2,
			       Real std_s2, Real shoc_ql, Real *shoc_ql2);
			       
void shoc_assumed_pdf_compute_liquid_water_flux_c(Real a, Real w1_1, Real w_first,
                               Real ql1, Real w1_2, Real ql2, Real *wqls);
			       
void shoc_assumed_pdf_compute_buoyancy_flux_c(Real wthlsec, Real epsterm, Real wqwsec,
                               Real pval, Real wqls, Real *wthv_sec);			   

void shoc_diag_second_moments_ubycond_c(Int shcol, Real* thl, Real* qw, Real* wthl,
                                       Real* wqw, Real* qwthl, Real* uw, Real* vw,
                                       Real* wtke);
>>>>>>> db22c982
}

namespace scream {
namespace shoc {

//
// Glue functions to call fortran from from C++ with the Data struct
//
// In all C++ -> Fortran bridge functions you should see shoc_init(nlev, true).
// We are provisionally following P3 here in case SHOC uses global data. The
// 'true' argument is to set shoc to use its fortran implementations instead of
// calling back to C++. We want this behavior since it doesn't make much sense
// for C++ to bridge over to fortran only to have fortran bridge back to C++.
// Anyone who wants the C++ implementation should call it directly. We need
// need to be aware of data layout since f90 is different from cxx. All these
// functions will expect incoming data to be C layout. They will transpose to f90
// before calling fortran and then back to C before returning.
//

void calc_shoc_varorcovar(SHOCVarorcovarData &d) {
  shoc_init(d.nlev, true);
  d.transpose<ekat::util::TransposeDirection::c2f>();
  calc_shoc_varorcovar_c(d.shcol, d.nlev, d.nlevi, d.tunefac, d.isotropy_zi, d.tkh_zi,
                         d.dz_zi, d.invar1, d.invar2, d.varorcovar);
  d.transpose<ekat::util::TransposeDirection::f2c>();
}

void shoc_grid(SHOCGridData &d) {
  shoc_init(d.nlev, true);
  d.transpose<ekat::util::TransposeDirection::c2f>();
  shoc_grid_c(d.shcol, d.nlev, d.nlevi, d.zt_grid, d.zi_grid, d.pdel, d.dz_zt,
              d.dz_zi, d.rho_zt);
  d.transpose<ekat::util::TransposeDirection::f2c>();
}

void update_host_dse(SHOCEnergydseData &d) {
  shoc_init(d.nlev, true);
  d.transpose<ekat::util::TransposeDirection::c2f>();
  update_host_dse_c(d.shcol, d.nlev, d.thlm, d.shoc_ql, d.exner,
                    d.zt_grid, d.phis, d.host_dse);
  d.transpose<ekat::util::TransposeDirection::f2c>();
}

void shoc_energy_integrals(SHOCEnergyintData &d) {
  shoc_init(d.nlev, true);
  d.transpose<ekat::util::TransposeDirection::c2f>();
  shoc_energy_integrals_c(d.shcol, d.nlev, d.host_dse, d.pdel,
                          d.rtm, d.rcm, d.u_wind, d.v_wind,
                          d.se_int, d.ke_int, d.wv_int, d.wl_int);
  d.transpose<ekat::util::TransposeDirection::f2c>();
}

void shoc_energy_total_fixer(SHOCEnergytotData &d) {
  shoc_init(d.nlev, true);
  d.transpose<ekat::util::TransposeDirection::c2f>();
  shoc_energy_total_fixer_c(d.shcol, d.nlev, d.nlevi, d.dtime, d.nadv,
                            d.zt_grid, d.zi_grid,
                            d.se_b, d.ke_b, d.wv_b, d.wl_b,
                            d.se_a, d.ke_a, d.wv_a, d.wl_a,
                            d.wthl_sfc, d.wqw_sfc, d.rho_zt,
                            d.te_a, d.te_b);
  d.transpose<ekat::util::TransposeDirection::f2c>();
}

void shoc_energy_threshold_fixer(SHOCEnergythreshfixerData &d) {
  shoc_init(d.nlev, true);
  d.transpose<ekat::util::TransposeDirection::c2f>();
  shoc_energy_threshold_fixer_c(d.shcol, d.nlev, d.nlevi,
                          d.pint, d.tke, d.te_a, d.te_b,
			  d.se_dis, d.shoctop);
  d.transpose<ekat::util::TransposeDirection::f2c>();
}

void shoc_energy_dse_fixer(SHOCEnergydsefixerData &d) {
  shoc_init(d.nlev, true);
  d.transpose<ekat::util::TransposeDirection::c2f>();
  shoc_energy_dse_fixer_c(d.shcol, d.nlev,
                          d.se_dis, d.shoctop, d.host_dse);
  d.transpose<ekat::util::TransposeDirection::f2c>();
}

void calc_shoc_vertflux(SHOCVertfluxData &d) {
  shoc_init(d.nlev, true);
  d.transpose<ekat::util::TransposeDirection::c2f>();
  calc_shoc_vertflux_c(d.shcol, d.nlev, d.nlevi, d.tkh_zi, d.dz_zi, d.invar,
		       d.vertflux);
  d.transpose<ekat::util::TransposeDirection::f2c>();
}

void integ_column_stability(SHOCColstabData &d) {
  shoc_init(d.nlev, true);
  d.transpose<ekat::util::TransposeDirection::c2f>();
  integ_column_stability_c(d.nlev, d.shcol, d.dz_zt, d.pres, d.brunt, d.brunt_int);
  d.transpose<ekat::util::TransposeDirection::f2c>();
}

void compute_shr_prod(SHOCTkeshearData &d) {
  shoc_init(d.nlev, true);
  d.transpose<ekat::util::TransposeDirection::c2f>();
  compute_shr_prod_c(d.nlevi, d.nlev, d.shcol, d.dz_zi, d.u_wind,
                       d.v_wind, d.sterm);
  d.transpose<ekat::util::TransposeDirection::f2c>();
}

void isotropic_ts(SHOCIsotropicData &d) {
  shoc_init(d.nlev, true);
  d.transpose<ekat::util::TransposeDirection::c2f>();
  isotropic_ts_c(d.nlev, d.shcol, d.brunt_int, d.tke, d.a_diss,
                 d.brunt, d.isotropy);
  d.transpose<ekat::util::TransposeDirection::f2c>();
}

void adv_sgs_tke(SHOCAdvsgstkeData &d) {
  shoc_init(d.nlev, true);
  d.transpose<ekat::util::TransposeDirection::c2f>();
  adv_sgs_tke_c(d.nlev, d.shcol, d.dtime, d.shoc_mix, d.wthv_sec,
                d.sterm_zt, d.tk, d.tke, d.a_diss);
  d.transpose<ekat::util::TransposeDirection::f2c>();
}

void eddy_diffusivities(SHOCEddydiffData &d) {
  shoc_init(d.nlev, true);
  d.transpose<ekat::util::TransposeDirection::c2f>();
  eddy_diffusivities_c(d.nlev, d.shcol, d.obklen, d.pblh, d.zt_grid,
     d.shoc_mix, d.sterm_zt, d.isotropy, d.tke, d.tkh, d.tk);
  d.transpose<ekat::util::TransposeDirection::f2c>();
}

void compute_brunt_shoc_length(SHOCBruntlengthData &d) {
  shoc_init(d.nlev, true);
  d.transpose<ekat::util::TransposeDirection::c2f>();
  compute_brunt_shoc_length_c(d.nlev,d.nlevi,d.shcol,d.dz_zt,d.thv,d.thv_zi,d.brunt);
  d.transpose<ekat::util::TransposeDirection::f2c>();
}

void compute_l_inf_shoc_length(SHOCInflengthData &d) {
  shoc_init(d.nlev, true);
  d.transpose<ekat::util::TransposeDirection::c2f>();
  compute_l_inf_shoc_length_c(d.nlev,d.shcol,d.zt_grid,d.dz_zt,d.tke,d.l_inf);
  d.transpose<ekat::util::TransposeDirection::f2c>();
}

void compute_conv_vel_shoc_length(SHOCConvvelData &d) {
  shoc_init(d.nlev, true);
  d.transpose<ekat::util::TransposeDirection::c2f>();
  compute_conv_vel_shoc_length_c(d.nlev,d.shcol,d.pblh,d.zt_grid,
                                 d.dz_zt,d.thv,d.wthv_sec,d.conv_vel);
  d.transpose<ekat::util::TransposeDirection::f2c>();
}

void compute_conv_time_shoc_length(SHOCConvtimeData &d) {
  shoc_init(d.nlev, true);
  d.transpose<ekat::util::TransposeDirection::c2f>();
  compute_conv_time_shoc_length_c(d.shcol,d.pblh,d.conv_vel,d.tscale);
  d.transpose<ekat::util::TransposeDirection::f2c>();
}

void compute_shoc_mix_shoc_length(SHOCMixlengthData &d) {
  shoc_init(d.nlev, true);
  d.transpose<ekat::util::TransposeDirection::c2f>();
  compute_shoc_mix_shoc_length_c(d.nlev,d.shcol,d.tke,d.brunt,d.tscale,
                                 d.zt_grid,d.l_inf,d.shoc_mix);
  d.transpose<ekat::util::TransposeDirection::f2c>();
}

void check_length_scale_shoc_length(SHOCMixcheckData &d) {
  shoc_init(d.nlev, true);
  d.transpose<ekat::util::TransposeDirection::c2f>();
  check_length_scale_shoc_length_c(d.nlev,d.shcol,d.host_dx,d.host_dy,d.shoc_mix);
  d.transpose<ekat::util::TransposeDirection::f2c>();
}

void shoc_diag_second_moments_srf(SHOCSecondMomentSrfData& d)
{
  shoc_init(d.nlev, true);
  d.transpose<ekat::util::TransposeDirection::c2f>();
  shoc_diag_second_moments_srf_c(d.shcol, d.wthl, d.uw, d.vw, d.ustar2, d.wstar);
  d.transpose<ekat::util::TransposeDirection::f2c>();
}

void linear_interp(SHOCLinearintData& d)
{
  shoc_init(d.nlev, true);
  d.transpose<ekat::util::TransposeDirection::c2f>();
  linear_interp_c(d.x1,d.x2,d.y1,d.y2,d.nlev,d.nlevi,d.shcol,d.minthresh);
  d.transpose<ekat::util::TransposeDirection::f2c>();
}

void shoc_assumed_pdf_tilda_to_real(SHOCPDFtildaData &d)
{
  shoc_init(1, true);
  shoc_assumed_pdf_tilda_to_real_c(d.w_first, d.sqrtw2, &d.w1);
}

void shoc_assumed_pdf_vv_parameters(SHOCPDFvvparamData &d)
{
  shoc_init(1, true);
  shoc_assumed_pdf_vv_parameters_c(d.w_first,d.w_sec,d.w3var,         
                                   &d.Skew_w,&d.w1_1,&d.w1_2,&d.w2_1,&d.w2_2,&d.a);
}

void shoc_assumed_pdf_thl_parameters(SHOCPDFthlparamData &d)
{
  shoc_init(1, true);
  shoc_assumed_pdf_thl_parameters_c(d.wthlsec,d.sqrtw2,d.sqrtthl,d.thlsec,d.thl_first,
                                    d.w1_1,d.w1_2,d.Skew_w,d.a,d.dothetal_skew,
                                    &d.thl1_1,&d.thl1_2,&d.thl2_1,&d.thl2_2,&d.sqrtthl2_1,
                                    &d.sqrtthl2_2);
}

void shoc_assumed_pdf_qw_parameters(SHOCPDFqwparamData &d)
{
  shoc_init(1, true);
  shoc_assumed_pdf_qw_parameters_c(d.wqwsec,d.sqrtw2,d.Skew_w,d.sqrtqt,d.qwsec,
                                    d.w1_1,d.w1_2,d.qw_first,d.a,
                                    &d.qw1_1,&d.qw1_2,&d.qw2_1,&d.qw2_2,&d.sqrtqw2_1,
                                    &d.sqrtqw2_2);
}

void shoc_assumed_pdf_inplume_correlations(SHOCPDFinplumeData &d)
{
  shoc_init(1, true);
  shoc_assumed_pdf_inplume_correlations_c(d.sqrtqw2_1,d.sqrtthl2_1,d.a,
                                          d.sqrtqw2_2,d.sqrtthl2_2,
                                          d.qwthlsec,d.qw1_1,d.qw_first,d.thl1_1,
			                  d.thl_first,d.qw1_2,d.thl1_2,
                                          &d.r_qwthl_1);
}

void shoc_assumed_pdf_compute_temperature(SHOCPDFcomptempData &d)
{
  shoc_init(1, true);
  shoc_assumed_pdf_compute_temperature_c(d.thl1, d.basepres, d.pval, &d.Tl1);
}

void shoc_assumed_pdf_compute_qs(SHOCPDFcompqsData &d)
{
  shoc_init(1, true);
  shoc_assumed_pdf_compute_qs_c(d.Tl1_1,d.Tl1_2,d.pval,
                                &d.qs1,&d.beta1,&d.qs2,&d.beta2);
}

void shoc_assumed_pdf_compute_s(SHOCPDFcompsData &d)
{
  shoc_init(1, true);
  shoc_assumed_pdf_compute_s_c(d.qw1,d.qs1,d.beta,d.pval,d.thl2,d.qw2,
                               d.sqrtthl2,d.sqrtqw2,d.r_qwthl,
			       &d.s,&d.std_s,&d.qn,&d.C);
}

void shoc_assumed_pdf_compute_sgs_liquid(SHOCPDFcompsgsliqData &d)
{
  shoc_init(1, true);
  shoc_assumed_pdf_compute_sgs_liquid_c(d.a, d.ql1, d.ql2, &d.shoc_ql);
}

void shoc_assumed_pdf_compute_cloud_liquid_variance(SHOCPDFcompcloudvarData &d)
{
  shoc_init(1, true);
  shoc_assumed_pdf_compute_cloud_liquid_variance_c(d.a,d.s1,d.ql1,d.C1,
                                   d.std_s1,d.s2,d.ql2,d.C2,d.std_s2,d.shoc_ql,
                                   &d.shoc_ql2);
}

void shoc_assumed_pdf_compute_liquid_water_flux(SHOCPDFcompliqfluxData &d)
{
  shoc_init(1, true);
  shoc_assumed_pdf_compute_liquid_water_flux_c(d.a,d.w1_1,d.w_first,d.ql1,
                                               d.w1_2,d.ql2,&d.wqls);
}

void shoc_assumed_pdf_compute_buoyancy_flux(SHOCPDFcompbuoyfluxData &d)
{
  shoc_init(1, true);
  shoc_assumed_pdf_compute_buoyancy_flux_c(d.wthlsec,d.epsterm,d.wqwsec,
                                           d.pval,d.wqls,&d.wthv_sec);
}

void shoc_diag_second_moments_ubycond(SHOCSecondMomentUbycondData& d)
{
  shoc_init(d.nlev, true);
  d.transpose<ekat::util::TransposeDirection::c2f>();
  shoc_diag_second_moments_ubycond_c(d.shcol, d.thl, d.qw, d.wthl, d.wqw, d.qwthl, d.uw, d.vw, d.wtke);
  d.transpose<ekat::util::TransposeDirection::f2c>();
}

//
// _f function definitions. These expect data in C layout
//

void calc_shoc_vertflux_f(Int shcol, Int nlev, Int nlevi, Real *tkh_zi,
			  Real *dz_zi, Real *invar, Real *vertflux)
{
  using SHF = Functions<Real, DefaultDevice>;

  using Spack      = typename SHF::Spack;
  using view_2d    = typename SHF::view_2d<Spack>;
  using KT         = typename SHF::KT;
  using ExeSpace   = typename KT::ExeSpace;
  using MemberType = typename SHF::MemberType;

  static constexpr Int num_arrays = 4;

  Kokkos::Array<view_2d, num_arrays> temp_d;
  Kokkos::Array<size_t, num_arrays> dim1_sizes     = {shcol,  shcol, shcol, shcol};
  Kokkos::Array<size_t, num_arrays> dim2_sizes     = {nlevi,  nlevi, nlev,  nlevi};
  Kokkos::Array<const Real*, num_arrays> ptr_array = {tkh_zi, dz_zi, invar, vertflux};

  // Sync to device
  ekat::pack::host_to_device(ptr_array, dim1_sizes, dim2_sizes, temp_d, true);

  view_2d
    tkh_zi_d  (temp_d[0]),
    dz_zi_d   (temp_d[1]),
    invar_d   (temp_d[2]),
    vertflux_d(temp_d[3]);

  const Int nk_pack = ekat::pack::npack<Spack>(nlev);
  const auto policy = ekat::util::ExeSpaceUtils<ExeSpace>::get_default_team_policy(shcol, nk_pack);
  Kokkos::parallel_for(policy, KOKKOS_LAMBDA(const MemberType& team) {
    const Int i = team.league_rank();

    const auto otkh_zi_d   = ekat::util::subview(tkh_zi_d, i);
    const auto odz_zi_d    = ekat::util::subview(dz_zi_d, i);
    const auto oinvar_d    = ekat::util::subview(invar_d, i);
    const auto overtflux_d = ekat::util::subview(vertflux_d, i);

    SHF::calc_shoc_vertflux(team, nlev, otkh_zi_d, odz_zi_d, oinvar_d, overtflux_d);
  });

  // Sync back to host
  Kokkos::Array<view_2d, 1> inout_views = {vertflux_d};
  ekat::pack::device_to_host({vertflux}, {shcol}, {nlevi}, inout_views, true);
}

void shoc_diag_second_moments_srf_f(Int shcol, Real* wthl, Real* uw, Real* vw, Real* ustar2, Real* wstar)
{
  using SHOC       = Functions<Real, DefaultDevice>;
  using Scalar     = typename SHOC::Scalar;
  using Pack1      = typename ekat::pack::Pack<Real, 1>;
  using view_1d    = typename SHOC::view_1d<Pack1>;

  Kokkos::Array<view_1d, 3> temp_d;
  ekat::pack::host_to_device({wthl, uw, vw}, shcol, temp_d);

  // inputs
  view_1d
    wthl_d (temp_d[0]),
    uw_d   (temp_d[1]),
    vw_d   (temp_d[2]);

  // outputs
  view_1d ustar2_d("ustar2", shcol),
          wstar_d ("wstar", shcol);

  Kokkos::parallel_for("parallel_moments_srf", shcol, KOKKOS_LAMBDA (const int& i) {

     Scalar wthl_s{wthl_d(i)[0]};
     Scalar uw_s{uw_d(i)[0]};
     Scalar vw_s{vw_d(i)[0]};

     Scalar ustar2_s{0};
     Scalar wstar_s{0};

     SHOC::shoc_diag_second_moments_srf(wthl_s, uw_s, vw_s, ustar2_s, wstar_s);

     ustar2_d(i)[0] = ustar2_s;
     wstar_d(i)[0]  = wstar_s;
   });

  Kokkos::Array<view_1d, 2> out_views = {ustar2_d, wstar_d};
  ekat::pack::device_to_host({ustar2, wstar}, shcol, out_views);
}

void shoc_diag_second_moments_ubycond_f(Int shcol, Real* thl, Real* qw, Real* wthl, Real* wqw, Real* qwthl, Real* uw, Real* vw,
      Real* wtke)
{
  using SHOC       = Functions<Real, DefaultDevice>;
  using Spack      = typename SHOC::Spack;
  using Scalar     = typename SHOC::Scalar;
  using Pack1      = typename ekat::pack::Pack<Real, 1>;
  using view_1d    = typename SHOC::view_1d<Pack1>;

  view_1d thl_d  ("thl"  ,shcol),
          qw_d   ("qw"   ,shcol),
          qwthl_d("qwthl",shcol),
          wthl_d ("wthl" ,shcol),
          wqw_d  ("wqw"  ,shcol),
          uw_d   ("uw"   ,shcol),
          vw_d   ("vw"   ,shcol),
          wtke_d ("wtke" ,shcol);

  Kokkos::parallel_for("parallel_moments_ubycond", shcol, KOKKOS_LAMBDA (const int& i) {

    Scalar thl_s{0.};
    Scalar qw_s{0.};
    Scalar wthl_s{0.};
    Scalar wqw_s{0.};
    Scalar qwthl_s{0.};
    Scalar uw_s{0.};
    Scalar vw_s{0.};
    Scalar wtke_s{0.};

    SHOC::shoc_diag_second_moments_ubycond(thl_s, qw_s, wthl_s, wqw_s, qwthl_s, uw_s, vw_s, wtke_s);

    thl_d(i)[0]   = thl_s;
    qw_d(i)[0]    = qw_s;
    wthl_d(i)[0]  = wthl_s;
    wqw_d(i)[0]   = wqw_s;
    qwthl_d(i)[0] = qwthl_s;
    uw_d(i)[0]    = uw_s;
    vw_d(i)[0]    = vw_s;
    wtke_d(i)[0]  = wtke_s;

  });

  Kokkos::Array<view_1d, 8> host_views = {thl_d, qw_d, qwthl_d, wthl_d, wqw_d, uw_d, vw_d, wtke_d};

  ekat::pack::device_to_host({thl, qw, qwthl, wthl, wqw, uw, vw, wtke}, shcol, host_views);
}


} // namespace shoc
} // namespace scream<|MERGE_RESOLUTION|>--- conflicted
+++ resolved
@@ -94,62 +94,57 @@
 
 void linear_interp_c(Real *x1, Real *x2, Real *y1, Real *y2, Int km1,
                      Int km2, Int ncol, Real minthresh);
-<<<<<<< HEAD
-
-=======
-		     
-void shoc_assumed_pdf_tilda_to_real_c(Real w_first, Real sqrtw2, Real* w1);	
-
-void shoc_assumed_pdf_vv_parameters_c(Real w_first, Real w_sec, Real w3var,       
+void shoc_assumed_pdf_tilda_to_real_c(Real w_first, Real sqrtw2, Real* w1);
+
+void shoc_assumed_pdf_vv_parameters_c(Real w_first, Real w_sec, Real w3var,
                                       Real *Skew_w, Real *w1_1, Real *w1_2,
 				      Real *w2_1, Real *w2_2, Real *a);
-				      
+
 void shoc_assumed_pdf_thl_parameters_c(Real wthlsec, Real sqrtw2, Real sqrtthl,
-                                       Real thlsec, Real thl_first, Real w1_1, 
+                                       Real thlsec, Real thl_first, Real w1_1,
 				       Real w1_2, Real Skew_w, Real a, bool dothetal_skew,
                                        Real *thl1_1, Real *thl1_2, Real *thl2_1,
 				       Real *thl2_2, Real *sqrtthl2_1,
                                        Real *sqrtthl2_2);
-				       
+
 void shoc_assumed_pdf_qw_parameters_c(Real wqwsec, Real sqrtw2, Real Skew_w,
-                                       Real sqrtqt, Real qw_sec, Real w1_1, 
+                                       Real sqrtqt, Real qw_sec, Real w1_1,
 				       Real w1_2, Real qw_first, Real a,
                                        Real *qw1_1, Real *qw1_2, Real *qw2_1,
 				       Real *qw2_2, Real *sqrtqw2_1,
-                                       Real *sqrtqw2_2);	
-				       
+                                       Real *sqrtqw2_2);
+
 void shoc_assumed_pdf_inplume_correlations_c(Real sqrtqw2_1, Real sqrtthl2_1,
                                      Real a, Real sqrtqw2_2, Real sqrtthl2_2,
                                      Real qwthlsec, Real qw1_1, Real qw_first,
 				     Real thl1_1, Real thl_first, Real qw1_2,
 				     Real thl1_2, Real *r_qwthl_1);
-				     
-void shoc_assumed_pdf_compute_temperature_c(Real thl1, Real basepres, 
+
+void shoc_assumed_pdf_compute_temperature_c(Real thl1, Real basepres,
                                             Real pval, Real *Tl1);
-					    
+
 void shoc_assumed_pdf_compute_qs_c(Real Tl1_1, Real Tl1_2, Real pval,
                               Real *qs1, Real *beta1, Real *qs2, Real *beta2);
-			      
+
 void shoc_assumed_pdf_compute_s_c(Real qw1, Real qs1, Real beta, Real pval, Real thl2,
                               Real qw2,Real sqrtthl2, Real sqrtqw2, Real r_qwthl,
                               Real *s, Real *std_s, Real *qn, Real *C);
-			      
+
 void shoc_assumed_pdf_compute_sgs_liquid_c(Real a, Real ql1, Real ql2, Real *shoc_ql);
 
-void shoc_assumed_pdf_compute_cloud_liquid_variance_c(Real a, Real s1, Real ql1, 
+void shoc_assumed_pdf_compute_cloud_liquid_variance_c(Real a, Real s1, Real ql1,
                                Real C1, Real std_s1, Real s2, Real ql2, Real C2,
 			       Real std_s2, Real shoc_ql, Real *shoc_ql2);
-			       
+
 void shoc_assumed_pdf_compute_liquid_water_flux_c(Real a, Real w1_1, Real w_first,
                                Real ql1, Real w1_2, Real ql2, Real *wqls);
-			       
+
 void shoc_assumed_pdf_compute_buoyancy_flux_c(Real wthlsec, Real epsterm, Real wqwsec,
-                               Real pval, Real wqls, Real *wthv_sec);			   
+                               Real pval, Real wqls, Real *wthv_sec);
 
 void shoc_diag_second_moments_ubycond_c(Int shcol, Real* thl, Real* qw, Real* wthl,
                                        Real* wqw, Real* qwthl, Real* uw, Real* vw,
                                        Real* wtke);
->>>>>>> db22c982
 }
 
 namespace scream {
@@ -347,7 +342,7 @@
 void shoc_assumed_pdf_vv_parameters(SHOCPDFvvparamData &d)
 {
   shoc_init(1, true);
-  shoc_assumed_pdf_vv_parameters_c(d.w_first,d.w_sec,d.w3var,         
+  shoc_assumed_pdf_vv_parameters_c(d.w_first,d.w_sec,d.w3var,
                                    &d.Skew_w,&d.w1_1,&d.w1_2,&d.w2_1,&d.w2_2,&d.a);
 }
 
