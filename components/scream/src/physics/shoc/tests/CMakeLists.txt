--- conflicted
+++ resolved
@@ -6,17 +6,14 @@
     shoc_grid_tests.cpp
     shoc_vertflux_tests.cpp
     shoc_varorcovar_tests.cpp
-<<<<<<< HEAD
     shoc_brunt_length_tests.cpp
     shoc_l_inf_length_tests.cpp
     shoc_conv_vel_length_tests.cpp
-=======
     shoc_tke_column_stab_tests.cpp
     shoc_tke_shr_prod_tests.cpp
     shoc_tke_isotropic_ts_tests.cpp
     shoc_tke_adv_sgs_tke_tests.cpp
     shoc_eddy_diffusivities_tests.cpp
->>>>>>> 5a145e24
     shoc_unit_tests.cpp)
 
 # NOTE: tests inside this if statement won't be built in a baselines-only build
