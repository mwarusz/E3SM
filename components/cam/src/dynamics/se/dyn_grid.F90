--- conflicted
+++ resolved
@@ -39,16 +39,6 @@
   !
   ! Author: Jim Edwards and Patrick Worley
   ! 
-<<<<<<< HEAD
-  !-----------------------------------------------------------------------
-  use element_mod,            only: element_t
-  use cam_logfile,            only: iulog
-  use cam_abortutils,         only: endrun
-  use shr_kind_mod,           only: r8 => shr_kind_r8
-  use shr_const_mod,          only: SHR_CONST_PI
-  use cam_grid_support,       only: iMap
-  use scamMod,                only: single_column
-=======
   !-------------------------------------------------------------------------------------------------
   use element_mod,             only: element_t
   use cam_logfile,             only: iulog
@@ -60,7 +50,6 @@
   use spmd_utils,              only: iam, mpi_integer, mpi_real8, mpicom, npes, masterproc
   use parallel_mod,            only: par
   use scamMod,                 only: single_column
->>>>>>> dabe086f
 
   implicit none
   private
@@ -521,42 +510,14 @@
   !=================================================================================================
   !
   subroutine get_horiz_grid_d(nxy,clat_d_out,clon_d_out,area_d_out, &
-<<<<<<< HEAD
-       wght_d_out,lat_d_out,lon_d_out,cost_d_out)
-
-    !----------------------------------------------------------------------- 
-    ! 
-    !                          
-=======
                               wght_d_out,lat_d_out,lon_d_out,cost_d_out)
     !--------------------------------------------------------------------------- 
->>>>>>> dabe086f
     ! Purpose: Return latitude and longitude (in radians), column surface
     !          area (in radians squared) and surface integration weights
     !          for global column indices that will be passed to/from
     !          physics. Optionally also return estimated physics 
     !          computational cost per global column for use in load 
     !          balancing.
-<<<<<<< HEAD
-    ! 
-    ! Method: 
-    ! 
-    ! Author: Jim Edwards
-    ! 
-    !-----------------------------------------------------------------------
-    integer, intent(in)   :: nxy                     ! array sizes
-
-    real(r8), intent(out), optional :: clat_d_out(:) ! column latitudes
-    real(r8), intent(out), optional :: clon_d_out(:) ! column longitudes
-    real(r8), intent(out), target, optional :: area_d_out(:) ! column surface 
-    !  area
-    real(r8), intent(out), target, optional :: wght_d_out(:) ! column integration
-    !  weight
-    real(r8), intent(out), optional :: lat_d_out(:)  ! column degree latitudes
-    real(r8), intent(out), optional :: lon_d_out(:)  ! column degree longitudes
-    real(r8), intent(out), optional :: cost_d_out(:) ! column cost
-
-=======
     ! 
     ! Author: Jim Edwards
     !------------------------------Arguments------------------------------------
@@ -569,7 +530,6 @@
     real(r8), intent(out),         optional :: lon_d_out(:)  ! column degree longitudes
     real(r8), intent(out),        optional :: cost_d_out(:) ! column cost
     !----------------------------Local-Variables--------------------------------
->>>>>>> dabe086f
     real(r8), pointer :: area_d(:)
     real(r8), allocatable :: lat_d_rad_temp(:)
     real(r8), allocatable :: lon_d_rad_temp(:)
@@ -649,21 +609,7 @@
         cost_d_out(:) = 1.0_r8
       end if
     end if
-<<<<<<< HEAD
-
-    ! just a placeholder for now, until a mechanism for setting cost_d_out
-    ! is designed and implemented
-    if (present(cost_d_out)) then
-      if (size(cost_d_out) .ne. nxy) then
-        call endrun('bad cost_d_out array size in dyn_grid')
-      else
-        cost_d_out(:) = 1.0_r8
-      end if
-    end if
-
-=======
-    !---------------------------------------------------------------------------
->>>>>>> dabe086f
+    !---------------------------------------------------------------------------
     return
   end subroutine get_horiz_grid_d
   !
@@ -676,24 +622,6 @@
     character(len=16)            :: gridname, latname, lonname, ncolname, areaname
     type(horiz_coord_t), pointer :: lat_coord
     type(horiz_coord_t), pointer :: lon_coord
-<<<<<<< HEAD
-    integer(iMap),       pointer :: grid_map(:,:)
-    integer                :: i, j, mapind  ! Loop variables
-    real(r8) :: area_scm(1)
-
-    !NB: These will change once a separate column-parameterization grid is supported.
-    ! Note: not using get_horiz_grid_dim_d or get_horiz_grid_d since those
-    !       are deprecated ('cause I said so' -- goldy)
-    ! Coordinates for the HOMME GLL points
-    lat_coord => horiz_coord_create('lat', 'ncol', ngcols_d, 'latitude',      &
-         'degrees_north', 1, size(pelat_deg), pelat_deg, map=pemap)
-    lon_coord => horiz_coord_create('lon', 'ncol', ngcols_d, 'longitude',     &
-         'degrees_east', 1, size(pelon_deg), pelon_deg, map=pemap)
-
-    ! Map for dynamics grid
-    allocate(grid_map(3, SIZE(fdofP_local)))
-    grid_map = 0
-=======
     integer(iMap),       pointer :: grid_map_d(:,:)
     integer(iMap),       pointer :: grid_map_p(:,:)
     integer                      :: ie, i, j, k, mapind ! Loop variables
@@ -732,7 +660,6 @@
     ! Map for dynamics GLL grid
     allocate(grid_map_d(3, SIZE(fdofP_local)))
     grid_map_d = 0
->>>>>>> dabe086f
     mapind = 1
     do j = LBOUND(fdofP_local, 2), UBOUND(fdofP_local, 2) ! should be 1, nelemd
       do i = LBOUND(fdofP_local, 1), UBOUND(fdofP_local, 1) ! should be 1,npsq
@@ -744,27 +671,6 @@
     end do
 
     ! The native HOMME GLL grid
-<<<<<<< HEAD
-    call cam_grid_register('GLL', dyn_decomp, lat_coord, lon_coord,           &
-         grid_map, block_indexed=.false., unstruct=.true.) 
-	 
-    if (.not. single_column) then 
-      call cam_grid_attribute_register('GLL', 'area', 'gll grid areas',         &
-         'ncol', pearea, pemap)
-    else
-      ! if single column model, then this attribute has to be handled 
-      !  by assigning just the SCM point. Else, the model will bomb out
-      !  when writing the header information to history output
-      area_scm(1) = 1.0_r8 / elem(1)%rspheremp(1,1)
-      call cam_grid_attribute_register('GLL', 'area', 'gll grid areas',         &
-          'ncol', area_scm)
-    endif
-      
-    call cam_grid_attribute_register('GLL', 'np', '', np)
-    call cam_grid_attribute_register('GLL', 'ne', '', ne)
-    nullify(grid_map) ! Map belongs to grid now
-
-=======
     call cam_grid_register(trim(gridname), dyn_decomp, lat_coord, lon_coord,  &
                            grid_map_d,block_indexed=.false., unstruct=.true.)
     if (.not.single_column) then
@@ -869,7 +775,6 @@
     !---------------------------------------------------------------------------
     nullify(lat_coord) ! Belongs to grid
     nullify(lon_coord) ! Belongs to grid
->>>>>>> dabe086f
   end subroutine define_cam_grids
   !
   !=================================================================================================
