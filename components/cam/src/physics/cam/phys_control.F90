--- conflicted
+++ resolved
@@ -174,13 +174,9 @@
       use_subcol_microp, atm_dep_flux, history_amwg, history_vdiag, history_aerosol, history_aero_optics, &
       history_eddy, history_budget,  history_budget_histfile_num, history_waccm, &
       conv_water_in_rad, history_clubb, do_clubb_sgs, do_tms, state_debug_checks, &
-<<<<<<< HEAD
-      use_mass_borrower, & 
+      use_mass_borrower, do_aerocom_ind3, &
       l_ieflx_fix, &
-      ieflx_opt, & 
-=======
-      use_mass_borrower, do_aerocom_ind3, & 
->>>>>>> 112c78c5
+      ieflx_opt 
       use_qqflx_fixer, & 
       print_fixer_message, & 
       use_hetfrz_classnuc, use_gw_oro, use_gw_front, use_gw_convect, &
