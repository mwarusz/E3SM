!__________________________________________________________________________________________
! This module contains the Predicted Particle Property (P3) bulk microphysics scheme.      !
!                                                                                          !
! This code was originally written by H. Morrison,  MMM Division, NCAR (Dec 2012).         !
! Modifications were made by J. Milbrandt, RPN, Environment Canada (July 2014).            !
! Peter Caldwell (caldwell19@llnl.gov) further modified this code to remove multiple       !
! ice categories and to clean up/simplify the code for conversion to C++ (9/11/18)         !
!                                                                                          !
! Three configurations of the P3 scheme are currently available:                           !
!  1) specified droplet number (i.e. 1-moment cloud water), 1 ice category                 !
!  2) predicted droplet number (i.e. 2-moment cloud water), 1 ice category                 !
!                                                                                          !
!  The  2-moment cloud version is based on a specified aerosol distribution and            !
!  does not include a subgrid-scale vertical velocity for droplet activation. Hence,       !
!  this version should only be used for high-resolution simulations that resolve           !
!  vertical motion driving droplet activation.                                             !
!                                                                                          !
! For details see: Morrison and Milbrandt (2015) [J. Atmos. Sci., 72, 287-311]             !
!                  Milbrandt and Morrison (2016) [J. Atmos. Sci., 73, 975-995]             !
!                                                                                          !
! For questions or bug reports, please contact:                                            !
!    Hugh Morrison   (morrison@ucar.edu), or                                               !
!    Jason Milbrandt (jason.milbrandt@canada.ca)                                           !
!__________________________________________________________________________________________!
!                                                                                          !
! Version:       2.8.2.4 + Peter/Aaron's fixes                                             !
! Last updated:  2018-02-04                                                                !
!__________________________________________________________________________________________!
! Comments from Aaron Donahue:                                                             !
! 1) Need to change the dz coordinate system in sedimentation to be consistent             !
! with E3SM's pressure based coordinate system, i.e. dp.                                   !
! 2) Move all physical constants into a micro_p3_util module and match them to             !
! universal constants in E3SM for consistency.                                            !
! 3) Need to include extra in/out values which correspond with microphysics PBUF           !
! variables and outputs expected in E3SM.                                                  !
!__________________________________________________________________________________________!

! Include bit-for-bit math macros.
#include "bfb_math.inc"

module micro_p3

   ! get real kind from utils
   use physics_utils, only: rtype,rtype8,btype

   ! physical and mathematical constants
   use micro_p3_utils, only: rho_1000mb,rho_600mb,ar,br,f1r,f2r,rho_h2o,kr,kc,aimm,mi0,nccnst,  &
       eci,eri,bcn,cpw,cons1,cons3,cons4,cons5,cons6,cons7,         &
       inv_rho_h2o,inv_dropmass,qsmall,nsmall,cp,g,rd,rv,ep_2,inv_cp,   &
       thrd,sxth,piov6,rho_rimeMin,     &
       rho_rimeMax,inv_rho_rimeMax,max_total_Ni,dbrk,nmltratio,clbfact_sub,  &
       clbfact_dep,iparam, isize, densize, rimsize, rcollsize, tabsize, colltabsize, &
       get_latent_heat, zerodegc, pi=>pi_e3sm, dnu, &
       rainfrze, icenuct, homogfrze, iulog=>iulog_e3sm, &
       masterproc=>masterproc_e3sm, calculate_incloud_mixingratios, mu_r_constant, &
       lookup_table_1a_dum1_c, &
       p3_qc_autocon_expon, p3_qc_accret_expon

  ! Bit-for-bit math functions.
#ifdef SCREAM_CONFIG_IS_CMAKE
  use physics_share_f2c, only: cxx_pow, cxx_sqrt, cxx_cbrt, cxx_gamma, cxx_log, &
                                 cxx_log10, cxx_exp, cxx_tanh
#endif

  implicit none
  save

  public  :: p3_init,p3_main

  ! protected items should be treated as private for everyone except tests

  real(rtype), protected, dimension(densize,rimsize,isize,tabsize) :: itab   !ice lookup table values

  !ice lookup table values for ice-rain collision/collection
  real(rtype), protected, dimension(densize,rimsize,isize,rcollsize,colltabsize) :: itabcoll

  ! lookup table values for rain shape parameter mu_r
  real(rtype), protected, dimension(150) :: mu_r_table

  ! lookup table values for rain number- and mass-weighted fallspeeds and ventilation parameters
  real(rtype), protected, dimension(300,10) :: vn_table,vm_table,revap_table

  type realptr
     real(rtype), dimension(:), pointer :: p
  end type realptr

contains

  SUBROUTINE p3_init(lookup_file_dir,version_p3)
    !------------------------------------------------------------------------------------------!
    ! This subroutine initializes all physical constants and parameters needed by the P3       !
    ! scheme, including reading in two lookup table files and creating a third.                !
    ! 'P3_INIT' be called at the first model time step, prior to first call to 'P3_MAIN'.      !
    !------------------------------------------------------------------------------------------!

    implicit none

    ! Passed arguments:
    character*(*), intent(in)    :: lookup_file_dir                !directory of the lookup tables
    character(len=16), intent(in) :: version_p3  !version number of P3 package

    if (masterproc) write(iulog,*) ''
    if (masterproc) write(iulog,*) ' P3 microphysics: v',version_p3

    call p3_init_a(lookup_file_dir, version_p3)
    call p3_init_b()

    if (masterproc) write(iulog,*) '   P3_INIT DONE.'
    if (masterproc) write(iulog,*) ''

  END SUBROUTINE p3_init

  SUBROUTINE p3_init_a(lookup_file_dir,version_p3)

    use scream_abortutils, only : endscreamrun

    ! Passed arguments:
    character*(*), intent(in)     :: lookup_file_dir       !directory of the lookup tables

    character(len=16), intent(in) :: version_p3            !version number of P3 package
    character(len=1024)           :: lookup_file_1         !lookup table, maini
    character(len=1024)           :: version_header_table_1             !version number read from header, table 1
    integer                       :: i,j,ii,jj
#ifdef SCREAM_CONFIG_IS_CMAKE
    real(rtype8)                  :: dum,dumk1,dumk2
    real(rtype8), dimension(12)   :: dumk
#else
    real(rtype)                   :: dum,dumk1,dumk2
    real(rtype), dimension(12)    :: dumk
#endif
    integer                       :: dumi
    character(len=1024)           :: dumstr

    !------------------------------------------------------------------------------------------!

    lookup_file_1 = trim(lookup_file_dir)//'/'//'p3_lookup_table_1.dat-v'//trim(version_p3)

    !------------------------------------------------------------------------------------------!
    ! read in ice microphysics table

    if (masterproc) write(iulog,*) '   P3_INIT (reading/creating look-up tables) ...'

    open(unit=10,file=lookup_file_1, status='old', action='read')

    read(10,*) dumstr, version_header_table_1
    if (trim(version_p3) /= trim(version_header_table_1)) then
       print*
       print*, '***********   WARNING in P3_INIT   *************'
       print*, ' Loading lookupTable_1: v',trim(version_header_table_1)
       print*, ' P3 is intended to use lookupTable_1: v', trim(version_p3)
       print*, '               -- ABORTING -- '
       print*, '************************************************'
       print*
       call endscreamrun()
    end if

    itab(:,:,:,:) = 0.
    itabcoll(:,:,:,:,:) = 0.
    do jj = 1,densize
       do ii = 1,rimsize
          do i = 1,isize
             read(10,*) dumi,dumi,dum,dum,dumk(1),dumk(2),           &
                  dumk(3),dumk(4),dumk(5),dumk(6),dumk(7),dumk(8),dum,                 &
                  dumk(9),dumk(10),dumk(11),dumk(12)
             itab(jj,ii,i,:) = dumk(:)
          enddo
          ! read in table for ice-rain collection
          do i = 1,isize
             do j = 1,rcollsize
                read(10,*) dumi,dumi,dum,dum,dum,dumk1,dumk2,dum
                itabcoll(jj,ii,i,j,1) = dlog10(dumk1)
                itabcoll(jj,ii,i,j,2) = dlog10(dumk2)
             enddo
          enddo
       enddo
    enddo

    ! hm add fix to prevent end-of-file error in nested runs, 3/28/14
    close(10)

    !PMC: deleted ice-ice collision lookup table here b/c only used for nCat>1.
    ! So there is no need to fill lookup values for lookup table 2.

   return

  END SUBROUTINE p3_init_a

  subroutine p3_get_tables(mu_r_user, revap_user, vn_user, vm_user)
    ! This can be called after p3_init_b.
    implicit none
    real(rtype), dimension(150), intent(out) :: mu_r_user
    real(rtype), dimension(300,10), intent(out) :: vn_user, vm_user, revap_user
    mu_r_user(:) = mu_r_table(:)
    revap_user(:,:) = revap_table(:,:)
    vn_user(:,:) = vn_table(:,:)
    vm_user(:,:) = vm_table(:,:)

   return

  end subroutine p3_get_tables

  subroutine p3_set_tables(mu_r_user, revap_user, vn_user, vm_user)
    ! This can be called instead of p3_init_b.
    implicit none
    real(rtype), dimension(150), intent(in) :: mu_r_user
    real(rtype), dimension(300,10), intent(in) :: vn_user, vm_user, revap_user
    mu_r_table(:) = mu_r_user(:)
    revap_table(:,:) = revap_user(:,:)
    vn_table(:,:) = vn_user(:,:)
    vm_table(:,:) = vm_user(:,:)

   return

  end subroutine p3_set_tables

  SUBROUTINE p3_init_b()
    implicit none
    integer                      :: i,ii,jj,kk
    real(rtype)                         :: lamr,mu_r,dm,dum1,dum2,dum3,dum4,dum5,  &
         dd,amg,vt,dia

    !------------------------------------------------------------------------------------------!

    ! Generate lookup table for rain shape parameter mu_r
    ! this is very fast so it can be generated at the start of each run
    ! make a 150x1 1D lookup table, this is done in parameter
    ! space of a scaled mean size proportional qr/Nr -- initlamr

    !write(iulog,*) '   Generating rain lookup-table ...'

    ! AaronDonahue: Switching to table ver 4 means switching to a constand mu_r,
    ! so this section is commented out.
    do i = 1,150              ! loop over lookup table values
!       initlamr = 1./((real(i)*2.)*1.e-6 + 250.e-6)
!
!       ! iterate to get mu_r
!       ! mu_r-lambda relationship is from Cao et al. (2008), eq. (7)
!
!       ! start with first guess, mu_r = 0
!
!       mu_r = 0.
!
!       do ii=1,50
!          lamr = initlamr*((mu_r+3.)*(mu_r+2.)*(mu_r+1.)/6.)**thrd
!
!          ! new estimate for mu_r based on lambda
!          ! set max lambda in formula for mu_r to 20 mm-1, so Cao et al.
!          ! formula is not extrapolated beyond Cao et al. data range
!          dum  = min(20.,lamr*1.e-3)
!          mu_r = max(0.,-0.0201*dum**2+0.902*dum-1.718)
!
!          ! if lambda is converged within 0.1%, then exit loop
!          if (ii.ge.2) then
!             if (abs((lamold-lamr)/lamr).lt.0.001) goto 111
!          end if
!
!          lamold = lamr
!
!       enddo
!
!111    continue
!
!       ! assign lookup table values
       mu_r_table(i) = mu_r_constant

    enddo

    !.......................................................................
    ! Generate lookup table for rain fallspeed and ventilation parameters
    ! the lookup table is two dimensional as a function of number-weighted mean size
    ! proportional to qr/Nr and shape parameter mu_r

    mu_r_loop: do ii = 1,10   !** change 10 to 9, since range of mu_r is 0-8  CONFIRM
       !mu_r_loop: do ii = 1,9   !** change 10 to 9, since range of mu_r is 0-8

!       mu_r = real(ii-1)  ! values of mu
       mu_r = mu_r_constant

       ! loop over number-weighted mean size
       meansize_loop: do jj = 1,300

          if (jj.le.20) then
             dm = (real(jj)*10._rtype-5._rtype)*1.e-6_rtype      ! mean size [m]
          elseif (jj.gt.20) then
             dm = (real(jj-20)*30._rtype+195._rtype)*1.e-6_rtype ! mean size [m]
          endif

          lamr = (mu_r+1._rtype)/dm

          ! do numerical integration over PSD

          dum1 = 0._rtype ! numerator,   number-weighted fallspeed
          dum2 = 0._rtype ! denominator, number-weighted fallspeed
          dum3 = 0._rtype ! numerator,   mass-weighted fallspeed
          dum4 = 0._rtype ! denominator, mass-weighted fallspeed
          dum5 = 0._rtype ! term for ventilation factor in evap
          dd   = 2._rtype

          ! loop over PSD to numerically integrate number and mass-weighted mean fallspeeds
          do kk = 1,10000

             dia = (real(kk)*dd-dd*0.5_rtype)*1.e-6_rtype  ! size bin [m]
             amg = piov6*997._rtype*dia**3           ! mass [kg]
             amg = amg*1000._rtype                   ! convert [kg] to [g]

             !get fallspeed as a function of size [m s-1]
             if (dia*1.e+6_rtype.le.134.43_rtype)      then
                vt = 4.5795e+3_rtype*amg**(2._rtype*thrd)
             elseif (dia*1.e+6_rtype.lt.1511.64_rtype) then
                vt = 4.962e+1_rtype*amg**thrd
             elseif (dia*1.e+6_rtype.lt.3477.84_rtype) then
                vt = 1.732e+1_rtype*amg**sxth
             else
                vt = 9.17_rtype
             endif

             !note: factor of 4.*mu_r is non-answer changing and only needed to
             !      prevent underflow/overflow errors, same with 3.*mu_r for dum5
             dum1 = dum1 + vt*10._rtype**(mu_r*log10(dia)+4._rtype*mu_r)*exp(-lamr*dia)*dd*1.e-6_rtype
             dum2 = dum2 + 10._rtype**(mu_r*log10(dia)+4._rtype*mu_r)*exp(-lamr*dia)*dd*1.e-6_rtype
             dum3 = dum3 + vt*10._rtype**((mu_r+3._rtype)*log10(dia)+4._rtype*mu_r)*exp(-lamr*dia)*dd*1.e-6_rtype
             dum4 = dum4 + 10._rtype**((mu_r+3._rtype)*log10(dia)+4._rtype*mu_r)*exp(-lamr*dia)*dd*1.e-6_rtype
             dum5 = dum5 + (vt*dia)**0.5*10.**((mu_r+1.)*log10(dia)+3.*mu_r)*exp(-lamr*dia)*dd*1.e-6

          enddo ! kk-loop (over PSD)

          dum2 = max(dum2, 1.e-30_rtype)  !to prevent divide-by-zero below
          dum4 = max(dum4, 1.e-30_rtype)  !to prevent divide-by-zero below
          dum5 = max(dum5, 1.e-30_rtype)  !to prevent log10-of-zero below

          vn_table(jj,ii)    = dum1/dum2
          vm_table(jj,ii)    = dum3/dum4
          revap_table(jj,ii) = 10._rtype**(log10(dum5)+(mu_r+1._rtype)*log10(lamr)-(3._rtype*mu_r))

       enddo meansize_loop

    enddo mu_r_loop

  END SUBROUTINE p3_init_b

  !==========================================================================================!

  SUBROUTINE p3_main_part1(kts, kte, kbot, ktop, kdir, do_predict_nc, dt, &
       pres, dpres, dz, nc_nuceat_tend, exner, inv_exner, inv_cld_frac_l, inv_cld_frac_i, inv_cld_frac_r, latent_heat_vapor, latent_heat_sublim, xlf, &
       t, rho, inv_rho, qv_sat_l, qv_sat_i, qv_supersat_i, rhofacr, rhofaci, acn, qv, th, qc, nc, qr, nr, &
       qi, ni, qm, bm, qc_incld, qr_incld, qi_incld, qm_incld, &
       nc_incld, nr_incld, ni_incld, bm_incld, is_nucleat_possible, is_hydromet_present)

    implicit none

    ! args

    integer, intent(in) :: kts, kte, kbot, ktop, kdir
    logical(btype), intent(in) :: do_predict_nc
    real(rtype), intent(in) :: dt

    real(rtype), intent(in), dimension(kts:kte) :: pres, dpres, dz, nc_nuceat_tend, exner, inv_exner, &
         inv_cld_frac_l, inv_cld_frac_i, inv_cld_frac_r, latent_heat_vapor, latent_heat_sublim, xlf

    real(rtype), intent(inout), dimension(kts:kte) :: t, rho, inv_rho, qv_sat_l, qv_sat_i, qv_supersat_i, rhofacr, rhofaci, &
         acn, qv, th, qc, nc, qr, nr, qi, ni, qm, bm, qc_incld, qr_incld, qi_incld, &
         qm_incld, nc_incld, nr_incld, ni_incld, bm_incld

    logical(btype), intent(out) :: is_nucleat_possible, is_hydromet_present

    ! locals
    integer :: k
    real(rtype) :: dum

    is_nucleat_possible = .false.
    is_hydromet_present = .false.

    k_loop_1: do k = kbot,ktop,kdir
       !calculate some time-varying atmospheric variables
       !AaronDonahue - changed "rho" to be defined on nonhydrostatic
       !assumption, consistent with pressure based coordinate system
       !             - moved latent heat calculation to above.  Latent
       !heat is determined by calling a p3_util function so that it
       !can be made consistent with E3SM definition of latent heat
       rho(k)     = dpres(k)/dz(k)/g  ! pres(k)/(rd*t(k))
       inv_rho(k) = 1._rtype/rho(k)
       qv_sat_l(k)     = qv_sat(t(k),pres(k),0)
       qv_sat_i(k)     = qv_sat(t(k),pres(k),1)

       qv_supersat_i(k)    = qv(k)/qv_sat_i(k)-1._rtype

       rhofacr(k) = bfb_pow(rho_1000mb*inv_rho(k), 0.54_rtype)
       rhofaci(k) = bfb_pow(rho_600mb*inv_rho(k), 0.54_rtype)
       dum        = 1.496e-6_rtype * bfb_pow(t(k), 1.5_rtype) / (t(k)+120._rtype)  ! this is mu
       acn(k)     = g*rho_h2o/(18._rtype*dum)  ! 'a' parameter for droplet fallspeed (Stokes' law)

       if ((t(k).lt.zerodegc .and. qv_supersat_i(k).ge.-0.05_rtype)) is_nucleat_possible = .true.

       if (qc(k).lt.qsmall) then
      !--- apply mass clipping if mass is sufficiently small
      !    (implying all mass is expected to evaporate/sublimate in one time step)
          qv(k) = qv(k) + qc(k)
          th(k) = th(k) - exner(k)*qc(k)*latent_heat_vapor(k)*inv_cp
          qc(k) = 0._rtype
          nc(k) = 0._rtype
       else
          is_hydromet_present = .true.    ! updated further down
      !--- Apply droplet activation here (before other microphysical processes) for consistency with qc increase by saturation
      !    adjustment already applied in macrophysics. If prescribed drop number is used, this is also a good place to
      !    prescribe that value
          if (.not.(do_predict_nc)) then
            nc(k) = nccnst*inv_rho(k)
          else
            nc(k) = max(nc(k) + nc_nuceat_tend(k) * dt,0.0_rtype)
          endif
       endif

       if (qr(k).lt.qsmall) then
          qv(k) = qv(k) + qr(k)
          th(k) = th(k) - exner(k)*qr(k)*latent_heat_vapor(k)*inv_cp
          qr(k) = 0._rtype
          nr(k) = 0._rtype
       else
          is_hydromet_present = .true.    ! updated further down
       endif

       if (qi(k).lt.qsmall .or. (qi(k).lt.1.e-8_rtype .and.             &
            qv_supersat_i(k).lt.-0.1_rtype)) then
          qv(k) = qv(k) + qi(k)
          th(k) = th(k) - exner(k)*qi(k)*latent_heat_sublim(k)*inv_cp
          qi(k) = 0._rtype
          ni(k) = 0._rtype
          qm(k) = 0._rtype
          bm(k) = 0._rtype
       else
          is_hydromet_present = .true.    ! final update
       endif

       if (qi(k).ge.qsmall .and. qi(k).lt.1.e-8_rtype .and.             &
            t(k).ge.zerodegc) then
          qr(k) = qr(k) + qi(k)
          th(k) = th(k) - exner(k)*qi(k)*xlf(k)*inv_cp
          qi(k) = 0._rtype
          ni(k) = 0._rtype
          qm(k) = 0._rtype
          bm(k) = 0._rtype
       endif

       t(k) = th(k) * inv_exner(k)

       call calculate_incloud_mixingratios(qc(k),qr(k),qi(k),qm(k),nc(k),nr(k),ni(k),bm(k), &
            inv_cld_frac_l(k),inv_cld_frac_i(k),inv_cld_frac_r(k), &
            qc_incld(k),qr_incld(k),qi_incld(k),qm_incld(k),nc_incld(k),nr_incld(k),ni_incld(k),bm_incld(k))

    enddo k_loop_1

  END SUBROUTINE p3_main_part1

  SUBROUTINE p3_main_part2(kts, kte, kbot, ktop, kdir, do_predict_nc, dt, inv_dt, &
       pres, dpres, dz, nc_nuceat_tend, exner, inv_exner, inv_cld_frac_l, inv_cld_frac_i, inv_cld_frac_r, ni_activated, inv_qc_relvar, cld_frac_i, cld_frac_l, cld_frac_r,&
       t, rho, inv_rho, qv_sat_l, qv_sat_i, qv_supersat_i, rhofacr, rhofaci, acn, qv, th, qc, nc, qr, nr, qi, ni, &
       qm, bm, latent_heat_vapor, latent_heat_sublim, xlf, qc_incld, qr_incld, qi_incld, qm_incld, nc_incld, nr_incld, &
       ni_incld, bm_incld, mu_c, nu, lamc, cdist, cdist1, cdistr, mu_r, lamr, logn0r, cmeiout, precip_total_tend, &
       nevapr, qr_evap_tend, vap_liq_exchange, vap_ice_exchange, liq_ice_exchange, pratot, &
       prctot, p3_tend_out, is_hydromet_present)

    implicit none

    ! args

    integer, intent(in) :: kts, kte, kbot, ktop, kdir
    logical(btype), intent(in) :: do_predict_nc
    real(rtype), intent(in) :: dt, inv_dt

    real(rtype), intent(in), dimension(kts:kte) :: pres, dpres, dz, nc_nuceat_tend, exner, inv_exner, inv_cld_frac_l, inv_cld_frac_i,   &
         inv_cld_frac_r, ni_activated, inv_qc_relvar, cld_frac_i, cld_frac_l, cld_frac_r

    real(rtype), intent(inout), dimension(kts:kte) :: t, rho, inv_rho, qv_sat_l, qv_sat_i, qv_supersat_i, rhofacr, rhofaci, acn,        &
         qv, th, qc, nc, qr, nr, qi, ni, qm, bm, latent_heat_vapor, latent_heat_sublim, xlf, qc_incld, qr_incld,                    &
         qi_incld, qm_incld, nc_incld, nr_incld, ni_incld, bm_incld, mu_c, nu, lamc, cdist, cdist1,      &
         cdistr, mu_r, lamr, logn0r, cmeiout, precip_total_tend, nevapr, qr_evap_tend, vap_liq_exchange,                            &
         vap_ice_exchange, liq_ice_exchange, pratot, prctot

    real(rtype), intent(inout), dimension(kts:kte,49) :: p3_tend_out ! micro physics tendencies

    logical(btype), intent(out) :: is_hydromet_present

    ! -------- locals ------- !

    ! liquid-phase microphysical process rates:
    !  (all Q process rates in kg kg-1 s-1)
    !  (all N process rates in # kg-1)

    real(rtype) :: qc2qr_accret_tend   ! cloud droplet accretion by rain
    real(rtype) :: qc2qr_autoconv_tend   ! cloud droplet autoconversion to rain
    real(rtype) :: nc_accret_tend   ! change in cloud droplet number from accretion by rain
    real(rtype) :: nc2nr_autoconv_tend  ! change in cloud droplet number from autoconversion
    real(rtype) :: nc_selfcollect_tend   ! change in cloud droplet number from self-collection  (Not in paper?)
    real(rtype) :: nr_selfcollect_tend   ! change in rain number from self-collection  (Not in paper?)
    real(rtype) :: qr2qv_evap_tend   ! rain evaporation
    real(rtype) :: nr_evap_tend   ! change in rain number from evaporation
    real(rtype) :: ncautr  ! change in rain number from autoconversion of cloud water
! Is is assumed that macrophysics handles condensation/evaporation of qc and
! that there is no condensation of rain. Thus qccon, qrcon and qcevp have
! been removed from the original P3-WRF for P3-SCREAM.
!    real(rtype) :: qrcon   ! rain condensation   (Not in paper?)
!    real(rtype) :: qccon   ! cloud droplet condensation
!    real(rtype) :: qcevp   ! cloud droplet evaporation

    ! ice-phase microphysical process rates:
    !  (all Q process rates in kg kg-1 s-1)
    !  (all N process rates in # kg-1)

    real(rtype) :: qccol     ! collection of cloud water by ice
    real(rtype) :: qwgrth    ! wet growth rate
    real(rtype) :: qidep     ! vapor deposition
    real(rtype) :: qrcol     ! collection rain mass by ice
    real(rtype) :: qinuc     ! deposition/condensation freezing nuc
    real(rtype) :: nc_collect_tend     ! change in cloud droplet number from collection by ice
    real(rtype) :: nr_collect_tend     ! change in rain number from collection by ice
    real(rtype) :: ni_nucleat_tend     ! change in ice number from deposition/cond-freezing nucleation
    real(rtype) :: qi2qv_sublim_tend     ! sublimation of ice
    real(rtype) :: qi2qr_melt_tend     ! melting of ice
    real(rtype) :: ni2nr_melt_tend     ! melting of ice
    real(rtype) :: ni_sublim_tend     ! change in ice number from sublimation
    real(rtype) :: ni_selfcollect_tend     ! change in ice number from collection within a category (Not in paper?)
    real(rtype) :: qc2qi_hetero_freeze_tend    ! immersion freezing droplets
    real(rtype) :: qr2qi_immers_freeze_tend    ! immersion freezing rain
    real(rtype) :: nc2ni_immers_freeze_tend    ! immersion freezing droplets
    real(rtype) :: nr2ni_immers_freeze_tend    ! immersion freezing rain
    real(rtype) :: nr_ice_shed_tend    ! source for rain number from collision of rain/ice above freezing and shedding
    real(rtype) :: qc2qr_ice_shed_tend     ! source for rain mass due to cloud water/ice collision above freezing and shedding or wet growth and shedding
    real(rtype) :: rho_qm_cloud ! density of rime (from cloud)
    real(rtype) :: ncshdc    ! source for rain number due to cloud water/ice collision above freezing  and shedding (combined with NRSHD in the paper)
    real(rtype) :: qiberg    ! Bergeron process

    real(rtype)    :: table_val_qi_fallspd   ! mass-weighted fallspeed              See lines  731 -  808  ums
    real(rtype)    :: table_val_ni_self_collect   ! ice collection within a category     See lines  809 -  928  nagg
    real(rtype)    :: table_val_qc2qi_collect   ! collection of cloud water by ice     See lines  929 - 1009  nrwat
    real(rtype)    :: table_val_qi2qr_melting   ! melting                              See lines 1212 - 1279  vdep
    real(rtype)    :: table_val_nr_collect   ! collection of rain number by ice     See lines 1010 - 1209  nrrain
    real(rtype)    :: table_val_qr2qi_collect   ! collection of rain mass by ice       See lines 1010 - 1209  qrrain
    real(rtype)    :: table_val_ni_lammax   ! minimum ice number (lambda limiter)  See lines  704 -  705  nlarge
    real(rtype)    :: table_val_ni_lammin   ! maximum ice number (lambda limiter)  See lines  704 -  705  nsmall
    real(rtype)    :: table_val_qi2qr_vent_melt   ! melting (ventilation term)           See lines 1212 - 1279  vdep1

    real(rtype)    :: mu,dv,sc,dqsdt,ab,kap,epsr,epsc,epsi,epsi_tot, &
         dum1,dum3,dum4,dum5,dum6,dqsidt,abi,rhop,vtrmi1,eii

    integer :: dumi,k,dumj,dumii,dumjj,dumzz

    logical(btype) :: log_exitlevel, log_wetgrowth

   rho_qm_cloud = 400._rtype
   is_hydromet_present = .false.

   !------------------------------------------------------------------------------------------!
   !   main k-loop (for processes):
   k_loop_main: do k = kbot,ktop,kdir

      ! if relatively dry and no hydrometeors at this level, skip to end of k-loop (i.e. skip this level)
      log_exitlevel = .true.
      if (qc(k).ge.qsmall .or. qr(k).ge.qsmall) log_exitlevel = .false.

      if (qi(k).ge.qsmall) log_exitlevel = .false.
      !enddo
      if (log_exitlevel .and.                                                           &
         (t(k).lt.zerodegc .and. qv_supersat_i(k).lt.-0.05_rtype)) goto 555   !i.e. skip all process rates

      ! All microphysics tendencies will be computed as IN-CLOUD, they will be mapped back to cell-average later.

      ! initialize warm-phase process rates
      qc2qr_accret_tend   = 0._rtype;     qr2qv_evap_tend   = 0._rtype;     qc2qr_autoconv_tend   = 0._rtype;
      nc_accret_tend   = 0._rtype;     nc_selfcollect_tend   = 0._rtype;
      nc2nr_autoconv_tend  = 0._rtype;     nr_selfcollect_tend   = 0._rtype;
      nr_evap_tend   = 0._rtype;     ncautr  = 0._rtype

      ! initialize ice-phase  process rates
      qi2qv_sublim_tend   = 0._rtype;     nr_ice_shed_tend  = 0._rtype
      qc2qi_hetero_freeze_tend  = 0._rtype;     qrcol   = 0._rtype;     qc2qr_ice_shed_tend   = 0._rtype
      qi2qr_melt_tend   = 0._rtype;     qccol   = 0._rtype
      qr2qi_immers_freeze_tend  = 0._rtype;     qinuc   = 0._rtype;     ni2nr_melt_tend   = 0._rtype
      nc_collect_tend   = 0._rtype;     ncshdc  = 0._rtype
      nc2ni_immers_freeze_tend  = 0._rtype;     nr_collect_tend   = 0._rtype;     ni_selfcollect_tend   = 0._rtype
      ni_nucleat_tend   = 0._rtype;     qidep   = 0._rtype;     qiberg  = 0._rtype
      nr2ni_immers_freeze_tend  = 0._rtype;     ni_sublim_tend   = 0._rtype;     qwgrth  = 0._rtype

      log_wetgrowth = .false.

      ! skip micro process calculations except nucleation/acvtivation if there no hydrometeors are present
      log_exitlevel = .true.
      if (qc_incld(k).ge.qsmall .or. qr_incld(k).ge.qsmall) log_exitlevel = .false.
      if (qi_incld(k).ge.qsmall) log_exitlevel=.false.
      if (log_exitlevel) goto 444   !i.e. skip to nucleation

      !time/space varying physical variables
      call get_time_space_phys_variables( &
           t(k),pres(k),rho(k),latent_heat_vapor(k),latent_heat_sublim(k),qv_sat_l(k),qv_sat_i(k), &
           mu,dv,sc,dqsdt,dqsidt,ab,abi,kap,eii)

      call get_cloud_dsd2(qc_incld(k),nc_incld(k),mu_c(k),rho(k),nu(k),dnu,lamc(k),     &
           cdist(k),cdist1(k),cld_frac_l(k))
      nc(k) = nc_incld(k)*cld_frac_l(k)

      call get_rain_dsd2(qr_incld(k),nr_incld(k),mu_r(k),lamr(k),   &
           cdistr(k),logn0r(k),cld_frac_r(k))
      nr(k) = nr_incld(k)*cld_frac_r(k)

      ! initialize inverse supersaturation relaxation timescale for combined ice categories
      epsi_tot = 0._rtype

      call impose_max_total_Ni(ni_incld(k),max_total_Ni,inv_rho(k))

      if (qi_incld(k).ge.qsmall) then

         !impose lower limits to prevent taking log of # < 0
         ni_incld(k) = max(ni_incld(k),nsmall)
         nr_incld(k)    = max(nr_incld(k),nsmall)

         call calc_bulkRhoRime(qi_incld(k),qm_incld(k),bm_incld(k),rhop)

         ! if (.not. tripleMoment_on) zitot(k) = diag_mom6(qi_incld(k),ni_incld(k),rho(k))
         call find_lookupTable_indices_1a(dumi,dumjj,dumii,dumzz,dum1,dum4,          &
              dum5,dum6,isize,rimsize,densize,                &
              qi_incld(k),ni_incld(k),qm_incld(k),      &
              rhop)
         !qm_incld(k),zitot(k),rhop)
         call find_lookupTable_indices_1b(dumj,dum3,rcollsize,qr_incld(k),nr_incld(k))

         ! call to lookup table interpolation subroutines to get process rates
         call access_lookup_table(dumjj,dumii,dumi, 2,dum1,dum4,dum5,table_val_qi_fallspd)
         call access_lookup_table(dumjj,dumii,dumi, 3,dum1,dum4,dum5,table_val_ni_self_collect)
         call access_lookup_table(dumjj,dumii,dumi, 4,dum1,dum4,dum5,table_val_qc2qi_collect)
         call access_lookup_table(dumjj,dumii,dumi, 5,dum1,dum4,dum5,table_val_qi2qr_melting)
         call access_lookup_table(dumjj,dumii,dumi, 7,dum1,dum4,dum5,table_val_ni_lammax)
         call access_lookup_table(dumjj,dumii,dumi, 8,dum1,dum4,dum5,table_val_ni_lammin)
         call access_lookup_table(dumjj,dumii,dumi,10,dum1,dum4,dum5,table_val_qi2qr_vent_melt)

         ! ice-rain collection processes
         if (qr_incld(k).ge.qsmall) then
            call access_lookup_table_coll(dumjj,dumii,dumj,dumi,1,dum1,dum3,dum4,dum5,table_val_nr_collect)
            call access_lookup_table_coll(dumjj,dumii,dumj,dumi,2,dum1,dum3,dum4,dum5,table_val_qr2qi_collect)
         else
            table_val_nr_collect = 0._rtype
            table_val_qr2qi_collect = 0._rtype
         endif

         ! adjust Ni if needed to make sure mean size is in bounds (i.e. apply lambda limiters)
         ! note that the Nmax and Nmin are normalized and thus need to be multiplied by existing N
         ni_incld(k) = min(ni_incld(k),table_val_ni_lammax*ni_incld(k))
         ni_incld(k) = max(ni_incld(k),table_val_ni_lammin*ni_incld(k))

      endif   ! qi > qsmall

      !----------------------------------------------------------------------
      ! Begin calculations of microphysical processes

      !......................................................................
      ! ice processes
      !......................................................................

      !.......................
      ! collection of droplets
      call ice_cldliq_collection(rho(k),t(k),rhofaci(k),&
           table_val_qc2qi_collect,qi_incld(k),qc_incld(k),ni_incld(k),nc_incld(k),&
           qccol,nc_collect_tend,qc2qr_ice_shed_tend,ncshdc)

      !....................
      ! collection of rain
      call ice_rain_collection(rho(k),t(k),rhofaci(k),&
           logn0r(k),table_val_nr_collect,table_val_qr2qi_collect,qi_incld(k),ni_incld(k),qr_incld(k),&
           qrcol,nr_collect_tend)
      !...................................
      ! collection between ice categories

      !PMC nCat deleted lots of stuff here.

      !.............................................
      ! self-collection of ice
      call ice_self_collection(rho(k),rhofaci(k),&
           table_val_ni_self_collect,eii,qm_incld(k),qi_incld(k),ni_incld(k),&
           ni_selfcollect_tend)

      !............................................................
      ! melting
      call ice_melting(rho(k),t(k),pres(k),rhofaci(k),&
           table_val_qi2qr_melting,table_val_qi2qr_vent_melt,latent_heat_vapor(k),xlf(k),dv,sc,mu,kap,&
           qv(k),qi_incld(k),ni_incld(k),&
           qi2qr_melt_tend,ni2nr_melt_tend)

      !............................................................
      ! calculate wet growth
      call ice_cldliq_wet_growth(rho(k),t(k),pres(k),rhofaci(k),&
           table_val_qi2qr_melting,table_val_qi2qr_vent_melt,latent_heat_vapor(k),xlf(k),dv,kap,mu,sc,&
           qv(k),qc_incld(k),qi_incld(k),ni_incld(k),qr_incld(k),log_wetgrowth,&
           qrcol,qccol,qwgrth,nr_ice_shed_tend,qc2qr_ice_shed_tend)

      !-----------------------------
      ! calcualte total inverse ice relaxation timescale combined for all ice categories
      ! note 'f1pr' values are normalized, so we need to multiply by N
      call calc_ice_relaxation_timescale(rho(k),t(k),rhofaci(k),&
           table_val_qi2qr_melting,table_val_qi2qr_vent_melt,dv,mu,sc,qi_incld(k),ni_incld(k),&
           epsi,epsi_tot)

      !.........................
      ! calculate rime density
      call calc_rime_density(t(k),rhofaci(k),&
           table_val_qi_fallspd,acn(k),lamc(k),mu_c(k),qc_incld(k),qccol,&
           vtrmi1,rho_qm_cloud)
      !............................................................
      ! contact and immersion freezing droplets
      call cldliq_immersion_freezing(t(k),&
           lamc(k),mu_c(k),cdist1(k),qc_incld(k),inv_qc_relvar(k),&
           qc2qi_hetero_freeze_tend,nc2ni_immers_freeze_tend)

      !............................................................
      ! immersion freezing of rain
      ! for future: get rid of log statements below for rain freezing
      call rain_immersion_freezing(t(k),&
           lamr(k),mu_r(k),cdistr(k),qr_incld(k),&
           qr2qi_immers_freeze_tend,nr2ni_immers_freeze_tend)

      !......................................
      ! rime splintering (Hallet-Mossop 1974)
      !PMC comment: Morrison and Milbrandt 2015 part 1 and 2016 part 3 both say
      !that Hallet-Mossop should be neglected if 1 category to compensate for
      !artificial smearing out of ice DSD

      !................................................
      ! condensation/evaporation/deposition/sublimation
      !   (use semi-analytic formulation)

      ! calculate rain evaporation including ventilation
      call calc_liq_relaxation_timescale(rho(k),f1r,f2r,     &
           dv,mu,sc,mu_r(k),lamr(k),cdistr(k),cdist(k),qr_incld(k),qc_incld(k), &
           epsr,epsc)

      call evaporate_sublimate_precip(qr_incld(k),qc_incld(k),nr_incld(k),qi_incld(k), &
           cld_frac_l(k),cld_frac_r(k),qv_sat_l(k),ab,epsr,qv(k), &
           qr2qv_evap_tend,nr_evap_tend)

      call ice_deposition_sublimation(qi_incld(k), ni_incld(k), t(k), &
           qv_sat_l(k),qv_sat_i(k),epsi,abi,qv(k), &
           qidep,qi2qv_sublim_tend,ni_sublim_tend,qiberg)

444   continue

      !................................................................
      ! deposition/condensation-freezing nucleation
      call ice_nucleation(t(k),inv_rho(k),&
           ni(k),ni_activated(k),qv_supersat_i(k),inv_dt,do_predict_nc,&
           qinuc, ni_nucleat_tend)

      !................
      ! cloud water autoconversion
      ! NOTE: cloud_water_autoconversion must be called before droplet_self_collection
      call cloud_water_autoconversion(rho(k),qc_incld(k),nc_incld(k),inv_qc_relvar(k),&
           qc2qr_autoconv_tend,nc2nr_autoconv_tend,ncautr)

      !............................
      ! self-collection of droplets
      call droplet_self_collection(rho(k),inv_rho(k),qc_incld(k),&
           mu_c(k),nu(k),nc2nr_autoconv_tend,nc_selfcollect_tend)

      !............................
      ! accretion of cloud by rain
      call cloud_rain_accretion(rho(k),inv_rho(k),&
           qc_incld(k),nc_incld(k), qr_incld(k),inv_qc_relvar(k),&
           qc2qr_accret_tend, nc_accret_tend)

      !.....................................
      ! self-collection and breakup of rain
      ! (breakup following modified Verlinde and Cotton scheme)
      call rain_self_collection(rho(k),qr_incld(k),nr_incld(k),&
           nr_selfcollect_tend)

      ! Here we map the microphysics tendency rates back to CELL-AVERAGE quantities for updating
      ! cell-average quantities.
      call back_to_cell_average(cld_frac_l(k), cld_frac_r(k), cld_frac_i(k), qc2qr_accret_tend, qr2qv_evap_tend, qc2qr_autoconv_tend,&
           nc_accret_tend, nc_selfcollect_tend, nc2nr_autoconv_tend, nr_selfcollect_tend, nr_evap_tend, ncautr, qi2qv_sublim_tend, nr_ice_shed_tend, qc2qi_hetero_freeze_tend,&
           qrcol, qc2qr_ice_shed_tend, qi2qr_melt_tend, qccol, qr2qi_immers_freeze_tend, ni2nr_melt_tend, nc_collect_tend, ncshdc, nc2ni_immers_freeze_tend, nr_collect_tend, ni_selfcollect_tend,&
           qidep, nr2ni_immers_freeze_tend, ni_sublim_tend, qinuc, ni_nucleat_tend, qiberg)

      !.................................................................
      ! conservation of water
      !.................................................................

      ! The microphysical process rates are computed above, based on the environmental conditions.
      ! The rates are adjusted here (where necessary) such that the sum of the sinks of mass cannot
      ! be greater than the sum of the sources, thereby resulting in overdepletion.
      !-- Limit ice process rates to prevent overdepletion of sources such that
      !   the subsequent adjustments are done with maximum possible rates for the
      !   time step.  (note: most ice rates are adjusted here since they must be done
      !   simultaneously (outside of iice-loops) to distribute reduction proportionally
      !   amongst categories.
      !PMC - might need to rethink above statement since only one category now.
      ! AaronDonahue: Do we need the below checks for the new definition of
      ! how qidep and qi2qv_sublim_tend are derived?
      ! AaronDonahue: UPDATE, if we are following the implementation of MG
      ! then the answer appears to be YES.  There is a similar check in MG
      ! microphysics which limits qidep and qinuc, but does not limit qi2qv_sublim_tend.
      ! So similar but slightly different.  The overall answer would be that
      ! qidep does need some limit.  The next questions are,
      !   1) Should we be taking qinuc into consideration too?
      !   2) Is MG correct in NOT limiting qi2qv_sublim_tend?

      call prevent_ice_overdepletion(pres(k), t(k), qv(k), latent_heat_sublim(k), inv_dt, qidep, qi2qv_sublim_tend)

      ! vapor -- not needed, since all sinks already have limits imposed and the sum, therefore,
      !          cannot possibly overdeplete qv

      ! cloud
      call cloud_water_conservation(qc(k), dt, qc2qr_autoconv_tend, qc2qr_accret_tend, qccol, qc2qi_hetero_freeze_tend, qc2qr_ice_shed_tend, qiberg, qi2qv_sublim_tend, qidep)

      ! rain
      call rain_water_conservation(qr(k), qc2qr_autoconv_tend, qc2qr_accret_tend, qi2qr_melt_tend, qc2qr_ice_shed_tend, dt, qr2qv_evap_tend, qrcol, qr2qi_immers_freeze_tend)

      ! ice
      call ice_water_conservation(qi(k), qidep, qinuc, qiberg, qrcol, qccol, qr2qi_immers_freeze_tend, qc2qi_hetero_freeze_tend, dt, qi2qv_sublim_tend, qi2qr_melt_tend)

      !---------------------------------------------------------------------------------
      ! update prognostic microphysics and thermodynamics variables
      !---------------------------------------------------------------------------------

      !-- ice-phase dependent processes:
      call update_prognostic_ice(qc2qi_hetero_freeze_tend, qccol, qc2qr_ice_shed_tend, &
           nc_collect_tend, nc2ni_immers_freeze_tend, ncshdc, &
           qrcol, nr_collect_tend,  qr2qi_immers_freeze_tend, nr2ni_immers_freeze_tend, nr_ice_shed_tend, &
           qi2qr_melt_tend, ni2nr_melt_tend, qi2qv_sublim_tend, qidep, qinuc, ni_nucleat_tend, ni_selfcollect_tend, ni_sublim_tend, qiberg, &
           exner(k), latent_heat_sublim(k), xlf(k), &
           do_predict_nc, log_wetgrowth, dt, nmltratio, rho_qm_cloud, &
           th(k), qv(k), qi(k), ni(k), qm(k), bm(k), qc(k), nc(k), qr(k), nr(k) )

      !-- warm-phase only processes:
      call update_prognostic_liquid(qc2qr_accret_tend, nc_accret_tend, qc2qr_autoconv_tend, nc2nr_autoconv_tend, ncautr, nc_selfcollect_tend,  &
           qr2qv_evap_tend, nr_evap_tend, nr_selfcollect_tend,                                                  &
           do_predict_nc, inv_rho(k), exner(k), latent_heat_vapor(k), dt,                     &
           th(k), qv(k), qc(k), nc(k), qr(k), nr(k))

      !==
      ! AaronDonahue - Add extra variables needed from microphysics by E3SM:
      cmeiout(k) = qidep - qi2qv_sublim_tend + qinuc
      precip_total_tend(k)   = ( qc2qr_accret_tend + qc2qr_autoconv_tend + qc2qr_ice_shed_tend + qccol )
      nevapr(k)  = qi2qv_sublim_tend + qr2qv_evap_tend
      qr_evap_tend(k) = qr2qv_evap_tend
      vap_ice_exchange(k) = qidep - qi2qv_sublim_tend + qinuc
      vap_liq_exchange(k) = - qr2qv_evap_tend
      liq_ice_exchange(k) = qc2qi_hetero_freeze_tend + qr2qi_immers_freeze_tend - qi2qr_melt_tend + qiberg + qccol + qrcol

      ! clipping for small hydrometeor values
      if (qc(k).lt.qsmall) then
         qv(k) = qv(k) + qc(k)
         th(k) = th(k) - exner(k)*qc(k)*latent_heat_vapor(k)*inv_cp
         qc(k) = 0._rtype
         nc(k) = 0._rtype
      else
         is_hydromet_present = .true.
      endif

      if (qr(k).lt.qsmall) then
         qv(k) = qv(k) + qr(k)
         th(k) = th(k) - exner(k)*qr(k)*latent_heat_vapor(k)*inv_cp
         qr(k) = 0._rtype
         nr(k) = 0._rtype
      else
         is_hydromet_present = .true.
      endif

      if (qi(k).lt.qsmall) then
         qv(k) = qv(k) + qi(k)
         th(k) = th(k) - exner(k)*qi(k)*latent_heat_sublim(k)*inv_cp
         qi(k) = 0._rtype
         ni(k) = 0._rtype
         qm(k) = 0._rtype
         bm(k) = 0._rtype
      else
         is_hydromet_present = .true.
      endif

      call impose_max_total_Ni(ni(k),max_total_Ni,inv_rho(k))

      ! Record microphysics tendencies for output:
      ! warm-phase process rates
      p3_tend_out(k, 2) = qc2qr_accret_tend     ! cloud droplet accretion by rain
      p3_tend_out(k, 3) = qc2qr_autoconv_tend     ! cloud droplet autoconversion to rain
      p3_tend_out(k, 4) = nc_accret_tend     ! change in cloud droplet number from accretion by rain
      p3_tend_out(k, 5) = nc2nr_autoconv_tend    ! change in cloud droplet number from autoconversion
      p3_tend_out(k, 6) = nc_selfcollect_tend     ! change in cloud droplet number from self-collection  (Not in paper?)
      p3_tend_out(k, 7) = nr_selfcollect_tend     ! change in rain number from self-collection  (Not in paper?)
      p3_tend_out(k,11) = qr2qv_evap_tend     ! rain evaporation
      p3_tend_out(k,13) = nr_evap_tend     ! change in rain number from evaporation
      p3_tend_out(k,14) = ncautr    ! change in rain number from autoconversion of cloud water
      ! ice-phase  process rates
      p3_tend_out(k,15) = qccol     ! collection of cloud water by ice
      p3_tend_out(k,16) = qwgrth    ! wet growth rate
      p3_tend_out(k,17) = qidep     ! vapor deposition
      p3_tend_out(k,18) = qrcol     ! collection rain mass by ice
      p3_tend_out(k,19) = qinuc     ! deposition/condensation freezing nuc
      p3_tend_out(k,20) = nc_collect_tend     ! change in cloud droplet number from collection by ice
      p3_tend_out(k,21) = nr_collect_tend     ! change in rain number from collection by ice
      p3_tend_out(k,22) = ni_nucleat_tend     ! change in ice number from deposition/cond-freezing nucleation
      p3_tend_out(k,23) = qi2qv_sublim_tend     ! sublimation of ice
      p3_tend_out(k,24) = qi2qr_melt_tend     ! melting of ice
      p3_tend_out(k,25) = ni2nr_melt_tend     ! melting of ice
      p3_tend_out(k,26) = ni_sublim_tend     ! change in ice number from sublimation
      p3_tend_out(k,27) = ni_selfcollect_tend     ! change in ice number from collection within a category (Not in paper?)
      p3_tend_out(k,28) = qc2qi_hetero_freeze_tend    ! immersion freezing droplets
      p3_tend_out(k,29) = qr2qi_immers_freeze_tend    ! immersion freezing rain
      p3_tend_out(k,30) = nc2ni_immers_freeze_tend    ! immersion freezing droplets
      p3_tend_out(k,31) = nr2ni_immers_freeze_tend    ! immersion freezing rain
      p3_tend_out(k,32) = nr_ice_shed_tend    ! source for rain number from collision of rain/ice above freezing and shedding
      p3_tend_out(k,33) = qc2qr_ice_shed_tend     ! source for rain mass due to cloud water/ice collision above freezing and shedding or wet growth and shedding
      p3_tend_out(k,34) = 0._rtype  ! used to be qcmul, but that has been removed.  Kept at 0.0 as placeholder.
      p3_tend_out(k,35) = ncshdc    ! source for rain number due to cloud water/ice collision above freezing  and shedding (combined with NRSHD in the paper)
      ! Outputs associated with aerocom comparison:
      pratot(k) = qc2qr_accret_tend ! cloud drop accretion by rain
      prctot(k) = qc2qr_autoconv_tend ! cloud drop autoconversion to rain
      !---------------------------------------------------------------------------------

      ! Recalculate in-cloud values for sedimentation
      call calculate_incloud_mixingratios(qc(k),qr(k),qi(k),qm(k),nc(k),nr(k),ni(k),bm(k), &
           inv_cld_frac_l(k),inv_cld_frac_i(k),inv_cld_frac_r(k), &
           qc_incld(k),qr_incld(k),qi_incld(k),qm_incld(k),nc_incld(k),nr_incld(k),ni_incld(k),bm_incld(k))

555   continue

   enddo k_loop_main

 END SUBROUTINE p3_main_part2

 subroutine p3_main_part3(kts, kte, kbot, ktop, kdir, &
      exner, cld_frac_l, cld_frac_r, &
      rho, inv_rho, rhofaci, qv, th, qc, nc, qr, nr, qi, ni, qm, bm, latent_heat_vapor, latent_heat_sublim, &
      mu_c, nu, lamc, mu_r, lamr, vap_liq_exchange, &
      ze_rain, ze_ice, diag_vmi, diag_effi, diag_di, rho_qi, diag_ze, diag_effc)

   implicit none

   ! args

   integer, intent(in) :: kts, kte, kbot, ktop, kdir

   real(rtype), intent(in), dimension(kts:kte) :: exner, cld_frac_l, cld_frac_r

   real(rtype), intent(inout), dimension(kts:kte) :: rho, inv_rho, rhofaci, &
        qv, th, qc, nc, qr, nr, qi, ni, qm, bm, latent_heat_vapor, latent_heat_sublim, &
        mu_c, nu, lamc, mu_r, &
        lamr, vap_liq_exchange, &
        ze_rain, ze_ice, diag_vmi, diag_effi, diag_di, rho_qi, diag_ze, diag_effc

   ! locals
   integer :: k, dumi, dumii, dumjj, dumzz
   real(rtype) :: tmp1, tmp2, dum1, dum4, dum5, dum6, rhop
   real(rtype)    :: table_val_qi_fallspd   ! mass-weighted fallspeed              See lines  731 -  808  ums
   real(rtype)    :: table_val_ice_eff_rad   ! effective radius                     See lines 1281 - 1356  eff
   real(rtype)    :: table_val_ni_lammax   ! minimum ice number (lambda limiter)  See lines  704 -  705  nlarge
   real(rtype)    :: table_val_ni_lammin   ! maximum ice number (lambda limiter)  See lines  704 -  705  nsmall
   real(rtype)    :: table_val_ice_reflectivity   ! reflectivity                         See lines  731 -  808  refl
   real(rtype)    :: table_val_ice_mean_diam   ! mass-weighted mean diameter          See lines 1212 - 1279  dmm
   real(rtype)    :: table_val_ice_bulk_dens   ! mass-weighted mean particle density  See lines 1212 - 1279  rhomm

   k_loop_final_diagnostics:  do k = kbot,ktop,kdir

      ! cloud:
      if (qc(k).ge.qsmall) then
         call get_cloud_dsd2(qc(k),nc(k),mu_c(k),rho(k),nu(k),dnu,lamc(k),  &
              tmp1,tmp2,cld_frac_l(k))
         diag_effc(k) = 0.5_rtype*(mu_c(k)+3._rtype)/lamc(k)
      else
         qv(k) = qv(k)+qc(k)
         th(k) = th(k)-exner(k)*qc(k)*latent_heat_vapor(k)*inv_cp
         vap_liq_exchange(k) = vap_liq_exchange(k) - qc(k)
         qc(k) = 0._rtype
         nc(k) = 0._rtype
      endif

      ! rain:
      if (qr(k).ge.qsmall) then

         call get_rain_dsd2(qr(k),nr(k),mu_r(k),lamr(k),tmp1,tmp2,cld_frac_r(k))

         ze_rain(k) = nr(k)*(mu_r(k)+6._rtype)*(mu_r(k)+5._rtype)*(mu_r(k)+4._rtype)*           &
              (mu_r(k)+3._rtype)*(mu_r(k)+2._rtype)*(mu_r(k)+1._rtype)/bfb_pow(lamr(k), 6._rtype)
         ze_rain(k) = max(ze_rain(k),1.e-22_rtype)
      else
         qv(k) = qv(k)+qr(k)
         th(k) = th(k)-exner(k)*qr(k)*latent_heat_vapor(k)*inv_cp
         vap_liq_exchange(k) = vap_liq_exchange(k) - qr(k)
         qr(k) = 0._rtype
         nr(k) = 0._rtype
      endif

      ! ice:

      call impose_max_total_Ni(ni(k),max_total_Ni,inv_rho(k))

      qi_not_small:  if (qi(k).ge.qsmall) then

         !impose lower limits to prevent taking log of # < 0
         ni(k) = max(ni(k),nsmall)
         nr(k)    = max(nr(k),nsmall)

         call calc_bulkRhoRime(qi(k),qm(k),bm(k),rhop)

         ! if (.not. tripleMoment_on) zitot(k) = diag_mom6(qi(k),ni(k),rho(k))
         call find_lookupTable_indices_1a(dumi,dumjj,dumii,dumzz,dum1,dum4,          &
              dum5,dum6,isize,rimsize,densize,     &
              qi(k),ni(k),           &
              qm(k),rhop)
         !qm(k),zitot(k),rhop)

         call access_lookup_table(dumjj,dumii,dumi, 2,dum1,dum4,dum5,table_val_qi_fallspd)
         call access_lookup_table(dumjj,dumii,dumi, 6,dum1,dum4,dum5,table_val_ice_eff_rad)
         call access_lookup_table(dumjj,dumii,dumi, 7,dum1,dum4,dum5,table_val_ni_lammax)
         call access_lookup_table(dumjj,dumii,dumi, 8,dum1,dum4,dum5,table_val_ni_lammin)
         call access_lookup_table(dumjj,dumii,dumi, 9,dum1,dum4,dum5,table_val_ice_reflectivity)
         call access_lookup_table(dumjj,dumii,dumi,11,dum1,dum4,dum5,table_val_ice_mean_diam)
         call access_lookup_table(dumjj,dumii,dumi,12,dum1,dum4,dum5,table_val_ice_bulk_dens)

         ! impose mean ice size bounds (i.e. apply lambda limiters)
         ! note that the Nmax and Nmin are normalized and thus need to be multiplied by existing N
         ni(k) = min(ni(k),table_val_ni_lammax*ni(k))
         ni(k) = max(ni(k),table_val_ni_lammin*ni(k))

         !--this should already be done in s/r 'calc_bulkRhoRime'
         if (qm(k).lt.qsmall) then
            qm(k) = 0._rtype
            bm(k) = 0._rtype
         endif
         !==

         ! note that reflectivity from lookup table is normalized, so we need to multiply by N
         diag_vmi(k)   = table_val_qi_fallspd*rhofaci(k)
         diag_effi(k)  = table_val_ice_eff_rad ! units are in m
         diag_di(k)    = table_val_ice_mean_diam
         rho_qi(k)  = table_val_ice_bulk_dens
         ! note factor of air density below is to convert from m^6/kg to m^6/m^3
         ze_ice(k) = ze_ice(k) + 0.1892_rtype*table_val_ice_reflectivity*ni(k)*rho(k)   ! sum contribution from each ice category (note: 0.1892 = 0.176/0.93)
         ze_ice(k) = max(ze_ice(k),1.e-22_rtype)

      else

         qv(k) = qv(k) + qi(k)
         th(k) = th(k) - exner(k)*qi(k)*latent_heat_sublim(k)*inv_cp
         qi(k) = 0._rtype
         ni(k) = 0._rtype
         qm(k) = 0._rtype
         bm(k) = 0._rtype
         diag_di(k) = 0._rtype

      endif qi_not_small

      ! sum ze components and convert to dBZ
      diag_ze(k) = 10._rtype*bfb_log10((ze_rain(k) + ze_ice(k))*1.e18_rtype)

      ! if qr is very small then set Nr to 0 (needs to be done here after call
      ! to ice lookup table because a minimum Nr of nsmall will be set otherwise even if qr=0)
      if (qr(k).lt.qsmall) then
         nr(k) = 0._rtype
      endif

   enddo k_loop_final_diagnostics

 end subroutine p3_main_part3

  !==========================================================================================!

  SUBROUTINE p3_main(qc,nc,qr,nr,th,qv,dt,qi,qm,ni,bm,   &
       pres,dz,nc_nuceat_tend,ni_activated,inv_qc_relvar,it,precip_liq_surf,precip_ice_surf,its,ite,kts,kte,diag_effc,     &
       diag_effi,rho_qi,do_predict_nc, &
       dpres,exner,cmeiout,precip_total_tend,nevapr,qr_evap_tend,precip_liq_flux,precip_ice_flux,cld_frac_r,cld_frac_l,cld_frac_i,  &
       p3_tend_out,mu_c,lamc,liq_ice_exchange,vap_liq_exchange, &
       vap_ice_exchange,col_location)

    !----------------------------------------------------------------------------------------!
    !                                                                                        !
    ! This is the main subroutine for the P3 microphysics scheme.  It is called from the     !
    ! wrapper subroutine ('MP_P3_WRAPPER') and is passed i,k slabs of all prognostic         !
    ! variables -- hydrometeor fields, potential temperature, and water vapor mixing ratio.  !
    ! Microphysical process rates are computed first.  These tendencies are then used to     !
    ! computed updated values of the prognostic variables.  The hydrometeor variables are    !
    ! then updated further due to sedimentation.                                             !
    !                                                                                        !
    ! Several diagnostic values are also computed and returned to the wrapper subroutine,    !
    ! including precipitation rates.                                                         !
    !                                                                                        !
    !----------------------------------------------------------------------------------------!

    use debug_info, only: get_debug_column_id
    implicit none

    !----- Input/ouput arguments:  ----------------------------------------------------------!

    real(rtype), intent(inout), dimension(its:ite,kts:kte)      :: qc         ! cloud, mass mixing ratio         kg kg-1
    ! note: Nc may be specified or predicted (set by do_predict_nc)
    real(rtype), intent(inout), dimension(its:ite,kts:kte)      :: nc         ! cloud, number mixing ratio       #  kg-1
    real(rtype), intent(inout), dimension(its:ite,kts:kte)      :: qr         ! rain, mass mixing ratio          kg kg-1
    real(rtype), intent(inout), dimension(its:ite,kts:kte)      :: nr         ! rain, number mixing ratio        #  kg-1
    real(rtype), intent(inout), dimension(its:ite,kts:kte)      :: qi      ! ice, total mass mixing ratio     kg kg-1
    real(rtype), intent(inout), dimension(its:ite,kts:kte)      :: qm      ! ice, rime mass mixing ratio      kg kg-1
    real(rtype), intent(inout), dimension(its:ite,kts:kte)      :: ni      ! ice, total number mixing ratio   #  kg-1
    real(rtype), intent(inout), dimension(its:ite,kts:kte)      :: bm      ! ice, rime volume mixing ratio    m3 kg-1

    real(rtype), intent(inout), dimension(its:ite,kts:kte)      :: qv         ! water vapor mixing ratio         kg kg-1
    real(rtype), intent(inout), dimension(its:ite,kts:kte)      :: th         ! potential temperature            K
    real(rtype), intent(in),    dimension(its:ite,kts:kte)      :: pres       ! pressure                         Pa
    real(rtype), intent(in),    dimension(its:ite,kts:kte)      :: dz        ! vertical grid spacing            m
    real(rtype), intent(in),    dimension(its:ite,kts:kte)      :: nc_nuceat_tend      ! IN ccn activated number tendency kg-1 s-1
    real(rtype), intent(in),    dimension(its:ite,kts:kte)      :: ni_activated       ! IN actived ice nuclei concentration  1/kg
    real(rtype), intent(in)                                     :: dt         ! model time step                  s

    real(rtype), intent(out),   dimension(its:ite)              :: precip_liq_surf    ! precipitation rate, liquid       m s-1
    real(rtype), intent(out),   dimension(its:ite)              :: precip_ice_surf    ! precipitation rate, solid        m s-1
    real(rtype), intent(out),   dimension(its:ite,kts:kte)      :: diag_effc  ! effective radius, cloud          m
    real(rtype), intent(out),   dimension(its:ite,kts:kte)      :: diag_effi  ! effective radius, ice            m
    real(rtype), intent(out),   dimension(its:ite,kts:kte)      :: rho_qi  ! bulk density of ice              kg m-3
    real(rtype), intent(out),   dimension(its:ite,kts:kte)      :: mu_c       ! Size distribution shape parameter for radiation
    real(rtype), intent(out),   dimension(its:ite,kts:kte)      :: lamc       ! Size distribution slope parameter for radiation

    integer, intent(in)                                  :: its,ite    ! array bounds (horizontal)
    integer, intent(in)                                  :: kts,kte    ! array bounds (vertical)
    integer, intent(in)                                  :: it         ! time step counter NOTE: starts at 1 for first time step

    logical(btype), intent(in)                           :: do_predict_nc ! .T. (.F.) for prediction (specification) of Nc

    real(rtype), intent(in),    dimension(its:ite,kts:kte)      :: dpres       ! pressure thickness               Pa
    real(rtype), intent(in),    dimension(its:ite,kts:kte)      :: exner      ! Exner expression

    ! OUTPUT for PBUF variables used by other parameterizations
    real(rtype), intent(out),   dimension(its:ite,kts:kte)      :: cmeiout    ! qitend due to deposition/sublimation
    real(rtype), intent(out),   dimension(its:ite,kts:kte)      :: precip_total_tend      ! Total precipitation (rain + snow)
    real(rtype), intent(out),   dimension(its:ite,kts:kte)      :: nevapr     ! evaporation of total precipitation (rain + snow)
    real(rtype), intent(out),   dimension(its:ite,kts:kte)      :: qr_evap_tend  ! evaporation of rain
    real(rtype), intent(out),   dimension(its:ite,kts:kte+1)    :: precip_liq_flux       ! grid-box average rain flux (kg m^-2 s^-1) pverp
    real(rtype), intent(out),   dimension(its:ite,kts:kte+1)    :: precip_ice_flux       ! grid-box average ice/snow flux (kg m^-2 s^-1) pverp
    real(rtype), intent(out),   dimension(its:ite,kts:kte)      :: liq_ice_exchange ! sum of liq-ice phase change tendenices
    real(rtype), intent(out),   dimension(its:ite,kts:kte)      :: vap_liq_exchange ! sum of vap-liq phase change tendenices
    real(rtype), intent(out),   dimension(its:ite,kts:kte)      :: vap_ice_exchange ! sum of vap-ice phase change tendenices
    ! INPUT needed for PBUF variables used by other parameterizations

    real(rtype), intent(in),    dimension(its:ite,kts:kte)      :: cld_frac_i, cld_frac_l, cld_frac_r ! Ice, Liquid and Rain cloud fraction
    ! AaronDonahue, the following variable (p3_tend_out) is a catch-all for passing P3-specific variables outside of p3_main
    ! so that they can be written as ouput.  NOTE TO C++ PORT: This variable is entirely optional and doesn't need to be
    ! included in the port to C++, or can be changed if desired.
    real(rtype), intent(out),   dimension(its:ite,kts:kte,49)   :: p3_tend_out ! micro physics tendencies
    real(rtype), intent(in),    dimension(its:ite,3)            :: col_location
    real(rtype), intent(in),    dimension(its:ite,kts:kte)      :: inv_qc_relvar

    !
    !----- Local variables and parameters:  -------------------------------------------------!
    !

    ! These outputs are no longer provided by p3_main.
    real(rtype), dimension(its:ite,kts:kte) :: diag_ze  ! equivalent reflectivity          dBZ
    real(rtype), dimension(its:ite,kts:kte) :: diag_vmi ! mass-weighted fall speed of ice  m s-1
    real(rtype), dimension(its:ite,kts:kte) :: diag_di  ! mean diameter of ice             m
    real(rtype), dimension(its:ite,kts:kte) :: pratot   ! accretion of cloud by rain
    real(rtype), dimension(its:ite,kts:kte) :: prctot   ! autoconversion of cloud to rain

    real(rtype), dimension(its:ite,kts:kte) :: mu_r  ! shape parameter of rain
    real(rtype), dimension(its:ite,kts:kte) :: t     ! temperature at the beginning of the microhpysics step [K]

    ! 2D size distribution and fallspeed parameters:

    real(rtype), dimension(its:ite,kts:kte) :: lamr
    real(rtype), dimension(its:ite,kts:kte) :: logn0r

    real(rtype), dimension(its:ite,kts:kte) :: nu
    real(rtype), dimension(its:ite,kts:kte) :: cdist
    real(rtype), dimension(its:ite,kts:kte) :: cdist1
    real(rtype), dimension(its:ite,kts:kte) :: cdistr

    ! Variables needed for in-cloud calculations
    real(rtype), dimension(its:ite,kts:kte) :: inv_cld_frac_i, inv_cld_frac_l, inv_cld_frac_r ! Inverse cloud fractions (1/cld)
    real(rtype), dimension(its:ite,kts:kte) :: qc_incld, qr_incld, qi_incld, qm_incld ! In cloud mass-mixing ratios
    real(rtype), dimension(its:ite,kts:kte) :: nc_incld, nr_incld, ni_incld, bm_incld ! In cloud number concentrations

    real(rtype), dimension(its:ite,kts:kte)      :: inv_dz,inv_rho,ze_ice,ze_rain,prec,rho,       &
         rhofacr,rhofaci,acn,latent_heat_sublim,latent_heat_vapor,xlf,qv_sat_l,qv_sat_i,qv_supersat_i,       &
         tmparr1,inv_exner

    ! -- scalar locals -- !

    real(rtype) :: inv_dt, timeScaleFactor

    integer :: ktop,kbot,kdir,i

    logical(btype) :: is_nucleat_possible, is_hydromet_present

    !--These will be added as namelist parameters in the future
    logical(btype), parameter :: debug_ON     = .true.  !.true. to switch on debugging checks/traps throughout code  TODO: Turn this back off as default once the tlay error is found.
    logical(btype), parameter :: debug_ABORT  = .false.  !.true. will result in forced abort in s/r 'check_values'

    real(rtype),dimension(its:ite,kts:kte) :: qc_old, nc_old, qr_old, nr_old, qi_old, ni_old, qv_old, th_old

    !-----------------------------------------------------------------------------------!
    !  End of variables/parameters declarations
    !-----------------------------------------------------------------------------------!

    ! direction of vertical leveling:
    !PMC got rid of 'model' option so we could just replace ktop with kts everywhere...
    ktop = kts        !k of top level
    kbot = kte        !k of bottom level
    kdir = -1         !(k: 1=top, nk=bottom)

    !PMC deleted 'threshold size difference' calculation for multicategory here

    inv_dz    = 1._rtype/dz  ! inverse of thickness of layers
    inv_dt        = 1._rtype/dt   ! inverse model time step

    ! Compute time scale factor over which to apply soft rain lambda limiter
    ! note: '1./max(30.,dt)' = '1.*min(1./30., 1./dt)'
    timeScaleFactor = min(1._rtype/120._rtype, inv_dt)

    precip_liq_surf   = 0._rtype
    precip_ice_surf   = 0._rtype
    pratot    = 0._rtype
    prctot    = 0._rtype
    prec      = 0._rtype
    mu_r      = 0._rtype
    diag_ze   = -99._rtype

    ze_ice    = 1.e-22_rtype
    ze_rain   = 1.e-22_rtype
    diag_effc = 10.e-6_rtype ! default value
    diag_effi = 25.e-6_rtype ! default value
    diag_vmi  = 0._rtype
    diag_di   = 0._rtype
    rho_qi = 0._rtype

    cmeiout = 0._rtype
    precip_total_tend   = 0._rtype
    nevapr  = 0._rtype
    precip_liq_flux    = 0._rtype
    precip_ice_flux    = 0._rtype
    p3_tend_out = 0._rtype

    inv_cld_frac_i = 1.0_rtype/cld_frac_i
    inv_cld_frac_l = 1.0_rtype/cld_frac_l
    inv_cld_frac_r = 1.0_rtype/cld_frac_r

    qr_evap_tend = 0._rtype
    liq_ice_exchange = 0._rtype
    vap_liq_exchange = 0._rtype
    vap_ice_exchange = 0._rtype

    mu_c = 0.0_rtype
    lamc = 0.0_rtype
    ! AaronDonahue added exner term to replace all instances of th(i,k)/t(i,k), since th(i,k) is updated but t(i,k) is not, and this was
    ! causing energy conservation errors.
    inv_exner = 1._rtype/exner        !inverse of Exner expression, used when converting potential temp to temp
    t       = th    *inv_exner    !compute temperature from theta (value at beginning of microphysics step)
    qv      = max(qv,0._rtype)        !clip water vapor to prevent negative values passed in (beginning of microphysics)
    ! AaronDonahue added this load of latent heat to be consistent with E3SM, since the inconsistentcy was causing water conservation errors.
    call get_latent_heat(its,ite,kts,kte,latent_heat_vapor,latent_heat_sublim,xlf)

   ! initialize microphysics processes tendency output
    qc_old = qc         ! Liq. microphysics tendency, initialize
    nc_old = nc         ! Liq. # microphysics tendency, initialize
    qr_old = qr         ! Rain microphysics tendency, initialize
    nr_old = nr         ! Rain # microphysics tendency, initialize
    qi_old = qi   ! Ice  microphysics tendency, initialize
    ni_old = ni   ! Ice  # microphysics tendency, initialize
    qv_old = qv         ! Vapor  microphysics tendency, initialize
    th_old = th         ! Pot. Temp. microphysics tendency, initialize

    !==
    !-----------------------------------------------------------------------------------!
    i_loop_main: do i = its,ite  ! main i-loop (around the entire scheme)

       !update column in the debug_info module
       call get_debug_column_id(i)

!      if (debug_ON) call check_values(qv,T,i,it,debug_ABORT,100,col_location)

       call p3_main_part1(kts, kte, kbot, ktop, kdir, do_predict_nc, dt, &
            pres(i,:), dpres(i,:), dz(i,:), nc_nuceat_tend(i,:), exner(i,:), inv_exner(i,:), &
            inv_cld_frac_l(i,:), inv_cld_frac_i(i,:), inv_cld_frac_r(i,:), latent_heat_vapor(i,:), latent_heat_sublim(i,:), xlf(i,:), &
            t(i,:), rho(i,:), inv_rho(i,:), qv_sat_l(i,:), qv_sat_i(i,:), qv_supersat_i(i,:), rhofacr(i,:), &
            rhofaci(i,:), acn(i,:), qv(i,:), th(i,:), qc(i,:), nc(i,:), qr(i,:), nr(i,:), &
            qi(i,:), ni(i,:), qm(i,:), bm(i,:), qc_incld(i,:), qr_incld(i,:), &
            qi_incld(i,:), qm_incld(i,:), nc_incld(i,:), nr_incld(i,:), &
            ni_incld(i,:), bm_incld(i,:), is_nucleat_possible, is_hydromet_present)

!      if (debug_ON) then
!         tmparr1(i,:) = th(i,:)*inv_exner(i,:)!(pres(i,:)*1.e-5)**(rd*inv_cp)
!         call check_values(qv,tmparr1,i,it,debug_ABORT,200,col_location)
!      endif

       !jump to end of i-loop if is_nucleat_possible=.false.  (i.e. skip everything)
       if (.not. (is_nucleat_possible .or. is_hydromet_present)) goto 333

       call p3_main_part2(kts, kte, kbot, ktop, kdir, do_predict_nc, dt, inv_dt, &
            pres(i,:), dpres(i,:), dz(i,:), nc_nuceat_tend(i,:), exner(i,:), inv_exner(i,:), &
            inv_cld_frac_l(i,:), inv_cld_frac_i(i,:), inv_cld_frac_r(i,:), ni_activated(i,:), inv_qc_relvar(i,:), &
            cld_frac_i(i,:), cld_frac_l(i,:), cld_frac_r(i,:), t(i,:), rho(i,:), inv_rho(i,:), qv_sat_l(i,:), &
            qv_sat_i(i,:), qv_supersat_i(i,:), rhofacr(i,:), rhofaci(i,:), acn(i,:), qv(i,:), th(i,:), &
            qc(i,:), nc(i,:), qr(i,:), nr(i,:), qi(i,:), ni(i,:), qm(i,:), &
            bm(i,:), latent_heat_vapor(i,:), latent_heat_sublim(i,:), xlf(i,:), qc_incld(i,:), qr_incld(i,:), &
            qi_incld(i,:), qm_incld(i,:), nc_incld(i,:), nr_incld(i,:), ni_incld(i,:), &
            bm_incld(i,:), mu_c(i,:), nu(i,:), lamc(i,:), cdist(i,:), cdist1(i,:), &
            cdistr(i,:), mu_r(i,:), lamr(i,:), logn0r(i,:), cmeiout(i,:), precip_total_tend(i,:), &
            nevapr(i,:), qr_evap_tend(i,:), vap_liq_exchange(i,:), vap_ice_exchange(i,:), &
            liq_ice_exchange(i,:), pratot(i,:), prctot(i,:), p3_tend_out(i,:,:), is_hydromet_present)

       ! measure microphysics processes tendency output
       p3_tend_out(i,:,42) = ( qc(i,:)    - qc_old(i,:) ) * inv_dt    ! Liq. microphysics tendency, measure
       p3_tend_out(i,:,43) = ( nc(i,:)    - nc_old(i,:) ) * inv_dt    ! Liq. # microphysics tendency, measure
       p3_tend_out(i,:,44) = ( qr(i,:)    - qr_old(i,:) ) * inv_dt    ! Rain microphysics tendency, measure
       p3_tend_out(i,:,45) = ( nr(i,:)    - nr_old(i,:) ) * inv_dt    ! Rain # microphysics tendency, measure
       p3_tend_out(i,:,46) = ( qi(i,:) - qi_old(i,:) ) * inv_dt ! Ice  microphysics tendency, measure
       p3_tend_out(i,:,47) = ( ni(i,:) - ni_old(i,:) ) * inv_dt ! Ice  # microphysics tendency, measure
       p3_tend_out(i,:,48) = ( qv(i,:)    - qv_old(i,:) ) * inv_dt    ! Vapor  microphysics tendency, measure
       p3_tend_out(i,:,49) = ( th(i,:)    - th_old(i,:) ) * inv_dt    ! Pot. Temp. microphysics tendency, measure
       !NOTE: At this point, it is possible to have negative (but small) nc, nr, ni.  This is not
       !      a problem; those values get clipped to zero in the sedimentation section (if necessary).
       !      (This is not done above simply for efficiency purposes.)

       !      if (debug_ON) then
       !         tmparr1(i,:) = th(i,:)*inv_exner(i,:)!(pres(i,:)*1.e-5)**(rd*inv_cp)
       !         call check_values(qv,tmparr1,i,it,debug_ABORT,300,col_location)
       !      endif

       if (.not. is_hydromet_present) goto 333

       !------------------------------------------------------------------------------------------!
       ! End of main microphysical processes section
       !==========================================================================================!

       !==========================================================================================!
       ! Sedimentation:

       !------------------------------------------------------------------------------------------!
       ! Cloud sedimentation:  (adaptive substepping)
       p3_tend_out(i,:,36) = qc(i,:) ! Liq. sedimentation tendency, initialize
       p3_tend_out(i,:,37) = nc(i,:) ! Liq. # sedimentation tendency, initialize

       call cloud_sedimentation(kts,kte,ktop,kbot,kdir, &
         qc_incld(i,:),rho(i,:),inv_rho(i,:),cld_frac_l(i,:),acn(i,:),inv_dz(i,:), &
         dt,inv_dt,dnu,do_predict_nc, &
         qc(i,:),nc(i,:),nc_incld(i,:),mu_c(i,:),lamc(i,:),precip_liq_surf(i),p3_tend_out(i,:,36),p3_tend_out(i,:,37))

       !------------------------------------------------------------------------------------------!
       ! Rain sedimentation:  (adaptive substepping)
       p3_tend_out(i,:,38) = qr(i,:) ! Rain sedimentation tendency, initialize
       p3_tend_out(i,:,39) = nr(i,:) ! Rain # sedimentation tendency, initialize

       call rain_sedimentation(kts,kte,ktop,kbot,kdir, &
         qr_incld(i,:),rho(i,:),inv_rho(i,:),rhofacr(i,:),cld_frac_r(i,:),inv_dz(i,:),dt,inv_dt, &
         qr(i,:),nr(i,:),nr_incld(i,:),mu_r(i,:),lamr(i,:),precip_liq_surf(i),precip_liq_flux(i,:),p3_tend_out(i,:,38),p3_tend_out(i,:,39))

       !------------------------------------------------------------------------------------------!
       ! Ice sedimentation:  (adaptive substepping)
       p3_tend_out(i,:,40) = qi(i,:) ! Ice sedimentation tendency, initialize
       p3_tend_out(i,:,41) = ni(i,:) ! Ice # sedimentation tendency, initialize

       call ice_sedimentation(kts,kte,ktop,kbot,kdir,    &
         rho(i,:),inv_rho(i,:),rhofaci(i,:),cld_frac_i(i,:),inv_dz(i,:),dt,inv_dt, &
         qi(i,:),qi_incld(i,:),ni(i,:),qm(i,:),qm_incld(i,:),bm(i,:),bm_incld(i,:),ni_incld(i,:), &
         precip_ice_surf(i),p3_tend_out(i,:,40),p3_tend_out(i,:,41))

       !.......................................
       ! homogeneous freezing of cloud and rain

       call homogeneous_freezing(kts,kte,ktop,kbot,kdir,t(i,:),exner(i,:),xlf(i,:),  &
         qc(i,:),nc(i,:),qr(i,:),nr(i,:),qi(i,:),ni(i,:),qm(i,:),bm(i,:),th(i,:))

       !...................................................
       ! final checks to ensure consistency of mass/number
       ! and compute diagnostic fields for output
       call p3_main_part3(kts, kte, kbot, ktop, kdir, &
            exner(i,:), cld_frac_l(i,:), cld_frac_r(i,:), &
            rho(i,:), inv_rho(i,:), rhofaci(i,:), qv(i,:), th(i,:), qc(i,:), nc(i,:), qr(i,:), nr(i,:), qi(i,:), ni(i,:), &
            qm(i,:), bm(i,:), latent_heat_vapor(i,:), latent_heat_sublim(i,:), &
            mu_c(i,:), nu(i,:), lamc(i,:), mu_r(i,:), lamr(i,:), vap_liq_exchange(i,:), &
            ze_rain(i,:), ze_ice(i,:), diag_vmi(i,:), diag_effi(i,:), diag_di(i,:), rho_qi(i,:), diag_ze(i,:), diag_effc(i,:))
       !   if (debug_ON) call check_values(qv,Ti,it,debug_ABORT,800,col_location)

       !..............................................
       ! merge ice categories with similar properties

       !   note:  this should be relocated to above, such that the diagnostic
       !          ice properties are computed after merging

       !PMC nCat deleted nCat>1 stuff

       !.....................................................

333    continue

       if (debug_ON) then
          tmparr1(i,:) = th(i,:)*inv_exner(i,:)!(pres(i,:)*1.e-5)**(rd*inv_cp)
          call check_values(qv(i,:),tmparr1(i,:),kts,kte,it,debug_ABORT,900,col_location(i,:))
       endif

       !.....................................................

    enddo i_loop_main

    !PMC deleted "if WRF" stuff
    !PMC deleted typeDiags optional output stuff

    !=== (end of section for diagnostic hydrometeor/precip types)

    ! end of main microphysics routine

    return

  END SUBROUTINE p3_main

  !==========================================================================================!

  SUBROUTINE access_lookup_table(dumjj,dumii,dumi,index,dum1,dum4,dum5,proc)

    implicit none

    real(rtype)    :: dum1,dum4,dum5,proc,iproc1,gproc1,tmp1,tmp2
    integer :: dumjj,dumii,dumi,index

    ! get value at current density index

    ! first interpolate for current rimed fraction index
    iproc1 = itab(dumjj,dumii,dumi,index)+(dum1-real(dumi))*(itab(dumjj,dumii,       &
         dumi+1,index)-itab(dumjj,dumii,dumi,index))

    ! linearly interpolate to get process rates for rimed fraction index + 1

    gproc1 = itab(dumjj,dumii+1,dumi,index)+(dum1-real(dumi))*(itab(dumjj,dumii+1,   &
         dumi+1,index)-itab(dumjj,dumii+1,dumi,index))

    tmp1   = iproc1+(dum4-real(dumii))*(gproc1-iproc1)

    ! get value at density index + 1

    ! first interpolate for current rimed fraction index

    iproc1 = itab(dumjj+1,dumii,dumi,index)+(dum1-real(dumi))*(itab(dumjj+1,dumii,   &
         dumi+1,index)-itab(dumjj+1,dumii,dumi,index))

    ! linearly interpolate to get process rates for rimed fraction index + 1

    gproc1 = itab(dumjj+1,dumii+1,dumi,index)+(dum1-real(dumi))*(itab(dumjj+1,       &
         dumii+1,dumi+1,index)-itab(dumjj+1,dumii+1,dumi,index))

    tmp2   = iproc1+(dum4-real(dumii))*(gproc1-iproc1)

    ! get final process rate
    proc   = tmp1+(dum5-real(dumjj))*(tmp2-tmp1)
    return
  END SUBROUTINE access_lookup_table

  !------------------------------------------------------------------------------------------!
  SUBROUTINE access_lookup_table_coll(dumjj,dumii,dumj,dumi,index,dum1,dum3,          &
       dum4,dum5,proc)

    implicit none

    real(rtype)    :: dum1,dum3,dum4,dum5,proc,dproc1,dproc2,iproc1,gproc1,tmp1,tmp2
    integer :: dumjj,dumii,dumj,dumi,index

    ! This subroutine interpolates lookup table values for rain/ice collection processes

    ! current density index

    ! current rime fraction index
    dproc1  = itabcoll(dumjj,dumii,dumi,dumj,index)+(dum1-real(dumi))*                &
         (itabcoll(dumjj,dumii,dumi+1,dumj,index)-itabcoll(dumjj,dumii,dumi,    &
         dumj,index))

    dproc2  = itabcoll(dumjj,dumii,dumi,dumj+1,index)+(dum1-real(dumi))*             &
         (itabcoll(dumjj,dumii,dumi+1,dumj+1,index)-itabcoll(dumjj,dumii,dumi,  &
         dumj+1,index))

    iproc1  = dproc1+(dum3-real(dumj))*(dproc2-dproc1)

    ! rime fraction index + 1

    dproc1  = itabcoll(dumjj,dumii+1,dumi,dumj,index)+(dum1-real(dumi))*             &
         (itabcoll(dumjj,dumii+1,dumi+1,dumj,index)-itabcoll(dumjj,dumii+1,     &
         dumi,dumj,index))

    dproc2  = itabcoll(dumjj,dumii+1,dumi,dumj+1,index)+(dum1-real(dumi))*           &
         (itabcoll(dumjj,dumii+1,dumi+1,dumj+1,index)-itabcoll(dumjj,dumii+1,   &
         dumi,dumj+1,index))

    gproc1  = dproc1+(dum3-real(dumj))*(dproc2-dproc1)
    tmp1    = iproc1+(dum4-real(dumii))*(gproc1-iproc1)

    ! density index + 1

    ! current rime fraction index

    dproc1  = itabcoll(dumjj+1,dumii,dumi,dumj,index)+(dum1-real(dumi))*             &
         (itabcoll(dumjj+1,dumii,dumi+1,dumj,index)-itabcoll(dumjj+1,dumii,     &
         dumi,dumj,index))

    dproc2  = itabcoll(dumjj+1,dumii,dumi,dumj+1,index)+(dum1-real(dumi))*           &
         (itabcoll(dumjj+1,dumii,dumi+1,dumj+1,index)-itabcoll(dumjj+1,dumii,   &
         dumi,dumj+1,index))

    iproc1  = dproc1+(dum3-real(dumj))*(dproc2-dproc1)

    ! rime fraction index + 1

    dproc1  = itabcoll(dumjj+1,dumii+1,dumi,dumj,index)+(dum1-real(dumi))*           &
         (itabcoll(dumjj+1,dumii+1,dumi+1,dumj,index)-itabcoll(dumjj+1,dumii+1, &
         dumi,dumj,index))

    dproc2  = itabcoll(dumjj+1,dumii+1,dumi,dumj+1,index)+(dum1-real(dumi))*         &
         (itabcoll(dumjj+1,dumii+1,dumi+1,dumj+1,index)-itabcoll(dumjj+1,       &
         dumii+1,dumi,dumj+1,index))

    gproc1  = dproc1+(dum3-real(dumj))*(dproc2-dproc1)
    tmp2    = iproc1+(dum4-real(dumii))*(gproc1-iproc1)

    ! interpolate over density to get final values
    proc    = tmp1+(dum5-real(dumjj))*(tmp2-tmp1)

    return
  END SUBROUTINE access_lookup_table_coll

  !==========================================================================================!

  real(rtype) function MurphyKoop_svp(t, i_type)

    use scream_abortutils, only : endscreamrun

    implicit none

    !-------------------------------------------------------------------
    ! Compute saturation vapor pressure (returned in units of pa)
    ! Inputs:
    ! "t", units [K]
    !  i_type refers to saturation with respect to liquid (0) or ice (1)
    !--------------------------------------------------------------------

    !Murphy & Koop (2005)
    real(rtype), intent(in) :: t
    integer, intent(in)     :: i_type

    !local vars
    character(len=1000) :: err_msg
    real(rtype)         :: logt, tmp

    !parameters for ice saturation eqn
    real(rtype), parameter :: ic(4)  =(/9.550426_rtype, 5723.265_rtype, 3.53068_rtype, &
         0.00728332_rtype/)

    !parameters for liq saturation eqn
    real(rtype), parameter :: lq(10) = (/54.842763_rtype, 6763.22_rtype, 4.210_rtype, &
         0.000367_rtype, 0.0415_rtype, 218.8_rtype, 53.878_rtype, 1331.22_rtype,       &
         9.44523_rtype, 0.014025_rtype /)

    logt = bfb_log(t)

    if (i_type .eq. 1 .and. t .lt. zerodegc) then

       !(good down to 110 K)
       MurphyKoop_svp = bfb_exp(ic(1) - (ic(2) / t) + (ic(3) * logt) - (ic(4) * t))

    elseif (i_type .eq. 0 .or. t .ge. zerodegc) then

       ! (good for 123 < T < 332 K)
       !For some reason, we cannot add line breaks if we use "bfb_exp", storing experssion in "tmp"
       tmp = lq(1) - (lq(2) / t) - (lq(3) * logt) + (lq(4) * t) + &
            (bfb_tanh(lq(5) * (t - lq(6))) * (lq(7) - (lq(8) / t) - &
            (lq(9) * logt) + lq(10) * t))
       MurphyKoop_svp = bfb_exp(tmp)
    else

       write(err_msg,*)'Error: Either MurphyKoop_svp i_type is not 0 or 1 or t=NaN. itype= ', &
            i_type,' and temperature t=',t,' in file: ',__FILE__,' at line:',__LINE__
       call endscreamrun(err_msg)
    endif

    return
  end function MurphyKoop_svp

  !_rtype
  real(rtype) function polysvp1(t,i_type)

    !-------------------------------------------
    !  COMPUTE SATURATION VAPOR PRESSURE
    !  POLYSVP1 RETURNED IN UNITS OF PA.
    !  T IS INPUT IN UNITS OF K.
    !  i_type REFERS TO SATURATION WITH RESPECT TO LIQUID (0) OR ICE (1)
    !-------------------------------------------

    use scream_abortutils, only : endscreamrun

    use debug_info, only: report_error_info
    implicit none

    real(rtype), intent(in) :: t
    integer, intent(in)     :: i_type

    ! REPLACE GOFF-GRATCH WITH FASTER FORMULATION FROM FLATAU ET AL. 1992, TABLE 4 (RIGHT-HAND COLUMN)

    !local variables
    character(len=1000) :: err_msg

    ! ice
    real(rtype) a0i,a1i,a2i,a3i,a4i,a5i,a6i,a7i,a8i
    data a0i,a1i,a2i,a3i,a4i,a5i,a6i,a7i,a8i /&
         6.11147274_rtype,     0.503160820_rtype,     0.188439774e-1_rtype, &
         0.420895665e-3_rtype, 0.615021634e-5_rtype,  0.602588177e-7_rtype, &
         0.385852041e-9_rtype, 0.146898966e-11_rtype, 0.252751365e-14_rtype/

    ! liquid
    real(rtype) a0,a1,a2,a3,a4,a5,a6,a7,a8

    ! V1.7
    data a0,a1,a2,a3,a4,a5,a6,a7,a8 /&
         6.11239921_rtype,      0.443987641_rtype,     0.142986287e-1_rtype, &
         0.264847430e-3_rtype,  0.302950461e-5_rtype,  0.206739458e-7_rtype, &
         0.640689451e-10_rtype,-0.952447341e-13_rtype,-0.976195544e-15_rtype/
    real(rtype) dt

    !-------------------------------------------

    if (i_type.eq.1 .and. t.lt.zerodegc) then
       ! ICE

       !       Flatau formulation:
       dt       = max(-80._rtype,t-273.15_rtype)
       polysvp1 = a0i + dt*(a1i+dt*(a2i+dt*(a3i+dt*(a4i+dt*(a5i+dt*(a6i+dt*(a7i+       &
            a8i*dt)))))))
       polysvp1 = polysvp1*100._rtype

       !       Goff-Gratch formulation:
       !        POLYSVP1 = 10.**(-9.09718*(273.16/T-1.)-3.56654*                 &
       !          log10(273.16/T)+0.876793*(1.-T/273.16)+                        &
       !          log10(6.1071))*100.


    elseif (i_type.eq.0 .or. t.ge.zerodegc) then
       ! LIQUID

       !       Flatau formulation:
       dt       = max(-80._rtype,t-273.15_rtype)
       polysvp1 = a0 + dt*(a1+dt*(a2+dt*(a3+dt*(a4+dt*(a5+dt*(a6+dt*(a7+a8*dt)))))))
       polysvp1 = polysvp1*100._rtype

       !       Goff-Gratch formulation:
       !        POLYSVP1 = 10.**(-7.90298*(373.16/T-1.)+                         &
       !             5.02808*log10(373.16/T)-                                    &
       !             1.3816E-7*(10**(11.344*(1.-T/373.16))-1.)+                  &
       !             8.1328E-3*(10**(-3.49149*(373.16/T-1.))-1.)+                &
       !             log10(1013.246))*100.

    !PMC added error checking
    else

       call report_error_info('Something went wrong', 'polysvp1')
       write(err_msg,*)'** polysvp1 i_type must be 0 or 1 but is: ', &
            i_type,' temperature is:',t,' in file: ',__FILE__, &
            ' at line:',__LINE__
       call endscreamrun(err_msg)
    endif

   return

  end function polysvp1

  subroutine check_temp(t, subname)
    !Check if temprature values are in legit range
    use scream_abortutils, only : endscreamrun
    use ieee_arithmetic,   only : ieee_is_finite, ieee_is_nan

    implicit none

    real(rtype),      intent(in) :: t
    character(len=*), intent(in) :: subname

    character(len=1000) :: err_msg

    if(t <= 0.0_rtype) then
       write(err_msg,*)'Error: Called from:',trim(adjustl(subname)),'; Temperature is:',t,' which is <= 0._r8 in file:',__FILE__, &
            ' at line:',__LINE__
       call endscreamrun(err_msg)
    elseif(.not. ieee_is_finite(t)) then
       write(err_msg,*)'Error: Called from:',trim(adjustl(subname)),'; Temperature is:',t,' which is not finite in file:', &
            __FILE__,' at line:',__LINE__
       call endscreamrun(err_msg)
    elseif(ieee_is_nan(t)) then
       write(err_msg,*)'Error: Called from:',trim(adjustl(subname)),'; Temperature is:',t,' which is NaN in file:',__FILE__, &
             'at line:',__LINE__
       call endscreamrun(err_msg)
    endif

    return
  end subroutine check_temp

  !------------------------------------------------------------------------------------------!

  !======================================================================================!

  subroutine find_lookupTable_indices_1a(dumi,dumjj,dumii,dumzz,dum1,dum4,dum5,dum6,      &
       isize,rimsize,densize,qi,ni,qm,   &
       rhop)

    !------------------------------------------------------------------------------------------!
    ! Finds indices in 3D ice (only) lookup table
    !------------------------------------------------------------------------------------------!

    implicit none

    ! arguments:
    integer, intent(out) :: dumi,dumjj,dumii,dumzz
    real(rtype),    intent(out) :: dum1,dum4,dum5,dum6
    integer, intent(in)  :: isize,rimsize,densize
    real(rtype),    intent(in)  :: qi,ni,qm,rhop

    !------------------------------------------------------------------------------------------!
    ! find index for qi (normalized ice mass mixing ratio = qi/ni)
    !             dum1 = (log10(qi)+16.)/0.70757  !orig
    !             dum1 = (log10(qi)+16.)*1.41328
    ! we are inverting this equation from the lookup table to solve for i:
    ! qi/ni=261.7**((i+10)*0.1)*1.e-18
    dum1 = (bfb_log10(qi/ni)+18._rtype)*lookup_table_1a_dum1_c-10._rtype ! For computational efficiency
    dumi = int(dum1)
    ! set limits (to make sure the calculated index doesn't exceed range of lookup table)
    dum1 = min(dum1,real(isize,rtype))
    dum1 = max(dum1,1._rtype)
    dumi = max(1,dumi)
    dumi = min(isize-1,dumi)

    ! find index for rime mass fraction
    dum4  = (qm/qi)*3._rtype + 1._rtype
    dumii = int(dum4)
    ! set limits
    dum4  = min(dum4,real(rimsize,rtype))
    dum4  = max(dum4,1._rtype)
    dumii = max(1,dumii)
    dumii = min(rimsize-1,dumii)

    ! find index for bulk rime density
    ! (account for uneven spacing in lookup table for density)
    if (rhop.le.650._rtype) then
       dum5 = (rhop-50._rtype)*0.005_rtype + 1._rtype
    else
       dum5 =(rhop-650._rtype)*0.004_rtype + 4._rtype
    endif
    dumjj = int(dum5)
    ! set limits
    dum5  = min(dum5,real(densize,rtype))
    dum5  = max(dum5,1._rtype)
    dumjj = max(1,dumjj)
    dumjj = min(densize-1,dumjj)

    dum6  = -99
    dumzz = -99

    return
  end subroutine find_lookupTable_indices_1a

  !======================================================================================!

  subroutine find_lookupTable_indices_1b(dumj,dum3,rcollsize,qr,nr)

    !------------------------------------------------------------------------------------------!
    ! Finds indices in 3D rain lookup table
    !------------------------------------------------------------------------------------------!

    implicit none

    ! arguments:
    integer, intent(out) :: dumj
    real(rtype),    intent(out) :: dum3
    integer, intent(in)  :: rcollsize
    real(rtype),    intent(in)  :: qr,nr

    ! local variables:
    real(rtype)                 :: dumlr
    real(rtype)                 :: real_rcollsize

    !------------------------------------------------------------------------------------------!
    real_rcollsize = real(rcollsize)
    ! find index for scaled mean rain size
    ! if no rain, then just choose dumj = 1 and do not calculate rain-ice collection processes
    if (qr.ge.qsmall .and. nr.gt.0._rtype) then
       ! calculate scaled mean size for consistency with ice lookup table
       dumlr = bfb_cbrt(qr/(pi*rho_h2o*nr))
       dum3  = (bfb_log10(1._rtype*dumlr)+5._rtype)*10.70415_rtype
       dumj  = int(dum3)
       ! set limits
       dum3  = min(dum3,real_rcollsize)
       dum3  = max(dum3,1._rtype)
       dumj  = max(1,dumj)
       dumj  = min(rcollsize-1,dumj)
    else
       dumj  = 1
       dum3  = 1._rtype
    endif

    return

  end subroutine find_lookupTable_indices_1b

  !PMC removed find_lookupTable_indices_2 because it was used for multi-category

  !======================================================================================!
  subroutine find_lookupTable_indices_3(dumii,dumjj,dum1,rdumii,rdumjj,inv_dum3,mu_r,lamr)

    !------------------------------------------------------------------------------------------!
    ! Finds indices in rain lookup table (3)
    !------------------------------------------------------------------------------------------!

    implicit none

    ! arguments:
    integer, intent(out) :: dumii,dumjj
    real(rtype),    intent(out) :: dum1,rdumii,rdumjj,inv_dum3
    real(rtype),    intent(in)  :: mu_r,lamr

    !------------------------------------------------------------------------------------------!

    ! find location in scaled mean size space
    dum1 = (mu_r+1._rtype)/lamr
    if (dum1.le.195.e-6_rtype) then
       inv_dum3  = 0.1_rtype
       rdumii = (dum1*1.e6_rtype+5._rtype)*inv_dum3
       rdumii = max(rdumii, 1._rtype)
       rdumii = min(rdumii,20._rtype)
       dumii  = int(rdumii)
       dumii  = max(dumii, 1)
       dumii  = min(dumii,20)
    elseif (dum1.gt.195.e-6_rtype) then
       inv_dum3  = thrd*0.1_rtype            !i.e. 1/30
       rdumii = (dum1*1.e+6_rtype-195._rtype)*inv_dum3 + 20._rtype
       rdumii = max(rdumii, 20._rtype)
       rdumii = min(rdumii,300._rtype)
       dumii  = int(rdumii)
       dumii  = max(dumii, 20)
       dumii  = min(dumii,299)
    endif

    ! find location in mu_r space
    rdumjj = mu_r+1._rtype
    rdumjj = max(rdumjj,1._rtype)
    rdumjj = min(rdumjj,10._rtype)
    dumjj  = int(rdumjj)
    dumjj  = max(dumjj,1)
    dumjj  = min(dumjj,9)

   return

  end subroutine find_lookupTable_indices_3


  !===========================================================================================
  subroutine get_cloud_dsd2(qc,nc,mu_c,rho,nu,dnu,lamc,cdist,cdist1,cld_frac_l)

    implicit none

    !arguments:
    real(rtype), dimension(:), intent(in)  :: dnu
    real(rtype),     intent(in)            :: qc,rho,cld_frac_l
    real(rtype),     intent(inout)         :: nc
    real(rtype),     intent(out)           :: mu_c,nu,lamc,cdist,cdist1

    !local variables
    real(rtype)                            :: lammin,lammax
    integer                         :: dumi

    !--------------------------------------------------------------------------

    nu = 0.0_rtype

    if (qc.ge.qsmall) then

       ! set minimum nc to prevent floating point error
       nc   = max(nc,nsmall)
       mu_c = 0.0005714_rtype*(nc*1.e-6_rtype*rho)+0.2714_rtype
       mu_c = 1._rtype/(mu_c*mu_c)-1._rtype
       mu_c = max(mu_c,2._rtype)
       mu_c = min(mu_c,15._rtype)

       ! interpolate for mass distribution spectral shape parameter (for SB warm processes)
       if (iparam.eq.1) then
          dumi = int(mu_c)
          nu   = dnu(dumi)+(dnu(dumi+1)-dnu(dumi))*(mu_c-dumi)
       endif

       ! calculate lamc
       lamc = bfb_cbrt(cons1*nc*(mu_c+3._rtype)*(mu_c+2._rtype)*(mu_c+1._rtype)/qc)

       ! apply lambda limiters
       lammin = (mu_c+1._rtype)*2.5e+4_rtype   ! min: 40 micron mean diameter
       lammax = (mu_c+1._rtype)*1.e+6_rtype    ! max:  1 micron mean diameter

       if (lamc.lt.lammin) then
          lamc = lammin
          nc   = 6._rtype*(lamc*lamc*lamc)*qc/(pi*rho_h2o*(mu_c+3._rtype)*(mu_c+2._rtype)*(mu_c+1._rtype))
       elseif (lamc.gt.lammax) then
          lamc = lammax
          nc   = 6._rtype*(lamc*lamc*lamc)*qc/(pi*rho_h2o*(mu_c+3._rtype)*(mu_c+2._rtype)*(mu_c+1._rtype))
       endif

       cdist  = nc*(mu_c+1._rtype)/lamc
       cdist1 = nc*cld_frac_l/bfb_gamma(mu_c+1._rtype)

    else

       lamc   = 0._rtype
       cdist  = 0._rtype
       cdist1 = 0._rtype

    endif

   return

  end subroutine get_cloud_dsd2


  !===========================================================================================
  subroutine get_rain_dsd2(qr,nr,mu_r,lamr,cdistr,logn0r,cld_frac_r)

    ! Computes and returns rain size distribution parameters

    implicit none

    !arguments:
    real(rtype),     intent(in)            :: qr,cld_frac_r
    real(rtype),     intent(inout)         :: nr
    real(rtype),     intent(out)           :: lamr,mu_r,cdistr,logn0r

    !local variables:
    real(rtype)                            :: inv_dum,lammax,lammin

    !--------------------------------------------------------------------------

    if (qr.ge.qsmall) then

       ! use lookup table to get mu
       ! mu-lambda relationship is from Cao et al. (2008), eq. (7)

       ! find spot in lookup table
       ! (scaled N/q for lookup table parameter space_
       nr      = max(nr,nsmall)
       inv_dum = bfb_cbrt(qr/(cons1*nr*6._rtype))

       ! Apply constant mu_r:  Recall the switch to v4 tables means constant mu_r
       mu_r = mu_r_constant
       lamr   = bfb_cbrt(cons1*nr*(mu_r+3._rtype)*(mu_r+2._rtype)*(mu_r+1._rtype)/(qr))  ! recalculate slope based on mu_r
       lammax = (mu_r+1._rtype)*1.e+5_rtype   ! check for slope
       lammin = (mu_r+1._rtype)*1250._rtype   ! set to small value since breakup is explicitly included (mean size 0.8 mm)

       ! apply lambda limiters for rain
       if (lamr.lt.lammin) then
          lamr = lammin
          nr   = bfb_exp(3._rtype*bfb_log(lamr)+bfb_log(qr)+bfb_log(bfb_gamma(mu_r+1._rtype))-bfb_log(bfb_gamma(mu_r+4._rtype)))/(cons1)
       elseif (lamr.gt.lammax) then
          lamr = lammax
          nr   = bfb_exp(3._rtype*bfb_log(lamr)+bfb_log(qr)+bfb_log(bfb_gamma(mu_r+1._rtype))-bfb_log(bfb_gamma(mu_r+4._rtype)))/(cons1)
       endif

       cdistr  = nr*cld_frac_r/bfb_gamma(mu_r+1._rtype)
       logn0r  = bfb_log10(nr)+(mu_r+1._rtype)*bfb_log10(lamr)-bfb_log10(bfb_gamma(mu_r+1._rtype)) !note: logn0r is calculated as log10(n0r)

    else

       lamr   = 0._rtype
       cdistr = 0._rtype
       logn0r = 0._rtype

    endif

   return

  end subroutine get_rain_dsd2


  !===========================================================================================
  subroutine calc_bulkRhoRime(qi_tot,qi_rim,bi_rim,rho_rime)

    !--------------------------------------------------------------------------------
    !  Calculates and returns the bulk rime density from the prognostic ice variables
    !  and adjusts qm and bm appropriately.
    !--------------------------------------------------------------------------------

    implicit none

    !arguments:
    real(rtype), intent(in)    :: qi_tot
    real(rtype), intent(inout) :: qi_rim,bi_rim
    real(rtype), intent(out)   :: rho_rime

    !--------------------------------------------------------------------------

    if (bi_rim.ge.1.e-15_rtype) then
       rho_rime = qi_rim/bi_rim
       !impose limits on rho_rime;  adjust bi_rim if needed
       if (rho_rime.lt.rho_rimeMin) then
          rho_rime = rho_rimeMin
          bi_rim   = qi_rim/rho_rime
       elseif (rho_rime.gt.rho_rimeMax) then
          rho_rime = rho_rimeMax
          bi_rim   = qi_rim/rho_rime
       endif
    else
       qi_rim   = 0._rtype
       bi_rim   = 0._rtype
       rho_rime = 0._rtype
    endif

    !set upper constraint qi_rim <= qi_tot
    if (qi_rim.gt.qi_tot .and. rho_rime.gt.0._rtype) then
       qi_rim = qi_tot
       bi_rim = qi_rim/rho_rime
    endif

    !impose consistency
    if (qi_rim.lt.qsmall) then
       qi_rim = 0._rtype
       bi_rim = 0._rtype
    endif

   return

  end subroutine calc_bulkRhoRime


  !===========================================================================================
  subroutine impose_max_total_Ni(ni_local,max_total_Ni,inv_rho_local)

    !--------------------------------------------------------------------------------
    ! Impose maximum total ice number concentration (total of all ice categories).
    ! If the sum of all ni(:) exceeds maximum allowable, each category to preserve
    ! ratio of number between categories.
    !--------------------------------------------------------------------------------

    implicit none

    !arguments:
    real(rtype), intent(inout)               :: ni_local      !PMC - scalar now that nCat deleted.
    real(rtype), intent(in)                  :: max_total_Ni,inv_rho_local

    !local variables:
    real(rtype)                              :: dum

    if (ni_local.ge.1.e-20_rtype) then
       dum = max_total_Ni*inv_rho_local/ni_local
       ni_local = ni_local*min(dum,1._rtype)
    endif

  end subroutine impose_max_total_Ni


  !===========================================================================================

  real(rtype) function qv_sat(t_atm,p_atm,i_wrt)

    !------------------------------------------------------------------------------------
    ! Calls polysvp1 to obtain the saturation vapor pressure, and then computes
    ! and returns the saturation mixing ratio, with respect to either liquid or ice,
    ! depending on value of 'i_wrt'
    !------------------------------------------------------------------------------------

    implicit none

    !Calling parameters:
    real(rtype)    :: t_atm  !temperature [K]
    real(rtype)    :: p_atm  !pressure    [Pa]
    integer :: i_wrt  !index, 0 = w.r.t. liquid, 1 = w.r.t. ice

    !Local variables:
    real(rtype)            :: e_pres         !saturation vapor pressure [Pa]

    !------------------
    !Check if temprature is within legitimate range
    call check_temp(t_atm, "qv_sat")

    !e_pres = polysvp1(t_atm,i_wrt)
    e_pres = MurphyKoop_svp(t_atm,i_wrt)
    qv_sat = ep_2*e_pres/max(1.e-3_rtype,(p_atm-e_pres))

    return

  end function qv_sat

  !===========================================================================================

  subroutine check_values(Qv,T,kts,kte,timestepcount,force_abort,source_ind,col_loc)

    !------------------------------------------------------------------------------------
    ! Checks current values of prognotic variables for reasonable values and
    ! stops and prints values if they are out of specified allowable ranges.
    !
    ! 'check_consistency' means include trap for inconsistency in moments;
    ! otherwise, only trap for Q, T, and negative Qx, etc.  This option is here
    ! to allow for Q<qsmall.and.N>nsmall or Q>qsmall.and.N<small which can be produced
    ! at the leading edges due to sedimentation and whose values are accpetable
    ! since lambda limiters are later imposed after SEDI (so one does not necessarily
    ! want to trap for inconsistency after sedimentation has been called).
    !
    ! The value 'source_ind' indicates the approximate location in 'p3_main'
    ! from where 'check_values' was called before it resulted in a trap.
    !
    !------------------------------------------------------------------------------------

    use scream_abortutils, only : endscreamrun

    implicit none

    !Calling parameters:
    real(rtype), dimension(kts:kte), intent(in) :: Qv, T
    real(rtype), dimension(3), intent(in) :: col_loc
    integer,                intent(in) :: source_ind,timestepcount,kts,kte
    logical(btype),                intent(in) :: force_abort         !.TRUE. = forces abort if value violation is detected

    !Local variables:
    real(rtype), parameter :: T_low  = 160._rtype !173._rtype
    real(rtype), parameter :: T_high = 355._rtype !323._rtype
    real(rtype), parameter :: Q_high = 40.e-3_rtype
    real(rtype), parameter :: N_high = 1.e+20_rtype
    real(rtype), parameter :: B_high = Q_high*1.e-3_rtype
    real(rtype), parameter :: x_high = 1.e+30_rtype
    real(rtype), parameter :: x_low  = 0._rtype
    integer         :: k
    logical(btype)         :: trap,badvalue_found
    character(len=1000)    :: err_msg

    trap = .false.

    k_loop: do k = kts, kte

       ! check unrealistic values or NANs for T and Qv
       if (.not.(T(k)>T_low .and. T(k)<T_high)) then
          write(iulog,'(a60,i5,a2,i8,a2,f8.4,a2,f8.4,a2,i4,a2,i8,a2,e16.8)') &
               '** WARNING IN P3_MAIN -- src, gcol, lon, lat, lvl, tstep, T:',source_ind,', ', &
               int(col_loc(1)),', ',col_loc(2),', ',col_loc(3),', ',k,', ',timestepcount,', ',T(k)
          trap = .true.
       endif
       if (.not.(Qv(k)>=0. .and. Qv(k)<Q_high)) then
          write(iulog,'(a60,i5,a2,i8,a2,f8.4,a2,f8.4,a2,i4,a2,i8,a2,e16.8)') &
               '** WARNING IN P3_MAIN -- src, gcol, lon, lat, lvl, tstep, Qv:',source_ind,', ', &
               int(col_loc(1)),', ',col_loc(2),', ',col_loc(3),', ',k,', ',timestepcount,', ',Qv(k)
          !trap = .true.  !note, tentatively no trap, since Qv could be negative passed in to mp
       endif

       ! check NANs for mp variables:
       badvalue_found = .false.

    enddo k_loop

    if (trap .and. force_abort) then
       print*
       print*,'** DEBUG TRAP IN P3_MAIN, s/r CHECK_VALUES -- source: ',source_ind
       print*
       if (source_ind/=100) then
          write(err_msg,*)'Source_ind should be 100, source_ind is:', &
               source_ind,' in file:',__FILE__,' at line:',__LINE__
          call endscreamrun(err_msg)
       endif
    endif

   return

  end subroutine check_values

  subroutine ice_cldliq_collection(rho,t,rhofaci,    &
  table_val_qc2qi_collect,qi_incld,qc_incld,ni_incld,nc_incld,    &
             qccol,nc_collect_tend,qc2qr_ice_shed_tend,ncshdc)

   !.......................
   ! collection of droplets

   ! here we multiply rates by air density, air density fallspeed correction
   ! factor, and collection efficiency since these parameters are not
   ! included in lookup table calculations
   ! for T < 273.15, assume collected cloud water is instantly frozen
   ! note 'f1pr' values are normalized, so we need to multiply by N

   implicit none

   real(rtype), intent(in) :: rho
   real(rtype), intent(in) :: t
   real(rtype), intent(in) :: rhofaci
   real(rtype), intent(in) :: table_val_qc2qi_collect  ! collection of cloud water by ice
   real(rtype), intent(in) :: qi_incld
   real(rtype), intent(in) :: qc_incld
   real(rtype), intent(in) :: ni_incld
   real(rtype), intent(in) :: nc_incld


   real(rtype), intent(out) :: qccol
   real(rtype), intent(out) :: nc_collect_tend
   real(rtype), intent(out) :: qc2qr_ice_shed_tend
   real(rtype), intent(out) :: ncshdc

   if (qi_incld .ge.qsmall .and. qc_incld .ge.qsmall) then
      if  (t .le.zerodegc) then
         qccol = rhofaci*table_val_qc2qi_collect*qc_incld*eci*rho*ni_incld
         nc_collect_tend = rhofaci*table_val_qc2qi_collect*nc_incld*eci*rho*ni_incld
      else if (t .gt. zerodegc) then
         ! for T > 273.15, assume cloud water is collected and shed as rain drops
         ! sink for cloud water mass and number, note qcshed is source for rain mass
         qc2qr_ice_shed_tend = rhofaci*table_val_qc2qi_collect*qc_incld*eci*rho*ni_incld
         nc_collect_tend = rhofaci*table_val_qc2qi_collect*nc_incld*eci*rho*ni_incld
         ! source for rain number, assume 1 mm drops are shed
         ncshdc = qc2qr_ice_shed_tend*inv_dropmass
      end if
   end if

   return

  end subroutine ice_cldliq_collection


  subroutine ice_rain_collection(rho,t,rhofaci,    &
  logn0r,table_val_nr_collect,table_val_qr2qi_collect,qi_incld,ni_incld,qr_incld,    &
  qrcol, nr_collect_tend)

   !....................
   ! collection of rain

   ! here we multiply rates by air density, air density fallspeed correction
   ! factor, collection efficiency, and n0r since these parameters are not
   ! included in lookup table calculations

   ! for T < 273.15, assume all collected rain mass freezes
   ! note this is a sink for rain mass and number and a source
   ! for ice mass

   ! note 'f1pr' values are normalized, so we need to multiply by N

   implicit none

   real(rtype), intent(in) :: rho
   real(rtype), intent(in) :: t
   real(rtype), intent(in) :: rhofaci
   real(rtype), intent(in) :: logn0r
   real(rtype), intent(in) :: table_val_nr_collect !collection of rain number by ice
   real(rtype), intent(in) :: table_val_qr2qi_collect !collection of rain mass by ice
   real(rtype), intent(in) :: qi_incld
   real(rtype), intent(in) :: ni_incld
   real(rtype), intent(in) :: qr_incld

   real(rtype), intent(out) :: qrcol
   real(rtype), intent(out) :: nr_collect_tend

   if (qi_incld.ge.qsmall .and. qr_incld.ge.qsmall) then
      if (t.le.zerodegc) then
         ! note: table_val_qr2qi_collect and logn0r are already calculated as log_10
         qrcol = bfb_pow(10._rtype,(table_val_qr2qi_collect+logn0r))*rho*rhofaci*eri*ni_incld
         nr_collect_tend = bfb_pow(10._rtype,(table_val_nr_collect+logn0r))*rho*rhofaci*eri*ni_incld
      else if (t .gt. zerodegc) then
         ! rain number sink due to collection
         ! for T > 273.15, assume collected rain number is shed as
         ! 1 mm drops
         ! note that melting of ice number is scaled to the loss
         ! rate of ice mass due to melting
         ! collection of rain above freezing does not impact total rain mass
         nr_collect_tend  = bfb_pow(10._rtype,(table_val_nr_collect + logn0r))*rho*rhofaci*eri*ni_incld
         ! for now neglect shedding of ice collecting rain above freezing, since snow is
         ! not expected to shed in these conditions (though more hevaily rimed ice would be
         ! expected to lead to shedding)
      endif
   endif

   return

  end subroutine ice_rain_collection

  subroutine ice_self_collection(rho,rhofaci,    &
  table_val_ni_self_collect,eii,qm_incld,qi_incld,ni_incld,    &
             ni_selfcollect_tend)

   ! self-collection of ice

   ! here we multiply rates by collection efficiency, air density,
   ! and air density correction factor since these are not included
   ! in the lookup table calculations
   ! note 'f1pr' values are normalized, so we need to multiply by N

   implicit none

   real(rtype), intent(in) :: rho
   real(rtype), intent(in) :: rhofaci
   real(rtype), intent(in) :: table_val_ni_self_collect ! ice collection within a category
   real(rtype), intent(in) :: eii
   real(rtype), intent(in) :: qm_incld
   real(rtype), intent(in) :: qi_incld
   real(rtype), intent(in) :: ni_incld

   real(rtype), intent(out) :: ni_selfcollect_tend

   real(rtype) :: tmp1, Eii_fact

   if (qi_incld.ge.qsmall) then
      ! Determine additional collection efficiency factor to be applied to ice-ice collection.
      ! The computed values of qicol and nicol are multipiled by Eii_fact to gradually shut off collection
      ! if ice is highly rimed.
      if (qm_incld>0._rtype) then
         tmp1 = qm_incld/qi_incld   !rime mass fraction
         if (tmp1.lt.0.6_rtype) then
            Eii_fact=1._rtype
         else if (tmp1.ge.0.6_rtype.and.tmp1.lt.0.9_rtype) then
            ! linear ramp from 1 to 0 for Fr between 0.6 and 0.9
            Eii_fact = 1._rtype-(tmp1-0.6_rtype)/0.3_rtype
         else
            Eii_fact = 0._rtype
         endif
      else
         Eii_fact = 1._rtype
      endif

      ni_selfcollect_tend = table_val_ni_self_collect*rho*eii*Eii_fact*rhofaci*ni_incld
   endif

   return

end subroutine ice_self_collection

!PMC note - indentation pattern changes here.

subroutine ice_melting(rho,t,pres,rhofaci,    &
table_val_qi2qr_melting,table_val_qi2qr_vent_melt,latent_heat_vapor,xlf,dv,sc,mu,kap,qv,qi_incld,ni_incld,    &
           qi2qr_melt_tend,ni2nr_melt_tend)
   ! melting
   ! need to add back accelerated melting due to collection of ice mass by rain (pracsw1)
   ! note 'f1pr' values are normalized, so we need to multiply by N
   ! currently enhanced melting from collision is neglected
   ! include RH dependence

   implicit none

   real(rtype), intent(in) :: rho
   real(rtype), intent(in) :: t
   real(rtype), intent(in) :: pres
   real(rtype), intent(in) :: rhofaci
   real(rtype), intent(in) :: table_val_qi2qr_melting ! melting
   real(rtype), intent(in) :: table_val_qi2qr_vent_melt ! melting (ventilation term)
   real(rtype), intent(in) :: latent_heat_vapor
   real(rtype), intent(in) :: xlf
   real(rtype), intent(in) :: dv
   real(rtype), intent(in) :: sc
   real(rtype), intent(in) :: mu
   real(rtype), intent(in) :: kap
   real(rtype), intent(in) :: qv
   real(rtype), intent(in) :: qi_incld
   real(rtype), intent(in) :: ni_incld

   real(rtype), intent(out) :: qi2qr_melt_tend
   real(rtype), intent(out) :: ni2nr_melt_tend

   real(rtype) :: qsat0

   if (qi_incld .ge.qsmall .and. t.gt.zerodegc) then
      qsat0 = qv_sat( zerodegc,pres,0 )

      qi2qr_melt_tend = ((table_val_qi2qr_melting+table_val_qi2qr_vent_melt*bfb_cbrt(sc)*bfb_sqrt(rhofaci*rho/mu))*((t-   &
      zerodegc)*kap-rho*latent_heat_vapor*dv*(qsat0-qv))*2._rtype*pi/xlf)*ni_incld

      qi2qr_melt_tend = max(qi2qr_melt_tend,0._rtype)
      ni2nr_melt_tend = qi2qr_melt_tend*(ni_incld/qi_incld)

   endif

   return

end subroutine ice_melting


subroutine ice_cldliq_wet_growth(rho,t,pres,rhofaci,    &
table_val_qi2qr_melting,table_val_qi2qr_vent_melt,latent_heat_vapor,xlf,dv,kap,mu,sc,    &
qv,qc_incld,qi_incld,ni_incld,qr_incld,    &
           log_wetgrowth,qrcol,qccol,qwgrth,nr_ice_shed_tend,qc2qr_ice_shed_tend)

   implicit none

   real(rtype), intent(in) :: rho
   real(rtype), intent(in) :: t
   real(rtype), intent(in) :: pres
   real(rtype), intent(in) :: rhofaci
   real(rtype), intent(in) :: table_val_qi2qr_melting ! melting
   real(rtype), intent(in) :: table_val_qi2qr_vent_melt ! melting (ventilation term)
   real(rtype), intent(in) :: latent_heat_vapor
   real(rtype), intent(in) :: xlf
   real(rtype), intent(in) :: dv
   real(rtype), intent(in) :: kap
   real(rtype), intent(in) :: mu
   real(rtype), intent(in) :: sc
   real(rtype), intent(in) :: qv
   real(rtype), intent(in) :: qc_incld
   real(rtype), intent(in) :: qi_incld
   real(rtype), intent(in) :: ni_incld
   real(rtype), intent(in) :: qr_incld

   logical(btype), intent(inout) :: log_wetgrowth
   real(rtype), intent(inout) :: qrcol
   real(rtype), intent(inout) :: qccol
   real(rtype), intent(inout) :: qwgrth
   real(rtype), intent(inout) :: nr_ice_shed_tend
   real(rtype), intent(inout) :: qc2qr_ice_shed_tend

   real(rtype) :: qsat0, dum, dum1

   if (qi_incld.ge.qsmall .and. qc_incld+qr_incld.ge.1.e-6_rtype .and. t.lt.zerodegc) then
      qsat0=qv_sat( zerodegc,pres,0 )

      qwgrth = ((table_val_qi2qr_melting + table_val_qi2qr_vent_melt*bfb_cbrt(sc)*bfb_sqrt(rhofaci*rho/mu))*       &
      2._rtype*pi*(rho*latent_heat_vapor*dv*(qsat0-qv)-(t-zerodegc)*           &
      kap)/(xlf+cpw*(t-zerodegc)))*ni_incld

      qwgrth = max(qwgrth,0._rtype)
      dum    = max(0._rtype,(qccol+qrcol)-qwgrth)
      if (dum.ge.1.e-10_rtype) then
         nr_ice_shed_tend = nr_ice_shed_tend + dum*1.923e+6_rtype   ! 1/5.2e-7, 5.2e-7 is the mass of a 1 mm raindrop
         if ((qccol+qrcol).ge.1.e-10_rtype) then
            dum1  = 1._rtype/(qccol+qrcol)
            qc2qr_ice_shed_tend = qc2qr_ice_shed_tend + dum*qccol*dum1
            qccol = qccol - dum*qccol*dum1
            qrcol = qrcol - dum*qrcol*dum1
         endif
         ! densify due to wet growth
         log_wetgrowth = .true.
      endif


   end if

   return

end subroutine ice_cldliq_wet_growth


subroutine calc_ice_relaxation_timescale(rho,t,rhofaci,     &
table_val_qi2qr_melting,table_val_qi2qr_vent_melt,dv,mu,sc,qi_incld,ni_incld,    &
epsi,epsi_tot)

   !-----------------------------
   ! calcualte total inverse ice relaxation timescale combined for all ice categories
   ! note 'f1pr' values are normalized, so we need to multiply by N
   implicit none

   real(rtype), intent(in) :: rho
   real(rtype), intent(in) :: t
   real(rtype), intent(in) :: rhofaci
   real(rtype), intent(in) :: table_val_qi2qr_melting ! melting
   real(rtype), intent(in) :: table_val_qi2qr_vent_melt ! melting (ventilation term)
   real(rtype), intent(in) :: dv
   real(rtype), intent(in) :: mu
   real(rtype), intent(in) :: sc
   real(rtype), intent(in) :: qi_incld
   real(rtype), intent(in) :: ni_incld

   real(rtype), intent(out) :: epsi
   real(rtype), intent(inout) :: epsi_tot

   if (qi_incld.ge.qsmall .and. t.lt.zerodegc) then
      epsi = ((table_val_qi2qr_melting+table_val_qi2qr_vent_melt*bfb_cbrt(sc)*bfb_sqrt(rhofaci*rho/mu))*2._rtype*pi* &
      rho*dv)*ni_incld
      epsi_tot   = epsi_tot + epsi
   else
      epsi = 0._rtype
   endif

   return

end subroutine calc_ice_relaxation_timescale


subroutine calc_liq_relaxation_timescale(rho,f1r,f2r,     &
dv,mu,sc,mu_r,lamr,cdistr,cdist,qr_incld,qc_incld, &
epsr,epsc)

   implicit none

   real(rtype), intent(in)  :: rho
   real(rtype), intent(in)  :: f1r
   real(rtype), intent(in)  :: f2r
   real(rtype), intent(in)  :: dv
   real(rtype), intent(in)  :: mu
   real(rtype), intent(in)  :: sc
   real(rtype), intent(in)  :: mu_r
   real(rtype), intent(in)  :: lamr
   real(rtype), intent(in)  :: cdistr
   real(rtype), intent(in)  :: cdist
   real(rtype), intent(in)  :: qr_incld
   real(rtype), intent(in)  :: qc_incld
   real(rtype), intent(out) :: epsr
   real(rtype), intent(out) :: epsc

   integer     :: dumii, dumjj
   real(rtype) :: rdumii, rdumjj
   real(rtype) :: dum, dum1, dum2, inv_dum3

   if (qr_incld.ge.qsmall) then
      call find_lookupTable_indices_3(dumii,dumjj,dum1,rdumii,rdumjj,inv_dum3,mu_r,lamr)
      !interpolate value at mu_r
      dum1 = revap_table(dumii,dumjj)+(rdumii-real(dumii))*                            &
             (revap_table(dumii+1,dumjj)-revap_table(dumii,dumjj))

      !interoplate value at mu_r+1
      dum2 = revap_table(dumii,dumjj+1)+(rdumii-real(dumii))*                          &
             (revap_table(dumii+1,dumjj+1)-revap_table(dumii,dumjj+1))
      !final interpolation
      dum  = dum1+(rdumjj-real(dumjj))*(dum2-dum1)

      epsr = 2._rtype*pi*cdistr*rho*dv*                                                &
             (f1r*bfb_gamma(mu_r+2._rtype)/lamr +                                    &
              f2r*bfb_sqrt(rho/mu)*bfb_cbrt(sc)*dum)
   else
      epsr = 0._rtype
   endif

   if (qc_incld.ge.qsmall) then
      epsc = 2._rtype*pi*rho*dv*cdist
   else
      epsc = 0._rtype
   endif

   return

end subroutine calc_liq_relaxation_timescale


subroutine calc_rime_density(t,rhofaci,    &
table_val_qi_fallspd,acn,lamc, mu_c,qc_incld,qccol,    &
           vtrmi1,rho_qm_cloud)

   !.........................
   ! calculate rime density

   !     FUTURE:  Add source term for bm (=qccol/rho_qm_cloud) so that all process rates calculations
   !              are done together, before conservation.

   ! NOTE: Tc (ambient) is assumed for the surface temperature.  Technically,
   ! we should diagose graupel surface temperature from heat balance equation.
   ! (but the ambient temperature is a reasonable approximation; tests show
   ! very little sensitivity to different assumed values, Milbrandt and Morrison 2012).

   ! Compute rime density: (based on parameterization of Cober and List, 1993 [JAS])
   ! for simplicty use mass-weighted ice and droplet/rain fallspeeds

   implicit none

   real(rtype), intent(in) :: t
   real(rtype), intent(in) :: rhofaci
   real(rtype), intent(in) :: table_val_qi_fallspd !mass-weighted fallspeed
   real(rtype), intent(in) :: acn
   real(rtype), intent(in) :: lamc
   real(rtype), intent(in) :: mu_c
   real(rtype), intent(in) :: qc_incld
   real(rtype), intent(in) :: qccol

   real(rtype), intent(out) :: vtrmi1
   real(rtype), intent(out) :: rho_qm_cloud

   real(rtype) :: iTc = 0.0_rtype
   real(rtype) :: Vt_qc = 0.0_rtype
   real(rtype) :: D_c  = 0.0_rtype
   real(rtype) :: V_impact = 0.0_rtype
   real(rtype) :: Ri = 0.0_rtype

   ! if (qi_incld(i,k).ge.qsmall .and. t(i,k).lt.zerodegc) then
   !  NOTE:  condition applicable for cloud only; modify when rain is added back
   if (qccol.ge.qsmall .and. t.lt.zerodegc) then
      ! get mass-weighted mean ice fallspeed
      vtrmi1 = table_val_qi_fallspd*rhofaci
      iTc   = 1._rtype/min(-0.001_rtype,t-zerodegc)

             ! cloud:
      if (qc_incld.ge.qsmall) then
         ! droplet fall speed
         ! (use Stokes' formulation (thus use analytic solution)
         Vt_qc = acn*bfb_gamma(4._rtype+bcn+mu_c)/(bfb_pow(lamc,bcn)*bfb_gamma(mu_c+4._rtype))
         ! use mass-weighted mean size
         D_c = (mu_c+4._rtype)/lamc
         V_impact  = abs(vtrmi1-Vt_qc)
         Ri        = -0.5e+6_rtype * D_c * V_impact * iTc
         !               Ri        = max(1.,min(Ri,8.))
         Ri        = max(1._rtype,min(Ri,12._rtype))
         if (Ri.le.8.) then
            rho_qm_cloud  = (0.051_rtype + 0.114_rtype*Ri - 0.0055_rtype*bfb_square(Ri))*1000._rtype
         else
            ! for Ri > 8 assume a linear fit between 8 and 12,
            ! rhorime = 900 kg m-3 at Ri = 12
            ! this is somewhat ad-hoc but allows a smoother transition
            ! in rime density up to wet growth
            rho_qm_cloud  = 611._rtype+72.25_rtype*(Ri-8._rtype)
         endif
      else
         rho_qm_cloud = 400._rtype
      endif    !if qc>qsmall
   else
      vtrmi1 = 0._rtype ! no velocity if no ice
      rho_qm_cloud = 400._rtype
   endif ! qi > qsmall and T < 273.15

   return

end subroutine calc_rime_density

function subgrid_variance_scaling(relvar, expon) result(res)
  ! Finds a coefficient for process rates based on the inverse relative variance
  ! of cloud water.

  real(rtype), intent(in) :: relvar
  real(rtype), intent(in) :: expon
  real(rtype) :: res

  res = bfb_gamma(relvar+expon)/(bfb_gamma(relvar)*bfb_pow(relvar,expon))

end function subgrid_variance_scaling

subroutine cldliq_immersion_freezing(t,lamc,mu_c,cdist1,qc_incld,inv_qc_relvar,    &
           qc2qi_hetero_freeze_tend,nc2ni_immers_freeze_tend)

   !............................................................
   ! contact and immersion freezing droplets

   implicit none

   real(rtype), intent(in) :: t
   real(rtype), intent(in) :: lamc
   real(rtype), intent(in) :: mu_c
   real(rtype), intent(in) :: cdist1
   real(rtype), intent(in) :: qc_incld
   real(rtype), intent(in) :: inv_qc_relvar

   real(rtype), intent(out) :: qc2qi_hetero_freeze_tend
   real(rtype), intent(out) :: nc2ni_immers_freeze_tend

   real(rtype) :: dum1, dum2, Q_nuc, N_nuc, sbgrd_var_coef

   if (qc_incld.ge.qsmall .and. t.le.rainfrze) then
      ! for future: calculate gamma(mu_c+4) in one place since its used multiple times  !AaronDonahue, TODO
      dum1 = bfb_exp(aimm*(zerodegc-t))
      dum2 = bfb_cube(1._rtype/lamc)
      sbgrd_var_coef = subgrid_variance_scaling(inv_qc_relvar, 2._rtype)
      Q_nuc = sbgrd_var_coef*cons6*cdist1*bfb_gamma(7._rtype+mu_c)*dum1*bfb_square(dum2)
      N_nuc = cons5*cdist1*bfb_gamma(mu_c+4._rtype)*dum1*dum2
      qc2qi_hetero_freeze_tend = Q_nuc
      nc2ni_immers_freeze_tend = N_nuc
   endif

   return

end subroutine cldliq_immersion_freezing

subroutine rain_immersion_freezing(t,    &
lamr, mu_r, cdistr, qr_incld,    &
qr2qi_immers_freeze_tend, nr2ni_immers_freeze_tend)

   !............................................................
   ! immersion freezing of rain
   ! for future: get rid of log statements below for rain freezing

   implicit none

   real(rtype), intent(in) :: t
   real(rtype), intent(in) :: mu_r
   real(rtype), intent(in) :: lamr
   real(rtype), intent(in) :: cdistr
   real(rtype), intent(in) :: qr_incld

   real(rtype), intent(out) :: qr2qi_immers_freeze_tend
   real(rtype), intent(out) :: nr2ni_immers_freeze_tend

   real(rtype) :: Q_nuc, N_nuc

   if (qr_incld.ge.qsmall .and. t.le.rainfrze) then

      Q_nuc = cons6*bfb_exp(bfb_log(cdistr) + bfb_log(bfb_gamma(7._rtype+mu_r)) - 6._rtype*bfb_log(lamr))*bfb_exp(aimm*(zerodegc-t))
      N_nuc = cons5*bfb_exp(bfb_log(cdistr) + bfb_log(bfb_gamma(mu_r+4._rtype)) - 3._rtype*bfb_log(lamr))*bfb_exp(aimm*(zerodegc-t))

      qr2qi_immers_freeze_tend = Q_nuc
      nr2ni_immers_freeze_tend = N_nuc

   endif

   return

end subroutine rain_immersion_freezing


subroutine ice_nucleation(t,inv_rho,ni,ni_activated,qv_supersat_i,inv_dt,do_predict_nc,    &
   qinuc,ni_nucleat_tend)

   !................................................................
   ! deposition/condensation-freezing nucleation
   ! allow ice nucleation if < -15 C and > 5% ice supersaturation
   ! use CELL-AVERAGE values, freezing of vapor

   implicit none

   real(rtype), intent(in) :: t
   real(rtype), intent(in) :: inv_rho
   real(rtype), intent(in) :: ni
   real(rtype), intent(in) :: ni_activated
   real(rtype), intent(in) :: qv_supersat_i
   real(rtype), intent(in) :: inv_dt
   logical(btype), intent(in) :: do_predict_nc

   real(rtype), intent(inout) :: qinuc
   real(rtype), intent(inout) :: ni_nucleat_tend


   real(rtype) :: dum, N_nuc, Q_nuc

   if ( t .lt.icenuct .and. qv_supersat_i.ge.0.05_rtype) then
      if(.not. do_predict_nc) then
!         ! dum = exp(-0.639+0.1296*100.*qv_supersat_i(i,k))*1000.*inv_rho(i,k)  !Meyers et al. (1992)
         dum = 0.005_rtype*bfb_exp(0.304_rtype*(zerodegc-t))*1000._rtype*inv_rho   !Cooper (1986)
         dum = min(dum,100.e3_rtype*inv_rho)
         N_nuc = max(0._rtype,(dum-ni)*inv_dt)
         if (N_nuc.ge.1.e-20_rtype) then
            Q_nuc = max(0._rtype,(dum-ni)*mi0*inv_dt)
            qinuc = Q_nuc
            ni_nucleat_tend = N_nuc
         endif
      else
      ! Ice nucleation predicted by aerosol scheme
         ni_nucleat_tend = max(0._rtype, (ni_activated - ni)*inv_dt)
         qinuc = ni_nucleat_tend * mi0
      endif
   endif

end subroutine

subroutine droplet_self_collection(rho,inv_rho,qc_incld,mu_c,nu,nc2nr_autoconv_tend,    &
   nc_selfcollect_tend)

   !............................
   ! self-collection of droplets

   implicit none

   real(rtype), intent(in) :: rho
   real(rtype), intent(in) :: inv_rho
   real(rtype), intent(in) :: qc_incld
   real(rtype), intent(in) :: mu_c
   real(rtype), intent(in) :: nu
   real(rtype), intent(in) :: nc2nr_autoconv_tend

   real(rtype), intent(out) :: nc_selfcollect_tend

   if (qc_incld.ge.qsmall) then

      if (iparam.eq.1) then
         !Seifert and Beheng (2001)
         nc_selfcollect_tend = -kc*(1.e-3_rtype*rho*qc_incld)**2*(nu+2._rtype)/(nu+1._rtype)*         &
              1.e+6_rtype*inv_rho+nc2nr_autoconv_tend
      elseif (iparam.eq.2) then
         !Beheng (994)
         nc_selfcollect_tend = -5.5e+16_rtype*inv_rho*mu_c**(-0.63_rtype)*(1.e-3_rtype*rho*qc_incld)**2
      elseif (iparam.eq.3) then
         !Khroutdinov and Kogan (2000)
         nc_selfcollect_tend = 0._rtype
      endif

   endif

end subroutine droplet_self_collection

subroutine cloud_rain_accretion(rho,inv_rho,qc_incld,nc_incld,qr_incld,inv_qc_relvar,    &
   qc2qr_accret_tend,nc_accret_tend)

  !............................
  ! accretion of cloud by rain

  implicit none

  real(rtype), intent(in) :: rho
  real(rtype), intent(in) :: inv_rho
  real(rtype), intent(in) :: qc_incld
  real(rtype), intent(in) :: nc_incld
  real(rtype), intent(in) :: qr_incld
  real(rtype), intent(in) :: inv_qc_relvar

  real(rtype), intent(out) :: qc2qr_accret_tend
  real(rtype), intent(out) :: nc_accret_tend

  real(rtype) :: dum, dum1, sbgrd_var_coef

  if (qr_incld.ge.qsmall .and. qc_incld.ge.qsmall) then

     if (iparam.eq.1) then
        !Seifert and Beheng (2001)
        dum   = 1._rtype-qc_incld/(qc_incld+qr_incld)
        dum1  = (dum/(dum+5.e-4_rtype))**4
        qc2qr_accret_tend = kr*rho*0.001_rtype*qc_incld*qr_incld*dum1
        nc_accret_tend = qc2qr_accret_tend*rho*0.001_rtype*(nc_incld*rho*1.e-6_rtype)/(qc_incld*rho*   &
             0.001_rtype)*1.e+6_rtype*inv_rho
     elseif (iparam.eq.2) then
        !Beheng (994)
        qc2qr_accret_tend = 6._rtype*rho*(qc_incld*qr_incld)
        nc_accret_tend = qc2qr_accret_tend*rho*1.e-3_rtype*(nc_incld*rho*1.e-6_rtype)/(qc_incld*rho*1.e-3_rtype)* &
             1.e+6_rtype*inv_rho
     elseif (iparam.eq.3) then
        !Khroutdinov and Kogan (2000)
        !print*,'p3_qc_accret_expon = ',p3_qc_accret_expon
        sbgrd_var_coef = subgrid_variance_scaling(inv_qc_relvar, 1.15_rtype ) !p3_qc_accret_expon
        qc2qr_accret_tend = sbgrd_var_coef*67._rtype*bfb_pow(qc_incld*qr_incld, 1.15_rtype) !p3_qc_accret_expon
        nc_accret_tend = qc2qr_accret_tend*nc_incld/qc_incld
     endif

     if (qc2qr_accret_tend.eq.0._rtype) nc_accret_tend = 0._rtype
     if (nc_accret_tend.eq.0._rtype) qc2qr_accret_tend = 0._rtype

  endif

end subroutine cloud_rain_accretion

subroutine rain_self_collection(rho,qr_incld,nr_incld,    &
   nr_selfcollect_tend)

   !.....................................
   ! self-collection and breakup of rain
   ! (breakup following modified Verlinde and Cotton scheme)

   implicit none

   real(rtype), intent(in) :: rho
   real(rtype), intent(in) :: qr_incld
   real(rtype), intent(in) :: nr_incld
   real(rtype), intent(out) :: nr_selfcollect_tend

   real(rtype) :: dum, dum1, dum2

   if (qr_incld.ge.qsmall) then

      ! include breakup
      dum1 = 280.e-6_rtype

      ! use mass-mean diameter (do this by using
      ! the old version of lambda w/o mu dependence)
      ! note there should be a factor of 6^(1/3), but we
      ! want to keep breakup threshold consistent so 'dum'
      ! is expressed in terms of lambda rather than mass-mean D

      dum2 = bfb_cbrt(qr_incld/(pi*rho_h2o*nr_incld))
      if (dum2.lt.dum1) then
         dum = 1._rtype
      else if (dum2.ge.dum1) then
         dum = 2._rtype-bfb_exp(2300._rtype*(dum2-dum1))
      endif

      if (iparam.eq.1) then
         nr_selfcollect_tend = dum*kr*1.e-3_rtype*qr_incld*nr_incld*rho
      elseif (iparam.eq.2 .or. iparam.eq.3) then
         nr_selfcollect_tend = dum*5.78_rtype*nr_incld*qr_incld*rho
      endif

   endif

end subroutine rain_self_collection


subroutine cloud_water_autoconversion(rho,qc_incld,nc_incld,inv_qc_relvar,    &
   qc2qr_autoconv_tend,nc2nr_autoconv_tend,ncautr)

   implicit none

   real(rtype), intent(in) :: rho
   real(rtype), intent(in) :: qc_incld
   real(rtype), intent(in) :: nc_incld
   real(rtype), intent(in) :: inv_qc_relvar

   real(rtype), intent(out) :: qc2qr_autoconv_tend
   real(rtype), intent(out) :: nc2nr_autoconv_tend
   real(rtype), intent(out) :: ncautr

   real(rtype) :: sbgrd_var_coef

   qc_not_small: if (qc_incld.ge.1.e-8_rtype) then

      !Khroutdinov and Kogan (2000)
      !print*,'p3_qc_autocon_expon = ',p3_qc_autocon_expon
      sbgrd_var_coef = subgrid_variance_scaling(inv_qc_relvar, 2.47_rtype)
      qc2qr_autoconv_tend = sbgrd_var_coef*1350._rtype*bfb_pow(qc_incld,2.47_rtype)*bfb_pow(nc_incld*1.e-6_rtype*rho,-1.79_rtype)
      ! note: ncautr is change in Nr; nc2nr_autoconv_tend is change in Nc
      ncautr = qc2qr_autoconv_tend*cons3
      nc2nr_autoconv_tend = qc2qr_autoconv_tend*nc_incld/qc_incld

      if (qc2qr_autoconv_tend .eq.0._rtype) nc2nr_autoconv_tend = 0._rtype
      if (nc2nr_autoconv_tend.eq.0._rtype) qc2qr_autoconv_tend  = 0._rtype

   endif qc_not_small

end subroutine cloud_water_autoconversion

subroutine back_to_cell_average(cld_frac_l,cld_frac_r,cld_frac_i,                         &
   qc2qr_accret_tend,qr2qv_evap_tend,qc2qr_autoconv_tend,                                                      &
   nc_accret_tend,nc_selfcollect_tend,nc2nr_autoconv_tend,nr_selfcollect_tend,nr_evap_tend,ncautr,qi2qv_sublim_tend,nr_ice_shed_tend,qc2qi_hetero_freeze_tend,              &
   qrcol,qc2qr_ice_shed_tend,qi2qr_melt_tend,qccol,qr2qi_immers_freeze_tend,ni2nr_melt_tend,nc_collect_tend,ncshdc,nc2ni_immers_freeze_tend,nr_collect_tend,ni_selfcollect_tend,   &
   qidep,nr2ni_immers_freeze_tend,ni_sublim_tend,qinuc,ni_nucleat_tend,qiberg)

   ! Here we map the microphysics tendency rates back to CELL-AVERAGE quantities for updating
   ! cell-average quantities.

   implicit none

   ! Intersection of cloud fractions for combination of ice (i), rain (r) and liquid (l)
   real(rtype), intent(in) :: cld_frac_l
   real(rtype), intent(in) :: cld_frac_r
   real(rtype), intent(in) :: cld_frac_i

   real(rtype), intent(inout) :: qc2qr_accret_tend, qr2qv_evap_tend, qc2qr_autoconv_tend, nc_accret_tend, nc_selfcollect_tend, nc2nr_autoconv_tend, nr_selfcollect_tend, nr_evap_tend, ncautr
   real(rtype), intent(inout) :: qi2qv_sublim_tend, nr_ice_shed_tend, qc2qi_hetero_freeze_tend, qrcol, qc2qr_ice_shed_tend, qi2qr_melt_tend, qccol, qr2qi_immers_freeze_tend, ni2nr_melt_tend, &
        nc_collect_tend, ncshdc, nc2ni_immers_freeze_tend, nr_collect_tend, ni_selfcollect_tend, qidep
   real(rtype), intent(inout) :: nr2ni_immers_freeze_tend, ni_sublim_tend, qinuc, ni_nucleat_tend, qiberg

   real(rtype) :: ir_cldm, il_cldm, lr_cldm

   ir_cldm = min(cld_frac_i,cld_frac_r)  ! Intersection of ICE and RAIN cloud
   il_cldm = min(cld_frac_i,cld_frac_l)  ! Intersection of ICE and LIQUID cloud
   lr_cldm = min(cld_frac_l,cld_frac_r)  ! Intersection of LIQUID and RAIN cloud

   ! Some process rates take place within the intersection of liquid, rain and ice cloud fractions.
   ! We calculate the intersection as the minimum between combinations of cloud fractions and use
   ! these values to map back to cell-average quantities where applicable.

          ! map warm-phase process rates to cell-avg
   qc2qr_accret_tend   = qc2qr_accret_tend*lr_cldm     ! Accretion of liquid to rain
   qr2qv_evap_tend   = qr2qv_evap_tend*cld_frac_r       ! Evaporation of rain
   qc2qr_autoconv_tend   = qc2qr_autoconv_tend*cld_frac_l       ! Autoconversion of liquid
   nc_accret_tend   = nc_accret_tend*lr_cldm     ! Number change due to accretion
   nc_selfcollect_tend   = nc_selfcollect_tend*cld_frac_l       ! Self collection occurs locally in liq. cloud
   nc2nr_autoconv_tend  = nc2nr_autoconv_tend*cld_frac_l      ! Impact of autoconversion on number
   nr_selfcollect_tend   = nr_selfcollect_tend*cld_frac_r       ! Self collection occurs locally in rain cloud
   nr_evap_tend   = nr_evap_tend*cld_frac_r       ! Change in rain number due to evaporation
   ncautr  = ncautr*lr_cldm    ! Autoconversion of rain drops within rain/liq cloud

   ! map ice-phase  process rates to cell-avg
   qi2qv_sublim_tend   = qi2qv_sublim_tend*cld_frac_i       ! Sublimation of ice in ice cloud
   nr_ice_shed_tend  = nr_ice_shed_tend*il_cldm    ! Rain # increase due to shedding from rain-ice collisions, occurs when ice and liquid interact
   qc2qi_hetero_freeze_tend  = qc2qi_hetero_freeze_tend*il_cldm    ! Immersion freezing of cloud drops
   qrcol   = qrcol*ir_cldm     ! Collection of rain mass by ice
   qc2qr_ice_shed_tend   = qc2qr_ice_shed_tend*il_cldm     ! Rain mass growth due to shedding of fain drops after collisions with ice, occurs when ice and liquid interact
   qi2qr_melt_tend   = qi2qr_melt_tend*cld_frac_i       ! Melting of ice
   qccol   = qccol*il_cldm     ! Collection of water by ice
   qr2qi_immers_freeze_tend  = qr2qi_immers_freeze_tend*cld_frac_r      ! Immersion freezing of rain
   ni2nr_melt_tend   = ni2nr_melt_tend*cld_frac_i       ! Change in number due to melting
   nc_collect_tend   = nc_collect_tend*il_cldm     ! Cloud # change due to collection of cld water by ice
   ncshdc  = ncshdc*il_cldm    ! Number change due to shedding, occurs when ice and liquid interact
   nc2ni_immers_freeze_tend  = nc2ni_immers_freeze_tend*cld_frac_l      ! Number change associated with freexzing of cld drops
   nr_collect_tend   = nr_collect_tend*ir_cldm     ! Rain number change due to collection from ice
   ni_selfcollect_tend   = ni_selfcollect_tend*cld_frac_i       ! Ice self collection
   qidep   = qidep*cld_frac_i       ! Vapor deposition to ice phase
   nr2ni_immers_freeze_tend  = nr2ni_immers_freeze_tend*cld_frac_r      ! Change in number due to immersion freezing of rain
   ni_sublim_tend   = ni_sublim_tend*cld_frac_i       ! Number change due to sublimation of ice
   qiberg  = qiberg*il_cldm    ! Bergeron process
     ! AaronDonahue: These variables are related to aerosol activation and their usage will be changed in a later PR.
   qinuc   = qinuc             ! Deposition and condensation-freezing nucleation, already cell-averaged
   ni_nucleat_tend   = ni_nucleat_tend             ! Number change due to deposition and condensation-freezing, already cell-averaged

end subroutine back_to_cell_average

subroutine prevent_ice_overdepletion(pres,t,qv,latent_heat_sublim,inv_dt,    &
   qidep,qi2qv_sublim_tend)

   !-- Limit ice process rates to prevent overdepletion of sources such that
   !   the subsequent adjustments are done with maximum possible rates for the
   !   time step.  (note: most ice rates are adjusted here since they must be done
   !   simultaneously (outside of iice-loops) to distribute reduction proportionally
   !   amongst categories.
   !PMC - might need to rethink above statement since only one category now.

   implicit none

   real(rtype), intent(in) :: pres
   real(rtype), intent(in) :: t
   real(rtype), intent(in) :: qv
   real(rtype), intent(in) :: latent_heat_sublim
   real(rtype), intent(in) :: inv_dt

   real(rtype), intent(inout) :: qidep
   real(rtype), intent(inout) :: qi2qv_sublim_tend

   real(rtype) :: dumqv_sat_i, qdep_satadj

   dumqv_sat_i = qv_sat(t,pres,1)
   qdep_satadj = (qv-dumqv_sat_i)/(1._rtype+bfb_square(latent_heat_sublim)*dumqv_sat_i/(cp*rv*bfb_square(t)))*inv_dt
   qidep  = qidep*min(1._rtype,max(0._rtype, qdep_satadj)/max(qidep, 1.e-20_rtype))
   qi2qv_sublim_tend  = qi2qv_sublim_tend*min(1._rtype,max(0._rtype,-qdep_satadj)/max(qi2qv_sublim_tend, 1.e-20_rtype))

end subroutine prevent_ice_overdepletion

subroutine cloud_water_conservation(qc,dt,    &
   qc2qr_autoconv_tend,qc2qr_accret_tend,qccol,qc2qi_hetero_freeze_tend,qc2qr_ice_shed_tend,qiberg,qi2qv_sublim_tend,qidep)

   implicit none

   real(rtype), intent(in) :: qc, dt
   real(rtype), intent(inout) :: qc2qr_autoconv_tend, qc2qr_accret_tend, qccol, qc2qi_hetero_freeze_tend, qc2qr_ice_shed_tend, qiberg, qi2qv_sublim_tend, qidep
   real(rtype) :: sinks, ratio

   sinks   = (qc2qr_autoconv_tend+qc2qr_accret_tend+qccol+qc2qi_hetero_freeze_tend+qc2qr_ice_shed_tend+qiberg)*dt
   if (sinks .gt. qc .and. sinks.ge.1.e-20_rtype) then
      ratio  = qc/sinks
      qc2qr_autoconv_tend  = qc2qr_autoconv_tend*ratio
      qc2qr_accret_tend  = qc2qr_accret_tend*ratio
      qccol  = qccol*ratio
      qc2qi_hetero_freeze_tend = qc2qi_hetero_freeze_tend*ratio
      qc2qr_ice_shed_tend  = qc2qr_ice_shed_tend*ratio
      qiberg = qiberg*ratio
   else
      ratio = 1.0 ! If not limiting sinks on qc then most likely did not run out of qc
   endif

   !PMC: ratio is also frac of step w/ liq. thus we apply qiberg for
   !"ratio" of timestep and vapor deposition and sublimation  for the
   !remaining frac of the timestep.  Only limit if there will be cloud
   !water to begin with.
   if (qc .gt. 1.e-20_rtype) then
      qidep  = qidep*(1._rtype-ratio)
      qi2qv_sublim_tend  = qi2qv_sublim_tend*(1._rtype-ratio)
   end if


end subroutine cloud_water_conservation

subroutine rain_water_conservation(qr,qc2qr_autoconv_tend,qc2qr_accret_tend,qi2qr_melt_tend,qc2qr_ice_shed_tend,dt,    &
   qr2qv_evap_tend,qrcol,qr2qi_immers_freeze_tend)

   implicit none

   real(rtype), intent(in) :: qr, qc2qr_autoconv_tend, qc2qr_accret_tend, qi2qr_melt_tend, qc2qr_ice_shed_tend, dt
   real(rtype), intent(inout) :: qr2qv_evap_tend, qrcol, qr2qi_immers_freeze_tend

   real(rtype) :: sinks, sources, ratio

   sinks   = (qr2qv_evap_tend+qrcol+qr2qi_immers_freeze_tend)*dt
   sources = qr + (qc2qr_autoconv_tend+qc2qr_accret_tend+qi2qr_melt_tend+qc2qr_ice_shed_tend)*dt
   if (sinks.gt.sources .and. sinks.ge.1.e-20_rtype) then
      ratio  = sources/sinks
      qr2qv_evap_tend  = qr2qv_evap_tend*ratio
      qrcol  = qrcol*ratio
      qr2qi_immers_freeze_tend = qr2qi_immers_freeze_tend*ratio
   endif

end subroutine rain_water_conservation

subroutine ice_water_conservation(qi,qidep,qinuc,qiberg,qrcol,qccol,qr2qi_immers_freeze_tend,qc2qi_hetero_freeze_tend,dt,    &
   qi2qv_sublim_tend,qi2qr_melt_tend)

   implicit none

   real(rtype), intent(in) :: qi, qidep, qinuc, qrcol, qccol, qr2qi_immers_freeze_tend, qc2qi_hetero_freeze_tend, qiberg, dt
   real(rtype), intent(inout) :: qi2qv_sublim_tend, qi2qr_melt_tend
   real(rtype) :: sinks, sources, ratio

   sinks   = (qi2qv_sublim_tend+qi2qr_melt_tend)*dt
   sources = qi + (qidep+qinuc+qrcol+qccol+  &
        qr2qi_immers_freeze_tend+qc2qi_hetero_freeze_tend+qiberg)*dt
   if (sinks.gt.sources .and. sinks.ge.1.e-20_rtype) then
      ratio = sources/sinks
      qi2qv_sublim_tend = qi2qv_sublim_tend*ratio
      qi2qr_melt_tend = qi2qr_melt_tend*ratio
   endif

end subroutine ice_water_conservation


subroutine update_prognostic_ice(qc2qi_hetero_freeze_tend,qccol,qc2qr_ice_shed_tend,    &
   nc_collect_tend,nc2ni_immers_freeze_tend,ncshdc,    &
   qrcol,nr_collect_tend,qr2qi_immers_freeze_tend,nr2ni_immers_freeze_tend,nr_ice_shed_tend,    &
   qi2qr_melt_tend,ni2nr_melt_tend,qi2qv_sublim_tend,qidep,qinuc,ni_nucleat_tend,ni_selfcollect_tend,ni_sublim_tend,qiberg,    &
   exner,latent_heat_sublim,xlf,    &
   do_predict_nc,log_wetgrowth,dt,nmltratio,rho_qm_cloud,    &
   th,qv,qi,ni,qm,bm,qc,nc,qr,nr)

   !-- ice-phase dependent processes:
   implicit none

   real(rtype), intent(in) :: qc2qi_hetero_freeze_tend
   real(rtype), intent(in) :: qccol
   real(rtype), intent(in) :: qc2qr_ice_shed_tend
   real(rtype), intent(in) :: nc_collect_tend
   real(rtype), intent(in) :: nc2ni_immers_freeze_tend
   real(rtype), intent(in) :: ncshdc

   real(rtype), intent(in) :: qrcol
   real(rtype), intent(in) :: nr_collect_tend
   real(rtype), intent(in) :: qr2qi_immers_freeze_tend
   real(rtype), intent(in) :: nr2ni_immers_freeze_tend
   real(rtype), intent(in) :: nr_ice_shed_tend

   real(rtype), intent(in) :: qi2qr_melt_tend
   real(rtype), intent(in) :: ni2nr_melt_tend
   real(rtype), intent(in) :: qi2qv_sublim_tend
   real(rtype), intent(in) :: qidep
   real(rtype), intent(in) :: qinuc
   real(rtype), intent(in) :: ni_nucleat_tend
   real(rtype), intent(in) :: ni_selfcollect_tend
   real(rtype), intent(in) :: ni_sublim_tend
   real(rtype), intent(in) :: qiberg
   real(rtype), intent(in) :: exner
   real(rtype), intent(in) :: xlf
   real(rtype), intent(in) :: latent_heat_sublim

   logical(btype), intent(in) :: do_predict_nc
   logical(btype), intent(in) :: log_wetgrowth
   real(rtype), intent(in) :: dt
   real(rtype), intent(in) :: nmltratio
   real(rtype), intent(in) :: rho_qm_cloud

   real(rtype), intent(inout) :: th
   real(rtype), intent(inout) :: qv
   real(rtype), intent(inout) :: qc
   real(rtype), intent(inout) :: nc
   real(rtype), intent(inout) :: qr
   real(rtype), intent(inout) :: nr
   real(rtype), intent(inout) :: qi
   real(rtype), intent(inout) :: ni
   real(rtype), intent(inout) :: qm
   real(rtype), intent(inout) :: bm

   real(rtype) :: dum

   qc = qc + (-qc2qi_hetero_freeze_tend-qccol-qc2qr_ice_shed_tend-qiberg)*dt
   if (do_predict_nc) then
      nc = nc + (-nc_collect_tend-nc2ni_immers_freeze_tend)*dt
   endif
   qr = qr + (-qrcol+qi2qr_melt_tend-qr2qi_immers_freeze_tend+qc2qr_ice_shed_tend)*dt

   ! apply factor to source for rain number from melting of ice, (ad-hoc
   ! but accounts for rapid evaporation of small melting ice particles)
   nr = nr + (-nr_collect_tend-nr2ni_immers_freeze_tend+nmltratio*ni2nr_melt_tend+nr_ice_shed_tend+ncshdc)*dt

   if (qi.ge.qsmall) then
      ! add sink terms, assume density stays constant for sink terms
      bm = bm - ((qi2qv_sublim_tend+qi2qr_melt_tend)/qi)*dt*bm
      qm = qm - ((qi2qv_sublim_tend+qi2qr_melt_tend)*qm/qi)*dt
      qi = qi - (qi2qv_sublim_tend+qi2qr_melt_tend)*dt
   endif

   dum = (qrcol+qccol+qr2qi_immers_freeze_tend+qc2qi_hetero_freeze_tend)*dt
   qi = qi + (qidep+qinuc+qiberg)*dt + dum
   qm = qm + dum

   bm = bm + (qrcol*inv_rho_rimeMax+qccol/rho_qm_cloud+(qr2qi_immers_freeze_tend+ &
        qc2qi_hetero_freeze_tend)*inv_rho_rimeMax)*dt

   ni = ni + (ni_nucleat_tend-ni2nr_melt_tend-ni_sublim_tend-ni_selfcollect_tend+nr2ni_immers_freeze_tend+nc2ni_immers_freeze_tend)*dt

   !PMC nCat deleted interactions_loop

   if (qm.lt.0._rtype) then
      qm = 0._rtype
      bm = 0._rtype
   endif

   ! densify under wet growth
   ! -- to be removed post-v2.1.  Densification automatically happens
   !    during wet growth due to parameterized rime density --
   if (log_wetgrowth) then
      qm = qi
      bm = qm*inv_rho_rimeMax
   endif

   ! densify in above freezing conditions and melting
   ! -- future work --
   !   Ideally, this will be treated with the predicted liquid fraction in ice.
   !   Alternatively, it can be simplified by tending qm -- qi
   !   and bm such that rho_rim (qm/bm) --> rho_liq during melting.
   ! ==

   qv = qv + (-qidep+qi2qv_sublim_tend-qinuc)*dt

   th = th + exner*((qidep-qi2qv_sublim_tend+qinuc)*latent_heat_sublim*inv_cp +(qrcol+qccol+   &
       qc2qi_hetero_freeze_tend+qr2qi_immers_freeze_tend-qi2qr_melt_tend+qiberg)* xlf*inv_cp)*dt
end subroutine update_prognostic_ice

subroutine update_prognostic_liquid(qc2qr_accret_tend,nc_accret_tend,qc2qr_autoconv_tend,nc2nr_autoconv_tend,ncautr,nc_selfcollect_tend,    &
    qr2qv_evap_tend,nr_evap_tend,nr_selfcollect_tend,                                                        &
    do_predict_nc,inv_rho,exner,latent_heat_vapor,dt,                                      &
    th,qv,qc,nc,qr,nr)

   !-- warm-phase only processes:
   implicit none

   real(rtype), intent(in) :: qc2qr_accret_tend
   real(rtype), intent(in) :: nc_accret_tend
   real(rtype), intent(in) :: qc2qr_autoconv_tend
   real(rtype), intent(in) :: nc2nr_autoconv_tend
   real(rtype), intent(in) :: ncautr
   real(rtype), intent(in) :: nc_selfcollect_tend
   real(rtype), intent(in) :: qr2qv_evap_tend
   real(rtype), intent(in) :: nr_evap_tend
   real(rtype), intent(in) :: nr_selfcollect_tend


   logical(btype), intent(in) :: do_predict_nc
   real(rtype), intent(in) :: inv_rho
   real(rtype), intent(in) :: exner
   real(rtype), intent(in) :: latent_heat_vapor
   real(rtype), intent(in) :: dt

   real(rtype), intent(inout) :: th
   real(rtype), intent(inout) :: qv
   real(rtype), intent(inout) :: qc
   real(rtype), intent(inout) :: nc
   real(rtype), intent(inout) :: qr
   real(rtype), intent(inout) :: nr

   qc = qc + (-qc2qr_accret_tend-qc2qr_autoconv_tend)*dt
   qr = qr + (qc2qr_accret_tend+qc2qr_autoconv_tend-qr2qv_evap_tend)*dt

   if (do_predict_nc) then
      nc = nc + (-nc_accret_tend-nc2nr_autoconv_tend+nc_selfcollect_tend)*dt
   else
      nc = nccnst*inv_rho
   endif
   if (iparam.eq.1 .or. iparam.eq.2) then
      nr = nr + (0.5_rtype*nc2nr_autoconv_tend-nr_selfcollect_tend-nr_evap_tend)*dt
   else
      nr = nr + (ncautr-nr_selfcollect_tend-nr_evap_tend)*dt
   endif

   qv = qv + qr2qv_evap_tend*dt
   th = th + exner*(-qr2qv_evap_tend*latent_heat_vapor*    &
        inv_cp)*dt

end subroutine update_prognostic_liquid



subroutine ice_deposition_sublimation(qi_incld,ni_incld,t,    &
qv_sat_l,qv_sat_i,epsi,abi,qv,    &
qidep,qi2qv_sublim_tend,ni_sublim_tend,qiberg)

   implicit none

   real(rtype), intent(in)  :: qi_incld
   real(rtype), intent(in)  :: ni_incld
   real(rtype), intent(in)  :: t
   real(rtype), intent(in)  :: qv_sat_l
   real(rtype), intent(in)  :: qv_sat_i
   real(rtype), intent(in)  :: epsi
   real(rtype), intent(in)  :: abi
   real(rtype), intent(in)  :: qv
   real(rtype), intent(out) :: qidep
   real(rtype), intent(out) :: qi2qv_sublim_tend
   real(rtype), intent(out) :: ni_sublim_tend
   real(rtype), intent(out) :: qiberg

   real(rtype) :: oabi

   oabi = 1._rtype/abi
   if (qi_incld>=qsmall) then
      !Compute deposition/sublimation
      qidep = epsi * oabi * (qv - qv_sat_i)
      !Split into deposition or sublimation.
      if (t < zerodegc .and. qidep>0._rtype) then
         qi2qv_sublim_tend=0._rtype
      else
      ! make qi2qv_sublim_tend positive for consistency with other evap/sub processes
         qi2qv_sublim_tend=-min(qidep,0._rtype)
         qidep=0._rtype
      end if
      !sublimation occurs @ any T. Not so for berg.
      if (t < zerodegc) then
         !Compute bergeron rate assuming cloud for whole step.
         qiberg = max(epsi*oabi*(qv_sat_l - qv_sat_i), 0._rtype)
      else !T>frz
         qiberg=0._rtype
      end if !T<frz
      ni_sublim_tend = qi2qv_sublim_tend*(ni_incld/qi_incld)
   else
      qiberg = 0._rtype
      qidep  = 0._rtype
      qi2qv_sublim_tend  = 0._rtype
      ni_sublim_tend  = 0._rtype
   end if

   return

end subroutine ice_deposition_sublimation


subroutine evaporate_sublimate_precip(qr_incld,qc_incld,nr_incld,qi_incld,    &
cld_frac_l,cld_frac_r,qv_sat_l,ab,epsr,qv,    &
qr2qv_evap_tend,nr_evap_tend)

   implicit none

   real(rtype), intent(in)  :: qr_incld
   real(rtype), intent(in)  :: qc_incld
   real(rtype), intent(in)  :: nr_incld
   real(rtype), intent(in)  :: qi_incld
   real(rtype), intent(in)  :: cld_frac_l
   real(rtype), intent(in)  :: cld_frac_r
   real(rtype), intent(in)  :: qv_sat_l
   real(rtype), intent(in)  :: ab
   real(rtype), intent(in)  :: epsr
   real(rtype), intent(in)  :: qv
   real(rtype), intent(out) :: qr2qv_evap_tend
   real(rtype), intent(out) :: nr_evap_tend

   real(rtype) :: qclr, cld

   ! It is assumed that macrophysics handles condensation/evaporation of qc and
   ! that there is no condensation of rain. Thus qccon, qrcon and qcevp have
   ! been removed from the original P3-WRF.

   ! Determine temporary cloud fraction, set to zero if cloud water + ice is
   ! very small.  This will ensure that evap/subl of precip occurs over entire
   ! grid cell, since min cloud fraction is specified otherwise.
   if (qc_incld + qi_incld < 1.e-6_rtype) then
      cld = 0._rtype
   else
      cld = cld_frac_l
   end if

   ! Only calculate if there is some rain fraction > cloud fraction
   qr2qv_evap_tend = 0.0_rtype
   if (cld_frac_r > cld) then
      ! calculate q for out-of-cloud region
      qclr = (qv-cld*qv_sat_l)/(1._rtype-cld)

      ! rain evaporation
      if (qr_incld.ge.qsmall) then
         qr2qv_evap_tend = epsr * (qclr-qv_sat_l)/ab
      end if

      ! only evap in out-of-cloud region
      qr2qv_evap_tend = -min(qr2qv_evap_tend*(cld_frac_r-cld),0._rtype)
      qr2qv_evap_tend = qr2qv_evap_tend/cld_frac_r
   end if ! rcld>cld
   if (qr_incld.gt.qsmall)  nr_evap_tend = qr2qv_evap_tend*(nr_incld/qr_incld)

   return

end subroutine evaporate_sublimate_precip

subroutine get_time_space_phys_variables( &
t,pres,rho,latent_heat_vapor,latent_heat_sublim,qv_sat_l,qv_sat_i, &
mu,dv,sc,dqsdt,dqsidt,ab,abi,kap,eii)

   implicit none

   real(rtype), intent(in)  :: t
   real(rtype), intent(in)  :: pres
   real(rtype), intent(in)  :: rho
   real(rtype), intent(in)  :: latent_heat_vapor
   real(rtype), intent(in)  :: latent_heat_sublim
   real(rtype), intent(in)  :: qv_sat_l
   real(rtype), intent(in)  :: qv_sat_i
   real(rtype), intent(out) :: mu
   real(rtype), intent(out) :: dv
   real(rtype), intent(out) :: sc
   real(rtype), intent(out) :: dqsdt
   real(rtype), intent(out) :: dqsidt
   real(rtype), intent(out) :: ab
   real(rtype), intent(out) :: abi
   real(rtype), intent(out) :: kap
   real(rtype), intent(out) :: eii

   real(rtype) :: dum

   !time/space varying physical variables
   mu     = 1.496e-6_rtype*bfb_pow(t,1.5_rtype)/(t+120._rtype)
   dv     = 8.794e-5_rtype*bfb_pow(t,1.81_rtype)/pres
   sc     = mu/(rho*dv)
   dum    = 1._rtype/(rv*bfb_square(t))
   dqsdt  = latent_heat_vapor*qv_sat_l*dum
   dqsidt = latent_heat_sublim*qv_sat_i*dum
   ab     = 1._rtype+dqsdt*latent_heat_vapor*inv_cp
   abi    = 1._rtype+dqsidt*latent_heat_sublim*inv_cp
   kap    = 1.414e+3_rtype*mu

   ! very simple temperature dependent aggregation efficiency
   if (t.lt.253.15_rtype) then
      eii=0.1_rtype
   else if (t.ge.253.15_rtype.and.t.lt.268.15_rtype) then
      eii=0.1_rtype+(t-253.15_rtype)/15._rtype*0.9_rtype  ! linear ramp from 0.1 to 1 between 253.15 and 268.15 K
   else
      eii=1._rtype
   end if

   return

end subroutine get_time_space_phys_variables

subroutine cloud_sedimentation(kts,kte,ktop,kbot,kdir,   &
   qc_incld,rho,inv_rho,cld_frac_l,acn,inv_dz,&
   dt,inv_dt,dnu,do_predict_nc, &
   qc, nc, nc_incld,mu_c,lamc,precip_liq_surf,qc_tend,nc_tend)

   implicit none
   integer, intent(in) :: kts, kte
   integer, intent(in) :: ktop, kbot, kdir

   real(rtype), intent(in), dimension(kts:kte) :: rho
   real(rtype), intent(in), dimension(kts:kte) :: inv_rho
   real(rtype), intent(in), dimension(kts:kte) :: cld_frac_l
   real(rtype), intent(in), dimension(kts:kte) :: acn
   real(rtype), intent(in), dimension(kts:kte) :: inv_dz
   real(rtype), intent(in) :: dt
   real(rtype), intent(in) :: inv_dt
   real(rtype), dimension(:), intent(in) :: dnu
   logical(btype), intent(in) :: do_predict_nc

   real(rtype), intent(inout), dimension(kts:kte), target :: qc
   real(rtype), intent(inout), dimension(kts:kte), target :: nc
   real(rtype), intent(inout), dimension(kts:kte) :: qc_incld
   real(rtype), intent(inout), dimension(kts:kte) :: nc_incld
   real(rtype), intent(inout), dimension(kts:kte) :: mu_c
   real(rtype), intent(inout), dimension(kts:kte) :: lamc
   real(rtype), intent(inout) :: precip_liq_surf
   real(rtype), intent(inout), dimension(kts:kte) :: qc_tend
   real(rtype), intent(inout), dimension(kts:kte) :: nc_tend

   logical(btype) :: log_qxpresent
   integer :: k
   integer :: k_qxtop, k_qxbot
   integer, parameter :: num_arrays = 2
   type(realptr), dimension(num_arrays) :: vs, fluxes, qnr

   real(rtype) :: dt_left
   real(rtype) :: prt_accum
   real(rtype) :: Co_max
   real(rtype) :: nu
   real(rtype), dimension(kts:kte), target :: V_qc
   real(rtype), dimension(kts:kte), target :: V_nc
   real(rtype), dimension(kts:kte), target :: flux_qx
   real(rtype), dimension(kts:kte), target :: flux_nx

   real(rtype) :: tmp1, tmp2, dum

   k_qxtop = kbot
   log_qxpresent = .false.

   vs(1)%p => V_qc
   vs(2)%p => V_nc
   fluxes(1)%p => flux_qx
   fluxes(2)%p => flux_nx
   qnr(1)%p => qc
   qnr(2)%p => nc

   !find top, determine qxpresent
   do k = ktop,kbot,-kdir
      if (qc(k).ge.qsmall) then
         log_qxpresent = .true.
         k_qxtop = k
         exit
      endif
   enddo

   qc_present: if (log_qxpresent) then

      dt_left   = dt  !time remaining for sedi over full model (mp) time step
      prt_accum = 0._rtype  !precip rate for individual category

      !find bottom
      do k = kbot,k_qxtop,kdir
         if (qc(k).ge.qsmall) then
            k_qxbot = k
            exit
         endif
      enddo

      two_moment: if (do_predict_nc) then  !2-moment cloud:
         substep_sedi_c2: do while (dt_left.gt.1.e-4_rtype)

            Co_max = 0._rtype
            V_qc = 0._rtype
            V_nc = 0._rtype

            kloop_sedi_c2: do k = k_qxtop,k_qxbot,-kdir

               qc_notsmall_c2: if (qc_incld(k)>qsmall) then
                  !-- compute Vq, Vn
                  call get_cloud_dsd2(qc_incld(k),nc_incld(k),mu_c(k),rho(k),nu,dnu,   &
                       lamc(k),tmp1,tmp2,cld_frac_l(k))

                  !get_cloud_dsd2 keeps the drop-size distribution within reasonable
                  !bounds by modifying nc_incld. The next line maintains consistency
                  !between nc_incld and nc
<<<<<<< HEAD
                  nc(k) = nc_incld(k)*lcldm(k)

=======
                  nc(k) = nc_incld(k)*cld_frac_l(k)
                  
>>>>>>> d3d083d7
                  dum = 1._rtype / bfb_pow(lamc(k), bcn)
                  V_qc(k) = acn(k)*bfb_gamma(4._rtype+bcn+mu_c(k))*dum/(bfb_gamma(mu_c(k)+4._rtype))
                  V_nc(k) = acn(k)*bfb_gamma(1._rtype+bcn+mu_c(k))*dum/(bfb_gamma(mu_c(k)+1._rtype))

               endif qc_notsmall_c2
               Co_max = max(Co_max, V_qc(k)*dt_left*inv_dz(k))

            enddo kloop_sedi_c2

            call generalized_sedimentation(kts, kte, kdir, k_qxtop, k_qxbot, kbot, Co_max, dt_left, &
                 prt_accum, inv_dz, inv_rho, rho, num_arrays, vs, fluxes, qnr)

            !Update _incld values with end-of-step cell-ave values
            !Note that cld_frac_l is set in interface to have min of mincld=1e-4
            !so dividing by it is fine.
            qc_incld(:) = qc(:)/cld_frac_l(:)
            nc_incld(:) = nc(:)/cld_frac_l(:)

         enddo substep_sedi_c2
      else
         substep_sedi_c1: do while (dt_left.gt.1.e-4_rtype)

            Co_max  = 0._rtype
            V_qc = 0._rtype

            kloop_sedi_c1: do k = k_qxtop,k_qxbot,-kdir
               qc_notsmall_c1: if (qc_incld(k)>qsmall) then
                  call get_cloud_dsd2(qc_incld(k),nc_incld(k),mu_c(k),rho(k),nu,dnu,   &
<<<<<<< HEAD
                       lamc(k),tmp1,tmp2,lcldm(k))

                  !get_cloud_dsd2 keeps the drop-size distribution within reasonable
                  !bounds by modifying nc_incld. The next line maintains consistency
                  !between nc_incld and nc
                  nc(k) = nc_incld(k)*lcldm(k)

=======
                       lamc(k),tmp1,tmp2,cld_frac_l(k))
                  
                  !get_cloud_dsd2 keeps the drop-size distribution within reasonable
                  !bounds by modifying nc_incld. The next line maintains consistency
                  !between nc_incld and nc
                  nc(k) = nc_incld(k)*cld_frac_l(k)
                  
>>>>>>> d3d083d7
                  dum = 1._rtype / bfb_pow(lamc(k), bcn)
                  V_qc(k) = acn(k)*bfb_gamma(4._rtype+bcn+mu_c(k))*dum/(bfb_gamma(mu_c(k)+4._rtype))
               endif qc_notsmall_c1

               Co_max = max(Co_max, V_qc(k)*dt_left*inv_dz(k))
            enddo kloop_sedi_c1

            call generalized_sedimentation(kts, kte, kdir, k_qxtop, k_qxbot, kbot, Co_max, dt_left, &
                 prt_accum, inv_dz, inv_rho, rho, 1, vs, fluxes, qnr)

            !Update _incld values with end-of-step cell-ave values
            !Note that cld_frac_l is set in interface to have min of mincld=1e-4
            !so dividing by it is fine.
<<<<<<< HEAD
            qc_incld(:) = qc(:)/lcldm(:)
            nc_incld(:) = nc(:)/lcldm(:)

=======
            qc_incld(:) = qc(:)/cld_frac_l(:)
            nc_incld(:) = nc(:)/cld_frac_l(:)
            
>>>>>>> d3d083d7
         enddo substep_sedi_c1

      endif two_moment

      ! JGF: Is precip_liq_surf intended to be inout or just out? Inconsistent with rain and ice sed.
      precip_liq_surf = prt_accum*inv_rho_h2o*inv_dt  !note, contribution from rain is added below

   endif qc_present

   qc_tend(:) = ( qc(:) - qc_tend(:) ) * inv_dt ! Liq. sedimentation tendency, measure
   nc_tend(:) = ( nc(:) - nc_tend(:) ) * inv_dt ! Liq. # sedimentation tendency, measure

end subroutine cloud_sedimentation

subroutine rain_sedimentation(kts,kte,ktop,kbot,kdir,   &
   qr_incld,rho,inv_rho,rhofacr,cld_frac_r,inv_dz,dt,inv_dt,  &
   qr,nr,nr_incld,mu_r,lamr,precip_liq_surf,precip_liq_flux,qr_tend,nr_tend)

   implicit none
   integer, intent(in) :: kts, kte
   integer, intent(in) :: ktop, kbot, kdir


   real(rtype), intent(in), dimension(kts:kte) :: rho
   real(rtype), intent(in), dimension(kts:kte) :: inv_rho
   real(rtype), intent(in), dimension(kts:kte) :: rhofacr
   real(rtype), intent(in), dimension(kts:kte) :: cld_frac_r
   real(rtype), intent(in), dimension(kts:kte) :: inv_dz
   real(rtype), intent(in) :: dt
   real(rtype), intent(in) :: inv_dt

   real(rtype), intent(inout), target, dimension(kts:kte) :: qr
   real(rtype), intent(inout), target, dimension(kts:kte) :: nr
   real(rtype), intent(inout), dimension(kts:kte) :: qr_incld
   real(rtype), intent(inout), dimension(kts:kte) :: nr_incld
   real(rtype), intent(inout), dimension(kts:kte) :: mu_r
   real(rtype), intent(inout), dimension(kts:kte) :: lamr
   real(rtype), intent(inout) :: precip_liq_surf
   real(rtype), intent(inout), dimension(kts:kte+1) :: precip_liq_flux
   real(rtype), intent(inout), dimension(kts:kte) :: qr_tend
   real(rtype), intent(inout), dimension(kts:kte) :: nr_tend

   logical(btype) :: log_qxpresent
   integer :: k
   integer :: k_qxtop, k_qxbot
   integer, parameter :: num_arrays = 2
   type(realptr), dimension(num_arrays) :: vs, fluxes, qnr

   real(rtype) :: dt_left
   real(rtype) :: prt_accum
   real(rtype) :: Co_max
   real(rtype), dimension(kts:kte), target :: V_qr
   real(rtype), dimension(kts:kte), target :: V_nr
   real(rtype), dimension(kts:kte), target :: flux_qx
   real(rtype), dimension(kts:kte), target :: flux_nx

   vs(1)%p => V_qr
   vs(2)%p => V_nr
   fluxes(1)%p => flux_qx
   fluxes(2)%p => flux_nx
   qnr(1)%p => qr
   qnr(2)%p => nr

   k_qxtop = kbot
   log_qxpresent = .false.

   !find top, determine qxpresent
   do k = ktop,kbot,-kdir
      if (qr(k).ge.qsmall) then
         log_qxpresent = .true.
         k_qxtop = k
         exit
      endif !
   enddo

   qr_present: if (log_qxpresent) then

      dt_left   = dt  !time remaining for sedi over full model (mp) time step
      prt_accum = 0._rtype  !precip rate for individual category

      !find bottom
      do k = kbot,k_qxtop,kdir
         if (qr(k).ge.qsmall) then
            k_qxbot = k
            exit
         endif
      enddo

      substep_sedi_r: do while (dt_left.gt.1.e-4_rtype)

         Co_max = 0._rtype
         V_qr = 0._rtype
         V_nr = 0._rtype

         kloop_sedi_r1: do k = k_qxtop,k_qxbot,-kdir

            qr_notsmall_r1: if (qr_incld(k)>qsmall) then

               call compute_rain_fall_velocity(qr_incld(k), cld_frac_r(k), rhofacr(k), nr_incld(k), &
                    mu_r(k), lamr(k), V_qr(k), V_nr(k))

               !in compute_rain_fall_velocity, get_rain_dsd2 keeps the drop-size
               !distribution within reasonable bounds by modifying nr_incld.
               !The next line maintains consistency between nr_incld and nr.
<<<<<<< HEAD
               nr(k) = nr_incld(k)*rcldm(k)
=======
               nr = nr_incld*cld_frac_r 
>>>>>>> d3d083d7

            endif qr_notsmall_r1

            Co_max = max(Co_max, V_qr(k)*dt_left*inv_dz(k))
            !            Co_max = max(Co_max, max(V_nr(k),V_qr(k))*dt_left*inv_dz(i,k))

         enddo kloop_sedi_r1

         call generalized_sedimentation(kts, kte, kdir, k_qxtop, k_qxbot, kbot, Co_max, dt_left, &
              prt_accum, inv_dz, inv_rho, rho, num_arrays, vs, fluxes, qnr)

         !-- AaronDonahue, precip_liq_flux output
         do k = k_qxbot,k_qxtop,kdir
            precip_liq_flux(k+1) = precip_liq_flux(k+1) + flux_qx(k) ! AaronDonahue
         enddo

         !Update _incld values with end-of-step cell-ave values
         !Note that cld_frac_r is set in interface to have min of mincld=1e-4
         !so dividing by it is fine.
<<<<<<< HEAD
         qr_incld(:) = qr(:)/rcldm(:)
         nr_incld(:) = nr(:)/rcldm(:)

=======
         qr_incld(:) = qr(:)/cld_frac_r(:)
         nr_incld(:) = nr(:)/cld_frac_r(:)
         
>>>>>>> d3d083d7
      enddo substep_sedi_r

      precip_liq_surf = precip_liq_surf + prt_accum*inv_rho_h2o*inv_dt

   endif qr_present

   qr_tend(:) = ( qr(:) - qr_tend(:) ) * inv_dt ! Rain sedimentation tendency, measure
   nr_tend(:) = ( nr(:) - nr_tend(:) ) * inv_dt ! Rain # sedimentation tendency, measure

end subroutine rain_sedimentation

subroutine compute_rain_fall_velocity(qr_incld, cld_frac_r, rhofacr, nr_incld, mu_r, lamr, V_qr, V_nr)

   real(rtype), intent(in) :: qr_incld
   real(rtype), intent(in) :: cld_frac_r
   real(rtype), intent(in) :: rhofacr
   real(rtype), intent(inout) :: nr_incld
   real(rtype), intent(out) :: mu_r
   real(rtype), intent(out) :: lamr
   real(rtype), intent(out) :: V_qr
   real(rtype), intent(out) :: V_nr

   real(rtype) :: tmp1, tmp2, dum1, dum2, inv_dum3, rdumii, rdumjj
   integer :: dumii, dumjj

   !Compute Vq, Vn:

   call get_rain_dsd2(qr_incld,nr_incld,mu_r,lamr,tmp1,tmp2,cld_frac_r)

   call find_lookupTable_indices_3(dumii,dumjj,dum1,rdumii,rdumjj,inv_dum3,mu_r,lamr)

   !mass-weighted fall speed:

   dum1 = vm_table(dumii,dumjj)+(rdumii-real(dumii))*                       &
      (vm_table(dumii+1,dumjj)-vm_table(dumii,dumjj))       !at mu_r
   dum2 = vm_table(dumii,dumjj+1)+(rdumii-real(dumii))*                     &
      (vm_table(dumii+1,dumjj+1)-vm_table(dumii,dumjj+1))   !at mu_r+1

   V_qr = dum1 + (rdumjj-real(dumjj))*(dum2-dum1)         !interpolated
   V_qr = V_qr*rhofacr                                    !corrected for air density

   ! number-weighted fall speed:
   dum1 = vn_table(dumii,dumjj)+(rdumii-real(dumii))*                       &
      (vn_table(dumii+1,dumjj)-vn_table(dumii,dumjj))       !at mu_r
   dum2 = vn_table(dumii,dumjj+1)+(rdumii-real(dumii))*                     &
      (vn_table(dumii+1,dumjj+1)-vn_table(dumii,dumjj+1))   !at mu_r+1

   V_nr = dum1+(rdumjj-real(dumjj))*(dum2-dum1)            !interpolated
   V_nr = V_nr*rhofacr               !corrected for air density
end subroutine compute_rain_fall_velocity

subroutine ice_sedimentation(kts,kte,ktop,kbot,kdir,    &
   rho,inv_rho,rhofaci,cld_frac_i,inv_dz,dt,inv_dt,  &
   qi,qi_incld,ni,qm,qm_incld,bm,bm_incld,ni_incld,precip_ice_surf,qi_tend,ni_tend)

   implicit none
   integer, intent(in) :: kts, kte
   integer, intent(in) :: ktop, kbot, kdir

   real(rtype), intent(in), dimension(kts:kte) :: rho
   real(rtype), intent(in), dimension(kts:kte) :: inv_rho
   real(rtype), intent(in), dimension(kts:kte) :: rhofaci
   real(rtype), intent(in), dimension(kts:kte) :: cld_frac_i
   real(rtype), intent(in), dimension(kts:kte) :: inv_dz
   real(rtype), intent(in) :: dt
   real(rtype), intent(in) :: inv_dt

   real(rtype), intent(inout), dimension(kts:kte), target :: qi
   real(rtype), intent(inout), dimension(kts:kte) :: qi_incld
   real(rtype), intent(inout), dimension(kts:kte), target :: ni
   real(rtype), intent(inout), dimension(kts:kte) :: ni_incld
   real(rtype), intent(inout), dimension(kts:kte), target :: qm
   real(rtype), intent(inout), dimension(kts:kte) :: qm_incld
   real(rtype), intent(inout), dimension(kts:kte), target :: bm
   real(rtype), intent(inout), dimension(kts:kte) :: bm_incld

   real(rtype), intent(inout) :: precip_ice_surf
   real(rtype), intent(inout), dimension(kts:kte) :: qi_tend
   real(rtype), intent(inout), dimension(kts:kte) :: ni_tend

   logical(btype) :: log_qxpresent
   integer :: k
   integer :: k_qxtop, k_qxbot
   integer, parameter :: num_arrays = 4
   type(realptr), dimension(num_arrays) :: vs, fluxes, qnr

   real(rtype) :: dt_left
   real(rtype) :: prt_accum
   real(rtype) :: Co_max
   real(rtype) :: rhop
   real(rtype), dimension(kts:kte), target :: V_qit
   real(rtype), dimension(kts:kte), target :: V_nit
   real(rtype), dimension(kts:kte), target :: flux_nit
   real(rtype), dimension(kts:kte), target :: flux_bir
   real(rtype), dimension(kts:kte), target :: flux_qir
   real(rtype), dimension(kts:kte), target :: flux_qit
   real(rtype) :: table_val_ni_fallspd ! number-weighted fallspeed            See lines  731 -  808  uns
   real(rtype) :: table_val_qi_fallspd ! mass-weighted fallspeed              See lines  731 -  808  ums
   real(rtype) :: table_val_ni_lammax ! minimum ice number (lambda limiter)  See lines  704 -  705  nlarge
   real(rtype) :: table_val_ni_lammin ! maximum ice number (lambda limiter)  See lines  704 -  705  nsmall

   real(rtype) :: dum1, dum4, dum5, dum6
   integer dumi, dumii, dumjj, dumzz

   log_qxpresent = .false.  !note: this applies to ice category 'iice' only
   k_qxtop       = kbot

   vs(1)%p => V_qit
   vs(2)%p => V_nit
   vs(3)%p => V_qit
   vs(4)%p => V_qit
   fluxes(1)%p => flux_qit
   fluxes(2)%p => flux_nit
   fluxes(3)%p => flux_qir
   fluxes(4)%p => flux_bir
   qnr(1)%p => qi
   qnr(2)%p => ni
   qnr(3)%p => qm
   qnr(4)%p => bm

   !find top, determine qxpresent
   do k = ktop,kbot,-kdir
      if (qi(k).ge.qsmall) then
         log_qxpresent = .true.
         k_qxtop = k
         exit
      endif !
   enddo  !k-loop

   qi_present: if (log_qxpresent) then

      dt_left   = dt  !time remaining for sedi over full model (mp) time step
      prt_accum = 0._rtype  !precip rate for individual category

      !find bottom
      do k = kbot,k_qxtop,kdir
         if (qi(k).ge.qsmall) then
            k_qxbot = k
            exit
         endif
      enddo

      substep_sedi_i: do while (dt_left.gt.1.e-4_rtype)

         Co_max = 0._rtype
         V_qit = 0._rtype
         V_nit = 0._rtype

         kloop_sedi_i1: do k = k_qxtop,k_qxbot,-kdir

            !-- compute Vq, Vn (get values from lookup table)
            qi_notsmall_i1: if (qi_incld(k)>qsmall) then

               !--Compute Vq, Vn:
               ni_incld(k) = max(ni_incld(k),nsmall) !impose lower limits to prevent log(<0)
               call calc_bulkRhoRime(qi_incld(k),qm_incld(k),bm_incld(k),rhop)
               !if (.not. tripleMoment_on) zitot(i,k) = diag_mom6(qi(i,k),ni(i,k),rho(i,k))
               call find_lookupTable_indices_1a(dumi,dumjj,dumii,dumzz,dum1,dum4,    &
                    dum5,dum6,isize,rimsize,densize,          &
                    qi_incld(k),ni_incld(k),qm_incld(k),&
                    rhop)
               call access_lookup_table(dumjj,dumii,dumi, 1,dum1,dum4,dum5,table_val_ni_fallspd)
               call access_lookup_table(dumjj,dumii,dumi, 2,dum1,dum4,dum5,table_val_qi_fallspd)
               call access_lookup_table(dumjj,dumii,dumi, 7,dum1,dum4,dum5,table_val_ni_lammax)
               call access_lookup_table(dumjj,dumii,dumi, 8,dum1,dum4,dum5,table_val_ni_lammin)
               !-impose mean ice size bounds (i.e. apply lambda limiters)
               ! note that the Nmax and Nmin are normalized and thus need to be multiplied by existing N
               ni_incld(k) = min(ni_incld(k),table_val_ni_lammax*ni_incld(k))
               ni_incld(k) = max(ni_incld(k),table_val_ni_lammin*ni_incld(k))
               ni(k) = ni_incld(k)*cld_frac_i(k)
               !zitot(i,k) = min(zitot(i,k),table_val_qi_fallspd0)  !adjust Zi if needed to make sure mu_i is in bounds
               !zitot(i,k) = max(zitot(i,k),table_val_qi_fallspd1)
               V_qit(k) = table_val_qi_fallspd*rhofaci(k)     !mass-weighted  fall speed (with density factor)
               V_nit(k) = table_val_ni_fallspd*rhofaci(k)     !number-weighted    fall speed (with density factor)
               !==

            endif qi_notsmall_i1

            Co_max = max(Co_max, V_qit(k)*dt_left*inv_dz(k))

         enddo kloop_sedi_i1

         call generalized_sedimentation(kts, kte, kdir, k_qxtop, k_qxbot, kbot, Co_max, &
              dt_left, prt_accum, inv_dz, inv_rho, rho, num_arrays, vs, fluxes, qnr)

         !update _incld variables
         !Note that cld_frac_i is set in interface to have min of mincld=1e-4
         !so dividing by it is fine.
<<<<<<< HEAD
         qitot_incld(:) = qitot(:)/icldm(:)
         nitot_incld(:) = nitot(:)/icldm(:)
         qirim_incld(:) = qirim(:)/icldm(:)
         birim_incld(:) = birim(:)/icldm(:)

=======
         qi_incld(:) = qi(:)/cld_frac_i(:)
         ni_incld(:) = ni(:)/cld_frac_i(:)
         qm_incld(:) = qm(:)/cld_frac_i(:)
         bm_incld(:) = bm(:)/cld_frac_i(:)
         
>>>>>>> d3d083d7
      enddo substep_sedi_i

      precip_ice_surf = precip_ice_surf + prt_accum*inv_rho_h2o*inv_dt

   endif qi_present

   qi_tend(:) = ( qi(:) - qi_tend(:) ) * inv_dt ! Ice sedimentation tendency, measure
   ni_tend(:) = ( ni(:) - ni_tend(:) ) * inv_dt ! Ice # sedimentation tendency, measure

end subroutine ice_sedimentation

subroutine generalized_sedimentation(kts, kte, kdir, k_qxtop, k_qxbot, kbot, Co_max, dt_left, &
     prt_accum, inv_dz, inv_rho, rho, num_arrays, vs, fluxes, qnx)

   implicit none

   integer, intent(in) :: kts, kte, kdir, k_qxtop, kbot, num_arrays
   integer, intent(inout) :: k_qxbot
   real(rtype), intent(in) :: Co_max
   real(rtype), intent(inout) :: dt_left, prt_accum
   real(rtype), dimension(kts:kte), intent(in) :: inv_dz
   real(rtype), dimension(kts:kte), intent(in) :: inv_rho
   real(rtype), dimension(kts:kte), intent(in) :: rho

   type(realptr), intent(in), dimension(num_arrays), target :: vs, fluxes, qnx

   integer :: tmpint1, k_temp, i
   real(rtype) :: dt_sub

   !-- compute dt_sub
   tmpint1 = int(Co_max+1._rtype)    !number of substeps remaining if dt_sub were constant
   dt_sub  = min(dt_left, dt_left/float(tmpint1))

   ! -- Move bottom cell down by 1 if not at ground already
   if (k_qxbot.eq.kbot) then
      k_temp = k_qxbot
   else
      k_temp = k_qxbot-kdir
   endif

   call calc_first_order_upwind_step(kts, kte, kdir, k_temp, k_qxtop, dt_sub, rho, inv_rho, inv_dz, num_arrays, fluxes, vs, qnx)

   !accumulated precip during time step
   if (k_qxbot.eq.kbot) prt_accum = prt_accum + fluxes(1)%p(kbot)*dt_sub

   dt_left = dt_left - dt_sub  !update time remaining for sedimentation
   if (k_qxbot.ne.kbot) k_qxbot = k_qxbot - kdir

end subroutine generalized_sedimentation

subroutine calc_first_order_upwind_step(kts, kte, kdir, kbot, k_qxtop, dt_sub, rho, inv_rho, inv_dz, num_arrays, fluxes, vs, qnx)

  implicit none

  integer, intent(in) :: kts, kte, kdir, kbot, k_qxtop, num_arrays
  real(rtype), intent(in) :: dt_sub
  real(rtype), dimension(kts:kte), intent(in) :: rho, inv_rho, inv_dz
  type(realptr), intent(in), dimension(num_arrays), target :: fluxes, vs, qnx

  integer :: i, k
  real(rtype) :: fluxdiv

  !-- calculate fluxes
  do k = kbot,k_qxtop,kdir
     do i = 1, num_arrays
        fluxes(i)%p(k) = vs(i)%p(k) * qnx(i)%p(k) * rho(k)
     end do
  enddo

  do i = 1, num_arrays
     k = k_qxtop

     !--- for top level only (since flux is 0 above)

     !- compute flux divergence
     fluxdiv = -fluxes(i)%p(k) * inv_dz(k)
     !- update prognostic variables
     qnx(i)%p(k) = qnx(i)%p(k) + fluxdiv*dt_sub*inv_rho(k)

     do k = k_qxtop-kdir,kbot,-kdir
        !-- compute flux divergence
        fluxdiv = (fluxes(i)%p(k+kdir) - fluxes(i)%p(k))*inv_dz(k)
        !-- update prognostic variables
        qnx(i)%p(k) = qnx(i)%p(k) + fluxdiv*dt_sub*inv_rho(k)
     end do
  end do

end subroutine calc_first_order_upwind_step

subroutine homogeneous_freezing(kts,kte,ktop,kbot,kdir,t,exner,xlf,    &
   qc,nc,qr,nr,qi,ni,qm,bm,th)

   !.......................................
   ! homogeneous freezing of cloud and rain

   implicit none
   integer, intent(in) :: kts, kte
   integer, intent(in) :: ktop, kbot, kdir
   real(rtype), intent(in), dimension(kts:kte) :: t
   real(rtype), intent(in), dimension(kts:kte) :: exner
   real(rtype), intent(in), dimension(kts:kte) :: xlf

   real(rtype), intent(inout), dimension(kts:kte) :: qc
   real(rtype), intent(inout), dimension(kts:kte) :: nc
   real(rtype), intent(inout), dimension(kts:kte) :: qr
   real(rtype), intent(inout), dimension(kts:kte) :: nr

   real(rtype), intent(inout), dimension(kts:kte) :: qi
   real(rtype), intent(inout), dimension(kts:kte) :: ni
   real(rtype), intent(inout), dimension(kts:kte) :: qm
   real(rtype), intent(inout), dimension(kts:kte) :: bm
   real(rtype), intent(inout), dimension(kts:kte) :: th

   real(rtype) :: Q_nuc
   real(rtype) :: N_nuc
   integer :: k

   k_loop_fz:  do k = kbot,ktop,kdir
      if (qc(k).ge.qsmall .and. t(k).lt.homogfrze) then
         Q_nuc = qc(k)
         N_nuc = max(nc(k),nsmall)

         qm(k) = qm(k) + Q_nuc
         qi(k) = qi(k) + Q_nuc
         bm(k) = bm(k) + Q_nuc*inv_rho_rimeMax
         ni(k) = ni(k) + N_nuc
         th(k) = th(k) + exner(k)*Q_nuc*xlf(k)*inv_cp
         qc(k) = 0._rtype
         nc(k) = 0._rtype

      endif

      if (qr(k).ge.qsmall .and. t(k).lt.homogfrze) then
         Q_nuc = qr(k)
         N_nuc = max(nr(k),nsmall)

         qm(k) = qm(k) + Q_nuc
         qi(k) = qi(k) + Q_nuc
         bm(k) = bm(k) + Q_nuc*inv_rho_rimeMax
         ni(k) = ni(k) + N_nuc
         th(k) = th(k) + exner(k)*Q_nuc*xlf(k)*inv_cp
         qr(k) = 0._rtype
         nr(k) = 0._rtype
      endif

   enddo k_loop_fz

end subroutine homogeneous_freezing

end module micro_p3<|MERGE_RESOLUTION|>--- conflicted
+++ resolved
@@ -3467,13 +3467,8 @@
                   !get_cloud_dsd2 keeps the drop-size distribution within reasonable
                   !bounds by modifying nc_incld. The next line maintains consistency
                   !between nc_incld and nc
-<<<<<<< HEAD
-                  nc(k) = nc_incld(k)*lcldm(k)
-
-=======
                   nc(k) = nc_incld(k)*cld_frac_l(k)
                   
->>>>>>> d3d083d7
                   dum = 1._rtype / bfb_pow(lamc(k), bcn)
                   V_qc(k) = acn(k)*bfb_gamma(4._rtype+bcn+mu_c(k))*dum/(bfb_gamma(mu_c(k)+4._rtype))
                   V_nc(k) = acn(k)*bfb_gamma(1._rtype+bcn+mu_c(k))*dum/(bfb_gamma(mu_c(k)+1._rtype))
@@ -3502,15 +3497,6 @@
             kloop_sedi_c1: do k = k_qxtop,k_qxbot,-kdir
                qc_notsmall_c1: if (qc_incld(k)>qsmall) then
                   call get_cloud_dsd2(qc_incld(k),nc_incld(k),mu_c(k),rho(k),nu,dnu,   &
-<<<<<<< HEAD
-                       lamc(k),tmp1,tmp2,lcldm(k))
-
-                  !get_cloud_dsd2 keeps the drop-size distribution within reasonable
-                  !bounds by modifying nc_incld. The next line maintains consistency
-                  !between nc_incld and nc
-                  nc(k) = nc_incld(k)*lcldm(k)
-
-=======
                        lamc(k),tmp1,tmp2,cld_frac_l(k))
                   
                   !get_cloud_dsd2 keeps the drop-size distribution within reasonable
@@ -3518,7 +3504,6 @@
                   !between nc_incld and nc
                   nc(k) = nc_incld(k)*cld_frac_l(k)
                   
->>>>>>> d3d083d7
                   dum = 1._rtype / bfb_pow(lamc(k), bcn)
                   V_qc(k) = acn(k)*bfb_gamma(4._rtype+bcn+mu_c(k))*dum/(bfb_gamma(mu_c(k)+4._rtype))
                endif qc_notsmall_c1
@@ -3532,15 +3517,9 @@
             !Update _incld values with end-of-step cell-ave values
             !Note that cld_frac_l is set in interface to have min of mincld=1e-4
             !so dividing by it is fine.
-<<<<<<< HEAD
-            qc_incld(:) = qc(:)/lcldm(:)
-            nc_incld(:) = nc(:)/lcldm(:)
-
-=======
             qc_incld(:) = qc(:)/cld_frac_l(:)
             nc_incld(:) = nc(:)/cld_frac_l(:)
             
->>>>>>> d3d083d7
          enddo substep_sedi_c1
 
       endif two_moment
@@ -3645,11 +3624,7 @@
                !in compute_rain_fall_velocity, get_rain_dsd2 keeps the drop-size
                !distribution within reasonable bounds by modifying nr_incld.
                !The next line maintains consistency between nr_incld and nr.
-<<<<<<< HEAD
-               nr(k) = nr_incld(k)*rcldm(k)
-=======
-               nr = nr_incld*cld_frac_r 
->>>>>>> d3d083d7
+               nr(k) = nr_incld(k)*cld_frac_r(k)
 
             endif qr_notsmall_r1
 
@@ -3669,15 +3644,9 @@
          !Update _incld values with end-of-step cell-ave values
          !Note that cld_frac_r is set in interface to have min of mincld=1e-4
          !so dividing by it is fine.
-<<<<<<< HEAD
-         qr_incld(:) = qr(:)/rcldm(:)
-         nr_incld(:) = nr(:)/rcldm(:)
-
-=======
          qr_incld(:) = qr(:)/cld_frac_r(:)
          nr_incld(:) = nr(:)/cld_frac_r(:)
          
->>>>>>> d3d083d7
       enddo substep_sedi_r
 
       precip_liq_surf = precip_liq_surf + prt_accum*inv_rho_h2o*inv_dt
@@ -3866,19 +3835,11 @@
          !update _incld variables
          !Note that cld_frac_i is set in interface to have min of mincld=1e-4
          !so dividing by it is fine.
-<<<<<<< HEAD
-         qitot_incld(:) = qitot(:)/icldm(:)
-         nitot_incld(:) = nitot(:)/icldm(:)
-         qirim_incld(:) = qirim(:)/icldm(:)
-         birim_incld(:) = birim(:)/icldm(:)
-
-=======
          qi_incld(:) = qi(:)/cld_frac_i(:)
          ni_incld(:) = ni(:)/cld_frac_i(:)
          qm_incld(:) = qm(:)/cld_frac_i(:)
          bm_incld(:) = bm(:)/cld_frac_i(:)
          
->>>>>>> d3d083d7
       enddo substep_sedi_i
 
       precip_ice_surf = precip_ice_surf + prt_accum*inv_rho_h2o*inv_dt
