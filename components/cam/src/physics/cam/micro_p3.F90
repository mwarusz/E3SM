--- conflicted
+++ resolved
@@ -54,26 +54,17 @@
        rainfrze, icenuct, homogfrze, iulog=>iulog_e3sm, &
        masterproc=>masterproc_e3sm, calculate_incloud_mixingratios, mu_r_constant, &
        lookup_table_1a_dum1_c, use_cxx
-<<<<<<< HEAD
-=======
 
   ! Bit-for-bit math functions.
 #ifdef SCREAM_CONFIG_IS_CMAKE
   use physics_common_iso_f, only: cxx_pow, cxx_sqrt, cxx_cbrt, cxx_gamma, cxx_log, &
                                   cxx_log10, cxx_exp
 #endif
->>>>>>> d511dc9e
 
   implicit none
   save
 
   public  :: p3_init,p3_main
-
-<<<<<<< HEAD
-  !logical :: use_cxx = .true.
-=======
-!  logical :: use_cxx = .true.
->>>>>>> d511dc9e
 
   ! protected items should be treated as private for everyone except tests
 
