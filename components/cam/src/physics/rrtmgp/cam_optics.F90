module cam_optics

   use shr_kind_mod, only: r8=>shr_kind_r8
   use assertions, only: assert, assert_valid, assert_range
   use radconstants, only: nswbands, nlwbands
   use rad_constituents, only: icecldoptics, liqcldoptics
   use cam_abortutils, only: endrun
   use ppgrid, only: pcols, pver

   implicit none
   private

   public get_cloud_optics_sw, &
          get_cloud_optics_lw, &
          sample_cloud_optics_sw, &
          sample_cloud_optics_lw, &
          compress_optics_sw, &
          set_aerosol_optics_sw, &
          set_aerosol_optics_lw

   ! Mapping from old RRTMG sw bands to new band ordering in RRTMGP
   integer, dimension(14) :: map_rrtmg_to_rrtmgp_swbands = (/ &
      14, 1, 2, 3, 4, 5, 6, 7, 8, 9, 10, 11, 12, 13 &
   /)

contains

   !-------------------------------------------------------------------------------

   subroutine get_cloud_optics_sw( &
         ncol, nlev, nbnd, do_snow, cld, cldfsnow, iclwp, iciwp, icswp, &
         lambdac, mu, dei, des, rel, rei, &
         tau_out, ssa_out, asm_out, &
         liq_tau_out, ice_tau_out, snw_tau_out)

      use ppgrid, only: pcols
      use physics_types, only: physics_state
      use cloud_rad_props, only: mitchell_ice_optics_sw, gammadist_liq_optics_sw
      use ebert_curry, only: ec_ice_optics_sw
      use slingo, only: slingo_liq_optics_sw

      integer, intent(in) :: ncol, nlev, nbnd
      logical, intent(in) :: do_snow
      real(r8), intent(in), dimension(:,:) :: &
         cld, cldfsnow, iclwp, iciwp, icswp, &
         lambdac, mu, dei, des, rel, rei

      ! Outputs are shortwave cloud optical properties *by band*. Dimensions should
      ! be nswbands,ncol,nlev. Generally, this should be able to handle cases were
      ! ncol might be something like nday, and nlev could be arbitrary so long as
      ! corresponding fields were defined for all indices of nlev. This
      ! isn't the case right now I don't think, as cloud_rad_props makes explicit
      ! assumptions about array sizes.
      real(r8), intent(out), dimension(:,:,:) :: &
         tau_out, ssa_out, asm_out, liq_tau_out, ice_tau_out, snw_tau_out

      ! Temporary variables to hold cloud optical properties before combining into
      ! output arrays. Same shape as output arrays, so get shapes from output.
      real(r8), dimension(nbnd,pcols,nlev) :: &
            liq_tau, liq_tau_ssa, liq_tau_ssa_g, liq_tau_ssa_f, &
            ice_tau, ice_tau_ssa, ice_tau_ssa_g, ice_tau_ssa_f, &
            cld_tau, cld_tau_ssa, cld_tau_ssa_g, cld_tau_ssa_f, &
            snow_tau, snow_tau_ssa, snow_tau_ssa_g, snow_tau_ssa_f, &
            combined_tau, combined_tau_ssa, combined_tau_ssa_g, combined_tau_ssa_f

      integer :: iband, ilev, icol

      ! Initialize outputs
      tau_out = 0._r8
      ssa_out = 0._r8
      asm_out = 0._r8
      liq_tau_out = 0._r8
      ice_tau_out = 0._r8
      snw_tau_out = 0._r8

      ! Initialize local variables
      ice_tau = 0._r8
      ice_tau_ssa = 0._r8
      ice_tau_ssa_g = 0._r8
      ice_tau_ssa_f = 0._r8
      liq_tau = 0._r8
      liq_tau_ssa = 0._r8
      liq_tau_ssa_g = 0._r8
      liq_tau_ssa_f = 0._r8
      snow_tau = 0._r8
      snow_tau_ssa = 0._r8
      snow_tau_ssa_g = 0._r8
      snow_tau_ssa_f = 0._r8
      combined_tau = 0._r8
      combined_tau_ssa = 0._r8
      combined_tau_ssa_g = 0._r8
      combined_tau_ssa_f = 0._r8

      ! Get ice cloud optics
      if (trim(icecldoptics) == 'mitchell') then
         call mitchell_ice_optics_sw( &
            ncol, nlev, iciwp, dei, &
            ice_tau, ice_tau_ssa, &
            ice_tau_ssa_g, ice_tau_ssa_f &
         )
         ! We need to fix band ordering because the old input files assume RRTMG band
         ! ordering, but this has changed in RRTMGP.
         ! TODO: fix the input files themselves!
         do ilev = 1,nlev
            do icol = 1,ncol
               ice_tau      (:,icol,ilev) = reordered(ice_tau      (:,icol,ilev), map_rrtmg_to_rrtmgp_swbands)
               ice_tau_ssa  (:,icol,ilev) = reordered(ice_tau_ssa  (:,icol,ilev), map_rrtmg_to_rrtmgp_swbands)
               ice_tau_ssa_g(:,icol,ilev) = reordered(ice_tau_ssa_g(:,icol,ilev), map_rrtmg_to_rrtmgp_swbands)
               ice_tau_ssa_f(:,icol,ilev) = reordered(ice_tau_ssa_f(:,icol,ilev), map_rrtmg_to_rrtmgp_swbands)
            end do
         end do
      else if (trim(icecldoptics) == 'ebertcurry') then
         call ec_ice_optics_sw(ncol, nlev, cld, iciwp, rei, ice_tau, ice_tau_ssa, ice_tau_ssa_g, ice_tau_ssa_f)
      else
         call endrun('icecldoptics ' // trim(icecldoptics) // ' not supported.')
      end if
      call assert_range(ice_tau(1:nbnd,1:ncol,1:nlev), 0._r8, 1e20_r8, &
                        'get_cloud_optics_sw: ice_tau')
      
      ! Get liquid cloud optics
      if (trim(liqcldoptics) == 'gammadist') then
         call gammadist_liq_optics_sw( &
            ncol, nlev, iclwp, lambdac, mu, &
            liq_tau, liq_tau_ssa, &
            liq_tau_ssa_g, liq_tau_ssa_f &
         )
         do ilev = 1,nlev
            do icol = 1,ncol
               liq_tau      (:,icol,ilev) = reordered(liq_tau      (:,icol,ilev), map_rrtmg_to_rrtmgp_swbands)
               liq_tau_ssa  (:,icol,ilev) = reordered(liq_tau_ssa  (:,icol,ilev), map_rrtmg_to_rrtmgp_swbands)
               liq_tau_ssa_g(:,icol,ilev) = reordered(liq_tau_ssa_g(:,icol,ilev), map_rrtmg_to_rrtmgp_swbands)
               liq_tau_ssa_f(:,icol,ilev) = reordered(liq_tau_ssa_f(:,icol,ilev), map_rrtmg_to_rrtmgp_swbands)
            end do
         end do
      else if (trim(liqcldoptics) == 'slingo') then
         call slingo_liq_optics_sw( &
            ncol, nlev, cld, iclwp, rel, &
            liq_tau, liq_tau_ssa, &
            liq_tau_ssa_g, liq_tau_ssa_f &
         )
      else
         call endrun('liqcldoptics ' // trim(liqcldoptics) // ' not supported.')
      end if

      call assert_range(liq_tau(1:nbnd,1:ncol,1:nlev), 0._r8, 1e20_r8, &
                        'get_cloud_optics_sw: liq_tau')

      ! Combine all cloud optics from CAM routines
      cld_tau = ice_tau + liq_tau
      cld_tau_ssa = ice_tau_ssa + liq_tau_ssa
      cld_tau_ssa_g = ice_tau_ssa_g + liq_tau_ssa_g

      ! Get snow cloud optics
      if (do_snow) then
         call mitchell_ice_optics_sw( &
            ncol, nlev, icswp, des, &
            snow_tau, snow_tau_ssa, &
            snow_tau_ssa_g, snow_tau_ssa_f &
         )
         do ilev = 1,nlev
            do icol = 1,ncol
               snow_tau      (:,icol,ilev) = reordered(snow_tau      (:,icol,ilev), map_rrtmg_to_rrtmgp_swbands)
               snow_tau_ssa  (:,icol,ilev) = reordered(snow_tau_ssa  (:,icol,ilev), map_rrtmg_to_rrtmgp_swbands)
               snow_tau_ssa_g(:,icol,ilev) = reordered(snow_tau_ssa_g(:,icol,ilev), map_rrtmg_to_rrtmgp_swbands)
               snow_tau_ssa_f(:,icol,ilev) = reordered(snow_tau_ssa_f(:,icol,ilev), map_rrtmg_to_rrtmgp_swbands)
            end do
         end do
         call combine_properties( &
            nbnd, ncol, nlev, &
            cld(1:ncol,1:nlev), cld_tau(1:nbnd,1:ncol,1:nlev), &
            cldfsnow(1:ncol,1:nlev), snow_tau(1:nbnd,1:ncol,1:nlev), &
            combined_tau(1:nbnd,1:ncol,1:nlev) &
         )
         call combine_properties( &
            nbnd, ncol, nlev, &
            cld(1:ncol,1:nlev), cld_tau_ssa(1:nbnd,1:ncol,1:nlev), &
            cldfsnow(1:ncol,1:nlev), snow_tau_ssa(1:nbnd,1:ncol,1:nlev), &
            combined_tau_ssa(1:nbnd,1:ncol,1:nlev) &
         )
         call combine_properties( &
            nbnd, ncol, nlev, &
            cld(1:ncol,1:nlev), cld_tau_ssa_g(1:nbnd,1:ncol,1:nlev), &
            cldfsnow(1:ncol,1:nlev), snow_tau_ssa_g(1:nbnd,1:ncol,1:nlev), &
            combined_tau_ssa_g(1:nbnd,1:ncol,1:nlev) &
         )
      else
<<<<<<< HEAD
         combined_tau = cld_tau
         combined_tau_ssa = cld_tau_ssa
         combined_tau_ssa_g = cld_tau_ssa_g
      end if
     
=======
         ! We are not doing snow optics, so set these to zero so we can still use 
         ! the arrays without additional logic
         snow_tau(:,:,:) = 0._r8
         snow_tau_ssa(:,:,:) = 0._r8
         snow_tau_ssa_g(:,:,:) = 0._r8
         snow_tau_ssa_f(:,:,:) = 0._r8
      end if

      ! Combine all cloud optics from CAM routines
      cld_tau = ice_tau + liq_tau
      cld_tau_ssa = ice_tau_ssa + liq_tau_ssa
      cld_tau_ssa_g = ice_tau_ssa_g + liq_tau_ssa_g
      if (do_snow) then
         call combine_properties( &
            nbnd, ncol, nlev, &
            cld(1:ncol,1:nlev), cld_tau(1:nbnd,1:ncol,1:nlev), &
            cldfsnow(1:ncol,1:nlev), snow_tau(1:nbnd,1:ncol,1:nlev), &
            combined_tau(1:nbnd,1:ncol,1:nlev) &
         )
         call combine_properties( &
            nbnd, ncol, nlev, &
            cld(1:ncol,1:nlev), cld_tau_ssa(1:nbnd,1:ncol,1:nlev), &
            cldfsnow(1:ncol,1:nlev), snow_tau_ssa(1:nbnd,1:ncol,1:nlev), &
            combined_tau_ssa(1:nbnd,1:ncol,1:nlev) &
         )
         call combine_properties( &
            nbnd, ncol, nlev, &
            cld(1:ncol,1:nlev), cld_tau_ssa_g(1:nbnd,1:ncol,1:nlev), &
            cldfsnow(1:ncol,1:nlev), snow_tau_ssa_g(1:nbnd,1:ncol,1:nlev), &
            combined_tau_ssa_g(1:nbnd,1:ncol,1:nlev) &
         )
      else
         combined_tau = cld_tau
         combined_tau_ssa = cld_tau_ssa
         combined_tau_ssa_g = cld_tau_ssa_g
      end if
      
>>>>>>> 85c6db00
      ! Copy to output arrays, converting to optical depth, single scattering
      ! albedo, and assymmetry parameter from the products that the CAM routines
      ! return. Make sure we do not try to divide by zero...
      do iband = 1,nbnd
         tau_out(:ncol,:nlev,iband) = combined_tau(iband,:ncol,:nlev)
         where (combined_tau(iband,:ncol,:nlev) > 0)
            ssa_out(:ncol,:nlev,iband) &
               = combined_tau_ssa(iband,:ncol,:nlev) / combined_tau(iband,:ncol,:nlev)
         elsewhere
            ssa_out(:ncol,:nlev,iband) = 1._r8
         endwhere
         where (combined_tau_ssa(iband,:ncol,:nlev) > 0)
            asm_out(:ncol,:nlev,iband) &
               = combined_tau_ssa_g(iband,:ncol,:nlev) / combined_tau_ssa(iband,:ncol,:nlev)
         elsewhere
            asm_out(:ncol,:nlev,iband) = 0._r8
         end where

         ! Re-order diagnostics outputs
         liq_tau_out(:ncol,:nlev,iband) = liq_tau(iband,:ncol,:nlev)
         ice_tau_out(:ncol,:nlev,iband) = ice_tau(iband,:ncol,:nlev)
         snw_tau_out(:ncol,:nlev,iband) = snow_tau(iband,:ncol,:nlev)
      end do

      ! Check values
      call assert_range(tau_out(:ncol,:nlev,:nbnd), 0._r8, 1e20_r8, &
                        'get_cloud_optics_sw: tau_out')
      call assert_range(ssa_out(:ncol,:nlev,:nbnd), 0._r8, 1._r8, &
                        'get_cloud_optics_sw: ssa_out')
      call assert_range(asm_out(:ncol,:nlev,:nbnd), -1._r8, 1._r8, &
                        'get_cloud_optics_sw: asm_out')
   end subroutine get_cloud_optics_sw

   !----------------------------------------------------------------------------

   subroutine get_cloud_optics_lw( &
         ncol, nlev, nbnd, do_snow, cld, cldfsnow, iclwp, iciwp, icswp, &
         lambdac, mu, dei, des, rei, &
         tau_out, liq_tau_out, ice_tau_out, snw_tau_out)

      use ppgrid, only: pcols
      use cloud_rad_props, only: gammadist_liq_optics_lw, mitchell_ice_optics_lw
      use ebert_curry, only: ec_ice_optics_lw
      use slingo, only: slingo_liq_optics_lw
      use radconstants, only: nlwbands

      integer, intent(in) :: ncol, nlev, nbnd
      logical, intent(in) :: do_snow
      real(r8), intent(in), dimension(:,:) :: &
         cld, cldfsnow, &
         iclwp, iciwp, icswp, &
         mu, lambdac, dei, des, rei
      real(r8), intent(out), dimension(:,:,:) :: tau_out, liq_tau_out, ice_tau_out, snw_tau_out

      ! Temporary variables to hold absorption optical depth
      real(r8), dimension(nbnd,pcols,nlev) :: &
            ice_tau, liq_tau, snow_tau, cld_tau, combined_tau

      integer :: iband

      ! Initialize outputs
      tau_out = 0._r8
      liq_tau_out = 0._r8
      ice_tau_out = 0._r8
      snw_tau_out = 0._r8

      ! Initialize local variables
      ice_tau(:,:,:) = 0._r8
      liq_tau(:,:,:) = 0._r8
      snow_tau(:,:,:) = 0._r8
      cld_tau(:,:,:) = 0._r8
      combined_tau(:,:,:) = 0._r8

      ! Get ice optics
      if (trim(icecldoptics) == 'mitchell') then
         call mitchell_ice_optics_lw(ncol, nlev, iciwp, dei, ice_tau)
      else if (trim(icecldoptics) == 'ebertcurry') then
         call ec_ice_optics_lw(ncol, nlev, cld, iclwp, iciwp, rei, ice_tau)
      else
         call endrun('icecldoptics ' // trim(icecldoptics) // ' not supported.')
      end if

      ! Get liquid optics
      if (trim(liqcldoptics) == 'gammadist') then
         call gammadist_liq_optics_lw(ncol, nlev, iclwp, lambdac, mu, liq_tau)
      else if (trim(liqcldoptics) == 'slingo') then
         call slingo_liq_optics_lw(ncol, nlev, cld, iclwp, iciwp, liq_tau)
      else
         call endrun('liqcldoptics ' // trim(liqcldoptics) // ' not supported.')
      end if

<<<<<<< HEAD
=======
      ! Combined cloud optics
>>>>>>> 85c6db00
      cld_tau = liq_tau + ice_tau

      ! Get snow optics?
      if (do_snow) then
         call mitchell_ice_optics_lw(ncol, nlev, icswp, des, snow_tau)
<<<<<<< HEAD

         ! Combined cloud optics
=======
>>>>>>> 85c6db00
         call combine_properties(nbnd, ncol, nlev, &
            cld(1:ncol,1:nlev), cld_tau(1:nbnd,1:ncol,1:nlev), &
            cldfsnow(1:ncol,1:nlev), snow_tau(1:nbnd,1:ncol,1:nlev), &
            combined_tau(1:nbnd,1:ncol,1:nlev) &
         )
      else
         combined_tau(1:nbnd,1:ncol,1:nlev) = cld_tau(1:nbnd,1:ncol,1:nlev)
      end if

      ! Set output optics
      do iband = 1,nbnd
         tau_out(1:ncol,1:nlev,iband) = combined_tau(iband,1:ncol,1:nlev)
         liq_tau_out(1:ncol,1:nlev,iband) = liq_tau(iband,1:ncol,1:nlev)
         ice_tau_out(1:ncol,1:nlev,iband) = ice_tau(iband,1:ncol,1:nlev)
         snw_tau_out(1:ncol,1:nlev,iband) = snow_tau(iband,1:ncol,1:nlev)
      end do

      ! Check values
      call assert_range(tau_out(:ncol,:nlev,:nbnd), 0._r8, 1e20_r8, &
                        'get_cloud_optics_lw: tau_out')

   end subroutine get_cloud_optics_lw

   !----------------------------------------------------------------------------

   ! Provide a procedure to combine cloud optical properties by weighting
   ! contributions by fraction present. I.e., for combining cloud and snow
   ! optical properties, we weight the cloud and snow properties by the fraction
   ! of cloud and snow present.
   subroutine combine_properties(nbands, ncols, nlevs, &
                                 fraction1, property1, &
                                 fraction2, property2, &
                                 combined_property)
      
      ! Input dimensions for automatic error checking
      integer, intent(in) :: nbands, ncols, nlevs

      ! Input fractions of each type of constituent
      real(r8), intent(in) :: fraction1(ncols,nlevs), fraction2(ncols,nlevs)

      ! Individual optical properties for each constituent
      real(r8), intent(in) :: property1(nbands,ncols,nlevs), property2(nbands,ncols,nlevs)

      ! Combined optical property
      real(r8), intent(out) :: combined_property(nbands,ncols,nlevs)

      ! Combined fraction (max of property 1 and 2)
      real(r8) :: combined_fraction(ncols,nlevs)

      ! Loop variables
      integer :: iband, icol, ilev

      ! Combined fraction
      combined_fraction = max(fraction1, fraction2)

      ! Combine optical properties by weighting by amount of cloud and snow
      combined_property = 0._r8
      do ilev = 1,nlevs
         do icol = 1,ncols
            do iband = 1,nbands
               if (combined_fraction(icol,ilev) > 0) then
                  combined_property(iband,icol,ilev) = ( &
                     fraction1(icol,ilev) * property1(iband,icol,ilev) &
                   + fraction2(icol,ilev) * property2(iband,icol,ilev) &
                  ) / combined_fraction(icol,ilev)
               else
                  combined_property(iband,icol,ilev) = 0._r8
               end if
            end do
         end do
      end do

   end subroutine combine_properties

   !----------------------------------------------------------------------------

   ! Do MCICA sampling of optics here. This will map bands to gpoints,
   ! while doing stochastic sampling of cloud state
   subroutine sample_cloud_optics_sw( &
         ncol, nlev, ngpt, gpt2bnd, &
         pmid, cld, cldfsnow, &
         tau_bnd, ssa_bnd, asm_bnd, &
         tau_gpt, ssa_gpt, asm_gpt)
      use mcica_subcol_gen, only: mcica_subcol_mask
      integer, intent(in) :: ncol, nlev, ngpt
      integer, intent(in), dimension(:) :: gpt2bnd
      real(r8), intent(in), dimension(:,:) :: pmid, cld, cldfsnow
      real(r8), intent(in), dimension(:,:,:) :: tau_bnd, ssa_bnd, asm_bnd
      real(r8), intent(out), dimension(:,:,:) :: tau_gpt, ssa_gpt, asm_gpt
      real(r8), dimension(ncol,nlev) :: combined_cld
      logical, dimension(ngpt,ncol,nlev) :: iscloudy

      ! For MCICA sampling routine, how many times to permute random seed
      integer, parameter :: changeseed = 1

      ! Loop variables
      integer :: icol, ilev, igpt

      ! Combined snow and cloud fraction
      combined_cld(1:ncol,1:nlev) = max(cld(1:ncol,1:nlev), &
                                        cldfsnow(1:ncol,1:nlev))
      ! Get stochastic subcolumn cloud mask
      call mcica_subcol_mask(ngpt, ncol, nlev, changeseed, &
                             pmid(1:ncol,1:nlev), &
                             combined_cld(1:ncol,1:nlev), &
                             iscloudy(1:ngpt,1:ncol,1:nlev))
      ! Generate subcolumns for homogeneous clouds
      do igpt = 1,ngpt
         do ilev = 1,nlev
            do icol = 1,ncol
               if (iscloudy(igpt,icol,ilev) .and. combined_cld(icol,ilev) > 0._r8) then
                  tau_gpt(icol,ilev,igpt) = tau_bnd(icol,ilev,gpt2bnd(igpt))
                  ssa_gpt(icol,ilev,igpt) = ssa_bnd(icol,ilev,gpt2bnd(igpt))
                  asm_gpt(icol,ilev,igpt) = asm_bnd(icol,ilev,gpt2bnd(igpt))
               else
                  tau_gpt(icol,ilev,igpt) = 0._r8
                  ssa_gpt(icol,ilev,igpt) = 1._r8
                  asm_gpt(icol,ilev,igpt) = 0._r8
               end if
            end do
         end do
      end do
   end subroutine sample_cloud_optics_sw

   !----------------------------------------------------------------------------

   ! Compress optics arrays to smaller arrays containing only daytime columns.
   ! This is to work with the RRTMGP shortwave routines that will fail if they
   ! encounter non-sunlit columns, and also allows us to perform less
   ! computations. This routine is primarily a convenience routine to do all of
   ! the shortwave optics arrays at once, as we do this for individual arrays
   ! elsewhere in the code.
   subroutine compress_optics_sw(day_indices, tau, ssa, asm, tau_day, ssa_day, asm_day)
      integer, intent(in), dimension(:) :: day_indices
      real(r8), intent(in), dimension(:,:,:) :: tau, ssa, asm
      real(r8), intent(out), dimension(:,:,:) :: tau_day, ssa_day, asm_day
      integer :: nday, iday, ilev, ibnd
      nday = count(day_indices > 0)
      do ibnd = 1,size(tau,3)
         do ilev = 1,size(tau,2)
            do iday = 1,nday
               tau_day(iday,ilev,ibnd) = tau(day_indices(iday),ilev,ibnd)
               ssa_day(iday,ilev,ibnd) = ssa(day_indices(iday),ilev,ibnd)
               asm_day(iday,ilev,ibnd) = asm(day_indices(iday),ilev,ibnd)
            end do
         end do
      end do
   end subroutine compress_optics_sw

   !----------------------------------------------------------------------------

   ! Do MCICA sampling of optics here. This will map bands to gpoints,
   ! while doing stochastic sampling of cloud state
   subroutine sample_cloud_optics_lw( &
         ncol, nlev, ngpt, gpt2bnd, &
         pmid, cld, cldfsnow, &
         tau_bnd, tau_gpt)
      use mcica_subcol_gen, only: mcica_subcol_mask

      integer, intent(in) :: ncol, nlev, ngpt
      integer, intent(in), dimension(:) :: gpt2bnd
      real(r8), intent(in), dimension(:,:) :: pmid, cld, cldfsnow
      real(r8), intent(in), dimension(:,:,:) :: tau_bnd
      real(r8), intent(out), dimension(:,:,:) :: tau_gpt
      real(r8), dimension(ncol,nlev) :: combined_cld
      logical, dimension(ngpt,ncol,nlev) :: iscloudy

      ! For MCICA sampling routine, how many times to permute random seed
      integer, parameter :: changeseed = 1

      ! Loop variables
      integer :: icol, ilev, igpt

      ! Combine cloud and snow fractions for MCICA sampling
      combined_cld(1:ncol,1:nlev) = max(cld(1:ncol,1:nlev), &
                                        cldfsnow(1:ncol,1:nlev))

      ! Get the stochastic subcolumn cloudy mask
      call mcica_subcol_mask(ngpt, ncol, nlev, changeseed, &
                             pmid(1:ncol,1:nlev), &
                             combined_cld(1:ncol,1:nlev), &
                             iscloudy(1:ngpt,1:ncol,1:nlev))

      ! Map optics to g-points, selecting a single subcolumn for each
      ! g-point. This implementation generates homogeneous clouds, but it would be
      ! straightforward to extend this to handle horizontally heterogeneous clouds
      ! as well.
      do igpt = 1,ngpt
         do ilev = 1,nlev
            do icol = 1,ncol
               if (iscloudy(igpt,icol,ilev) .and. combined_cld(icol,ilev) > 0._r8) then
                  tau_gpt(icol,ilev,igpt) = tau_bnd(icol,ilev,gpt2bnd(igpt))
               else
                  tau_gpt(icol,ilev,igpt) = 0._r8
               end if
            end do
         end do
      end do
   end subroutine sample_cloud_optics_lw

   !----------------------------------------------------------------------------

   subroutine set_aerosol_optics_sw(icall, state, pbuf, &
                                    night_indices, &
                                    is_cmip6_volc, &
                                    tau_out, ssa_out, asm_out)
      use ppgrid, only: pcols, pver
      use physics_types, only: physics_state
      use physics_buffer, only: physics_buffer_desc
      use aer_rad_props, only: aer_rad_props_sw
      use radconstants, only: nswbands
      integer, intent(in) :: icall
      type(physics_state), intent(in) :: state
      type(physics_buffer_desc), pointer :: pbuf(:)
      integer, intent(in) :: night_indices(:)
      logical, intent(in) :: is_cmip6_volc
      real(r8), intent(out), dimension(:,:,:) :: tau_out, ssa_out, asm_out

      ! NOTE: aer_rad_props expects 0:pver indexing on these! It appears this is to
      ! account for the extra layer added above model top, but it is not entirely
      ! clear. This is not done for the longwave, and it is not really documented
      ! anywhere that I can find. Regardless, optical properties for the zero index
      ! are set to zero in aer_rad_props_sw as far as I can tell.
      !
      ! NOTE: dimension ordering is different than for cloud optics!
      real(r8), dimension(pcols,0:pver,nswbands) :: tau, tau_w, tau_w_g, tau_w_f

      integer :: ncol
      integer :: icol, ilay

      ! Everyone needs a name
      character(len=*), parameter :: subroutine_name = 'set_aerosol_optics_sw'

      ncol = state%ncol

      ! Get aerosol absorption optical depth from CAM routine
      tau = 0._r8
      tau_w = 0._r8
      tau_w_g = 0._r8
      tau_w_f = 0._r8
      call aer_rad_props_sw(icall, state, pbuf, &
                            count(night_indices > 0), night_indices, is_cmip6_volc, &
                            tau, tau_w, tau_w_g, tau_w_f)

      ! Extract quantities from products
      do icol = 1,ncol
         ! Copy cloud optical depth over directly
         tau_out(icol,1:pver,1:nswbands) = tau(icol,1:pver,1:nswbands)
         ! Extract single scattering albedo from the product-defined fields
         where (tau(icol,1:pver,1:nswbands) > 0)
            ssa_out(icol,1:pver,1:nswbands) &
               = tau_w(icol,1:pver,1:nswbands) / tau(icol,1:pver,1:nswbands)
         elsewhere
            ssa_out(icol,1:pver,1:nswbands) = 1._r8
         endwhere
         ! Extract assymmetry parameter from the product-defined fields
         where (tau_w(icol,1:pver,1:nswbands) > 0)
            asm_out(icol,1:pver,1:nswbands) &
               = tau_w_g(icol,1:pver,1:nswbands) / tau_w(icol,1:pver,1:nswbands)
         elsewhere
            asm_out(icol,1:pver,1:nswbands) = 0._r8
         endwhere
      end do

      ! We need to fix band ordering because the old input files assume RRTMG band
      ! ordering, but this has changed in RRTMGP.
      ! TODO: fix the input files themselves!
      do icol = 1,size(tau_out,1)
         do ilay = 1,size(tau_out,2)
            tau_out(icol,ilay,:) = reordered(tau_out(icol,ilay,:), map_rrtmg_to_rrtmgp_swbands)
            ssa_out(icol,ilay,:) = reordered(ssa_out(icol,ilay,:), map_rrtmg_to_rrtmgp_swbands)
            asm_out(icol,ilay,:) = reordered(asm_out(icol,ilay,:), map_rrtmg_to_rrtmgp_swbands)
         end do
      end do

   end subroutine set_aerosol_optics_sw

   !----------------------------------------------------------------------------

   subroutine set_aerosol_optics_lw(icall, state, pbuf, is_cmip6_volc, tau)
     
      use ppgrid, only: pcols, pver
      use physics_types, only: physics_state
      use physics_buffer, only: physics_buffer_desc, pbuf_get_index, &
                                pbuf_get_field, pbuf_old_tim_idx
      use aer_rad_props, only: aer_rad_props_lw
      use radconstants, only: nlwbands

      integer, intent(in) :: icall
      type(physics_state), intent(in) :: state
      type(physics_buffer_desc), pointer :: pbuf(:)
      logical, intent(in) :: is_cmip6_volc
      real(r8), intent(out), dimension(:,:,:) :: tau(pcols,pver,nlwbands)

      ! Subroutine name for error messages
      character(len=*), parameter :: subroutine_name = 'set_aerosol_optics_lw'

      ! Get aerosol absorption optical depth from CAM routine
      tau = 0._r8
      call aer_rad_props_lw(is_cmip6_volc, icall, state, pbuf, tau)

   end subroutine set_aerosol_optics_lw

   !----------------------------------------------------------------------------

   ! Utility function to reorder an array given a new indexing
   function reordered(array_in, new_indexing) result(array_out)

      ! Inputs
      real(r8), intent(in) :: array_in(:)
      integer, intent(in) :: new_indexing(:)

      ! Output, reordered array
      real(r8), dimension(size(array_in)) :: array_out

      ! Loop index
      integer :: ii

      ! Check inputs
      call assert(size(array_in) == size(new_indexing), 'reorder_array: sizes inconsistent')

      ! Reorder array based on input index mapping, which maps old indices to new
      do ii = 1,size(new_indexing)
         array_out(ii) = array_in(new_indexing(ii))
      end do

   end function reordered

   !----------------------------------------------------------------------------

end module cam_optics<|MERGE_RESOLUTION|>--- conflicted
+++ resolved
@@ -184,13 +184,6 @@
             combined_tau_ssa_g(1:nbnd,1:ncol,1:nlev) &
          )
       else
-<<<<<<< HEAD
-         combined_tau = cld_tau
-         combined_tau_ssa = cld_tau_ssa
-         combined_tau_ssa_g = cld_tau_ssa_g
-      end if
-     
-=======
          ! We are not doing snow optics, so set these to zero so we can still use 
          ! the arrays without additional logic
          snow_tau(:,:,:) = 0._r8
@@ -227,8 +220,7 @@
          combined_tau_ssa = cld_tau_ssa
          combined_tau_ssa_g = cld_tau_ssa_g
       end if
-      
->>>>>>> 85c6db00
+
       ! Copy to output arrays, converting to optical depth, single scattering
       ! albedo, and assymmetry parameter from the products that the CAM routines
       ! return. Make sure we do not try to divide by zero...
@@ -320,20 +312,13 @@
          call endrun('liqcldoptics ' // trim(liqcldoptics) // ' not supported.')
       end if
 
-<<<<<<< HEAD
-=======
       ! Combined cloud optics
->>>>>>> 85c6db00
       cld_tau = liq_tau + ice_tau
 
       ! Get snow optics?
       if (do_snow) then
          call mitchell_ice_optics_lw(ncol, nlev, icswp, des, snow_tau)
-<<<<<<< HEAD
-
          ! Combined cloud optics
-=======
->>>>>>> 85c6db00
          call combine_properties(nbnd, ncol, nlev, &
             cld(1:ncol,1:nlev), cld_tau(1:nbnd,1:ncol,1:nlev), &
             cldfsnow(1:ncol,1:nlev), snow_tau(1:nbnd,1:ncol,1:nlev), &
