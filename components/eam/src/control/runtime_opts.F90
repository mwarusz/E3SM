module runtime_opts

!----------------------------------------------------------------------- 
! 
! Purpose: This module is responsible for reading CAM namelist cam_inparm 
!          and broadcasting namelist values if needed.  
! 
! Author:
!   Original routines:  CMS
!   Module:             T. Henderson, September 2003
!
!-----------------------------------------------------------------------

!-----------------------------------------------------------------------
!- use statements ------------------------------------------------------
!-----------------------------------------------------------------------
use shr_kind_mod,    only: r8 => shr_kind_r8, SHR_KIND_CL
use spmd_utils,      only: masterproc
use namelist_utils,  only: find_group_name
use pmgrid,          only: plon
use cam_instance,    only: inst_suffix
use cam_history
use cam_control_mod
use cam_logfile,     only: iulog
use pspect
use units
use constituents,    only: pcnst, readtrace
use tracers,         only: tracers_flag
use time_manager,    only: dtime
use filenames,       only: ncdata, bnd_topo, &
                           caseid, &
                           brnch_retain_casename
use dycore,          only: dycore_is
use cam_abortutils,      only: endrun
use rayleigh_friction, only: rayk0, raykrange, raytau0

!-----------------------------------------------------------------------
!- module boilerplate --------------------------------------------------
!-----------------------------------------------------------------------
implicit none
private
save


!-----------------------------------------------------------------------
! Public interfaces ----------------------------------------------------
!-----------------------------------------------------------------------
public read_namelist        ! Set and/or get all runtime options

!-----------------------------------------------------------------------
! Private data ---------------------------------------------------------
!-----------------------------------------------------------------------

character(len=SHR_KIND_CL), private :: nlfilename = 'atm_in' ! Namelist filename

!-----------------------------------------------------------------------
!
! SOMEWHAT ALPHABETICAL listing of variables in the cam_inparm namelist:
!
! variable                description
! --------             -----------------
!
! bnd_topo             Path and filename of topography dataset
! 
! dtime = nnnn,        Model time step in seconds. Default is dycore dependent.
! 
! nlvdry = nn,         Number of layers over which to do dry
!                      adjustment. Defaults to 3.
! 
! cam_branch_file      Filepath of restart file to branch from (nsrest=3)
!                      Full pathname required.
character(len=256) :: cam_branch_file = ' '
!

!------------------------------------------------------------------
! The following 3 are specific to Rayleigh friction
! integer rayk0         vertical level at which rayleigh friction term is centered
! real(r8) raykrange    range of rayleigh friction profile; if 0, range is set automatically
! real(r8) raytau0      approximate value of decay time at model top (days);
!                       if 0., no rayleigh friction is applied
!------------------------------------------------------------------
!
!
! pertlim = n.n        Max size of perturbation to apply to initial
!                      temperature field.
!
! new_random           logical: if .true., use RNG in dynamics/se/random_xgc.F90
!                      instead of the fortran intrinsic.
!
! seed_custom          integer: if > 0, use new seeding mechanism that uses a
!                      custom seed rather than a custom limit. Default 0
!
! seed_clock           logical: if .true., XOR the system_clock with the seed,
!                      wheter it includes a custom seed or not. Default .false.
! 
! phys_chnk_fdim       Declared first dimension for physics variables (chunks).
!                      If <= 0, then value calculated based on problem specifics.
!                      See phys_grid module.  
integer :: phys_chnk_fdim
!
! phys_chnk_fdim_max   Upper bound on declared first dimension for physics
!                      variables (chunks), for when phys_chnk_fdim <= 0. 
!                      See phys_grid module.  
integer :: phys_chnk_fdim_max
!
! phys_chnk_fdim_mult  Restriction on declared first dimension for physics
!                      variables (chunks) to be a multiple of this value,
!                      for when phys_chnk_fdim <= 0. See phys_grid module.  
integer :: phys_chnk_fdim_mult
!
! phys_alltoall        Dynamics/physics transpose option. See phys_grid module.
!
integer :: phys_alltoall
! 
! phys_loadbalance     Load balance option for performance tuning of 
!                      physics chunks.  See phys_grid module.  
integer :: phys_loadbalance
! 
! phys_twin_algorithm  Load balance option for performance tuning of 
!                      physics chunks.  See phys_grid module.  
integer :: phys_twin_algorithm
! 
! phys_chnk_per_thd    Performance tuning option for physics chunks.  See 
!                      phys_grid module.  
integer :: phys_chnk_per_thd
! 
! phys_chnk_cost_write Output option for evaluating physics chunk load balance.  See 
!                      phys_grid module.  
logical :: phys_chnk_cost_write
! 
! tracers_flag = .F.    If true, implement tracer test code. Number of tracers determined
!                      in tracers_suite.F90 must agree with PCNST
!
! readtrace = .T.      If true, tracer initial conditions obtained from 
!                      initial file. 
!
! print_step_cost      true => print per timestep cost info
!
!
!   logical indirect     
!                    ! true => include indirect radiative effects of
!                    ! sulfate aerosols.  Default is false.
!
!
! met_data_file        name of file that contains the offline meteorology data
! met_data_path        name of directory that contains the offline meteorology data
!
! met_filenames_list   name of file that contains names of the offline 
!                      meteorology data files
!
! met_remove_file      true => the offline meteorology file will be removed
!
! met_cell_wall_winds  true => the offline meteorology winds are defined on the model
!                      grid cell walls
! Physics buffer
logical :: pbuf_global_allocate       ! allocate all buffers as global (default: .true.)


! Conservation checks

logical            :: print_energy_errors ! switch for diagnostic output from check_energy module

! SCM Options
logical  :: single_column
real(r8) :: scmlat,scmlon
real(r8) :: iop_nudge_tq_low
real(r8) :: iop_nudge_tq_high
real(r8) :: iop_nudge_tscale
real(r8) :: iop_perturb_high
integer, parameter :: max_chars = 128
character(len=max_chars) iopfile
character(len=200) :: scm_clubb_iop_name
logical  :: scm_iop_srf_prop
logical  :: iop_dosubsidence
logical  :: iop_nudge_tq
logical  :: iop_nudge_uv
logical  :: scm_diurnal_avg
logical  :: scm_crm_mode
logical  :: scm_observed_aero
logical  :: precip_off
logical  :: scm_multcols
logical  :: dp_crm

contains

!=======================================================================

  subroutine read_namelist(single_column_in, scmlon_in, scmlat_in, scm_multcols_in,&
                           nlfilename_in )

   !----------------------------------------------------------------------- 
   ! 
   ! Purpose: 
   ! Read data from namelist cam_inparm to define the run. Process some of the
   ! namelist variables to determine history and restart/branch file path 
   ! names.  Check input namelist variables for validity and print them
   ! to standard output. 
   ! 
   ! Method: 
   ! Important Note for running on SUN systems: "implicit automatic (a-z)"
   ! will not work because namelist data must be static.
   !
   ! Author: 
   ! Original version:  CCM1
   ! Standardized:      L. Bath, June 1992
   !                    T. Acker, March 1996
   !     
   !-----------------------------------------------------------------------

   ! Note that the following interfaces are prototypes proposed by Henderson 
   ! and Eaton.  They minimize coupling with other modules.  Design of these 
   ! interfaces should be refined via review by other CAM developers.  
   ! Interface *_defaultopts() gets default values from the responsible 
   ! module (Expert) prior to namelist read.  
   ! Interface *_setopts() sends values to the responsible module (Expert) 
   ! after namelist read.  Erroneous values are handled by Experts.  
   ! TBH  9/8/03 
   !
   use phys_grid,        only: phys_grid_defaultopts, phys_grid_setopts

   use chem_surfvals,    only: chem_surfvals_readnl
   use check_energy,     only: check_energy_defaultopts, check_energy_setopts
   use cam_restart,      only: restart_defaultopts, restart_setopts, restart_printopts
   use co2_cycle,        only: co2_cycle_readnl
   use shr_string_mod,   only: shr_string_toUpper
   use scamMod,          only: scam_setopts,scam_default_opts

   ! Some modules read their own namelist input.
   use spmd_utils,          only: spmd_utils_readnl
   use physconst,           only: physconst_readnl
   use phys_control,        only: phys_ctl_readnl
   use wv_saturation,       only: wv_sat_readnl
   use ref_pres,            only: ref_pres_readnl
   use cam3_aero_data,      only: cam3_aero_data_readnl
   use cam3_ozone_data,     only: cam3_ozone_data_readnl
   use macrop_driver,       only: macrop_driver_readnl
   use microp_driver,       only: microp_driver_readnl
   use microp_aero,         only: microp_aero_readnl
   use subcol,              only: subcol_readnl
   use cloud_fraction,      only: cldfrc_readnl
   use cldfrc2m,            only: cldfrc2m_readnl
   use cldwat,              only: cldwat_readnl
   use zm_conv,             only: zmconv_readnl
   use hk_conv,             only: hkconv_readnl
   use uwshcu,              only: uwshcu_readnl
   use pkg_cld_sediment,    only: cld_sediment_readnl
   use gw_drag,             only: gw_drag_readnl
   use qbo,                 only: qbo_readnl
   use iondrag,             only: iondrag_readnl
   use phys_debug_util,     only: phys_debug_readnl
   use rad_constituents,    only: rad_cnst_readnl
   use radiation_data,      only: rad_data_readnl
   use modal_aer_opt,       only: modal_aer_opt_readnl
   use clubb_intr,          only: clubb_readnl
   use shoc_intr,           only: shoc_readnl
   use chemistry,           only: chem_readnl
   use lin_strat_chem,      only: linoz_readnl
   use prescribed_volcaero, only: prescribed_volcaero_readnl
   use aerodep_flx,         only: aerodep_flx_readnl
   use solar_data,          only: solar_data_readnl
   use tropopause,          only: tropopause_readnl
   use aoa_tracers,         only: aoa_tracers_readnl
   use prescribed_ozone,    only: prescribed_ozone_readnl
   use prescribed_aero,     only: prescribed_aero_readnl
   use prescribed_ghg,      only: prescribed_ghg_readnl
   use read_spa_data,       only: spa_readnl
   use aircraft_emit,       only: aircraft_emit_readnl
   use cospsimulator_intr,  only: cospsimulator_intr_readnl
   use sat_hist,            only: sat_hist_readnl
   ! Needed by sat_hist_readnl
   use cam_history,         only: hfilename_spec, mfilt, fincl, nhtfrq, avgflag_pertape
   use vertical_diffusion,  only: vd_readnl
   use cam_history_support, only: fieldname_len, fieldname_lenp2
   use cam_diagnostics,     only: diag_readnl
   use nudging,             only: nudging_readnl
   use radheat,             only: radheat_readnl
#if ( defined OFFLINE_DYN )
   use metdata,             only: metdata_readnl
#endif
   use radiation,           only: radiation_readnl

!---------------------------Arguments-----------------------------------

   logical , intent(in), optional :: single_column_in 
   logical , intent(in), optional :: scm_multcols_in
   real(r8), intent(in), optional :: scmlon_in
   real(r8), intent(in), optional :: scmlat_in
   character(len=*)    , optional :: nlfilename_in
!-----------------------------------------------------------------------

   include 'netcdf.inc'

!---------------------------Local variables-----------------------------
   character(len=*), parameter ::  subname = "read_namelist"

   integer ntspdy         ! number of timesteps per day
   integer t              ! history tape index
   integer lastchar       ! index to last char of a char variable
   integer ierr           ! error code
   integer unitn          ! namelist unit number

   integer f, i
   integer, parameter :: max_chars = 128


   ! Define the cam_inparm namelist
   ! ***NOTE*** If a namelist option is not described in the CAM Users Guide,
   !            it is not supported.
   namelist /cam_inparm/ ncdata, bnd_topo, &
                     cam_branch_file  , &
                     dtime, &
                     nlvdry,  &
                     pertlim ,&
                     new_random ,&
                     seed_custom ,&
                     seed_clock ,&
                     readtrace, rayk0, raykrange, raytau0, &
                     tracers_flag, &
                     indirect, &
                     print_step_cost,  &
                     phys_chnk_fdim,  &
                     phys_chnk_fdim_max,  &
                     phys_chnk_fdim_mult,  &
                     phys_alltoall, phys_loadbalance, phys_twin_algorithm, &
                     phys_chnk_per_thd, phys_chnk_cost_write

   ! physics buffer
   namelist /cam_inparm/ pbuf_global_allocate

   ! conservation checks
   namelist /cam_inparm/ print_energy_errors

   ! scam
   namelist /cam_inparm/ iopfile,scm_iop_srf_prop,iop_dosubsidence, &
                         iop_nudge_tq, iop_nudge_uv, iop_nudge_tq_low, &
                         iop_nudge_tq_high, iop_nudge_tscale, &
                         scm_diurnal_avg,scm_crm_mode,scm_clubb_iop_name, &
<<<<<<< HEAD
                         scm_observed_aero,swrad_off,lwrad_off, precip_off, &
                         iop_perturb_high, dp_crm
=======
                         scm_observed_aero, precip_off
>>>>>>> 37959275

!-----------------------------------------------------------------------

   if (present(nlfilename_in)) then
      nlfilename = nlfilename_in
   end if

   ! Determine preset values (this is currently being phased out)
   call preset ()

   ! Preset sulfate aerosol related variables
   indirect  = .false.

   ! restart write interval
   call restart_defaultopts( &
      cam_branch_file_out          =cam_branch_file            )

   ! Get default values of runtime options for physics chunking.
   call phys_grid_defaultopts(                      &
      phys_chnk_fdim_out      =phys_chnk_fdim,      &
      phys_chnk_fdim_max_out  =phys_chnk_fdim_max,  &
      phys_chnk_fdim_mult_out =phys_chnk_fdim_mult, &
      phys_loadbalance_out    =phys_loadbalance,    &
      phys_twin_algorithm_out =phys_twin_algorithm, &
      phys_alltoall_out       =phys_alltoall,       &
      phys_chnk_per_thd_out   =phys_chnk_per_thd,   &
      phys_chnk_cost_write_out=phys_chnk_cost_write )

   ! conservation
   call check_energy_defaultopts( &
      print_energy_errors_out = print_energy_errors )

   ! Set default options for single column model
   if (present(single_column_in)) then
      call scam_default_opts(scmlat_out=scmlat,scmlon_out=scmlon, &
        single_column_out=single_column, &
        scm_iop_srf_prop_out=scm_iop_srf_prop,&
        iop_dosubsidence_out=iop_dosubsidence, &
        iop_nudge_tq_out=iop_nudge_tq, &
        iop_nudge_uv_out=iop_nudge_uv, &
        iop_nudge_tq_low_out=iop_nudge_tq_low, &
        iop_nudge_tq_high_out=iop_nudge_tq_high, &
        iop_nudge_tscale_out=iop_nudge_tscale, &
        iop_perturb_high_out=iop_perturb_high, &
        scm_diurnal_avg_out=scm_diurnal_avg, &
        scm_crm_mode_out=scm_crm_mode, &
        scm_observed_aero_out=scm_observed_aero, &
        precip_off_out=precip_off, &
        scm_multcols_out=scm_multcols, &
        dp_crm_out=dp_crm, &
        scm_clubb_iop_name_out=scm_clubb_iop_name)
   end if

   ! Read in the cam_inparm namelist from input filename
   if (masterproc) then
      write(iulog,*) 'Read in cam_inparm namelist from: ', trim(nlfilename)
      unitn = getunit()
      open( unitn, file=trim(nlfilename), status='old' )

      ! Look for cam_inparm group name in the input file.  If found, leave the
      ! file positioned at that namelist group.
      call find_group_name(unitn, 'cam_inparm', status=ierr)
      if (ierr == 0) then  ! found cam_inparm
         read(unitn, cam_inparm, iostat=ierr)  ! read the cam_inparm namelist group
         if (ierr /= 0) then
            call endrun( subname//':: namelist read returns an'// &
                          ' error condition for cam_inparm' )
         end if
      else
         call endrun(subname // ':: can''t find cam_inparm in file ' // trim(nlfilename))
      end if
      close( unitn )
      call freeunit( unitn )

      ! Check CASE namelist variable
      if (caseid==' ') then
         call endrun ('READ_NAMELIST: Namelist variable CASEID must be set')
      end if

      lastchar = len(caseid)
      if (caseid(lastchar:lastchar) /= ' ') then
         write(iulog,*)'READ_NAMELIST: CASEID must not exceed ', len(caseid)-1, ' characters'
         call endrun
      end if
   end if

#if ( defined SPMD )
   ! Scatter namelist data to all processes
   call distnl ( )
#endif

   ! restart write interval
   call restart_setopts( nsrest,            &
      cam_branch_file_in          =cam_branch_file            )


   ! Set runtime options for physics chunking.
   call phys_grid_setopts(                          &
       phys_chnk_fdim_in      =phys_chnk_fdim,      &
       phys_chnk_fdim_max_in  =phys_chnk_fdim_max,  &
       phys_chnk_fdim_mult_in =phys_chnk_fdim_mult, &
       phys_loadbalance_in    =phys_loadbalance,    &
       phys_twin_algorithm_in =phys_twin_algorithm, &
       phys_alltoall_in       =phys_alltoall,       &
       phys_chnk_per_thd_in   =phys_chnk_per_thd,   &
       phys_chnk_cost_write_in=phys_chnk_cost_write )

   ! conservation
   call check_energy_setopts( &
      print_energy_errors_in = print_energy_errors )

   ! Set runtime options for single column mode 
   if (present(single_column_in) .and. present(scmlon_in) .and. present(scmlat_in)) then 
      if (single_column_in) then
         single_column = single_column_in
         scmlon = scmlon_in
         scmlat = scmlat_in
         scm_multcols = scm_multcols_in
         call scam_setopts( scmlat_in=scmlat,scmlon_in=scmlon, &
                            iopfile_in=iopfile,single_column_in=single_column,&
                            scm_iop_srf_prop_in=scm_iop_srf_prop,&
                            iop_dosubsidence_in=iop_dosubsidence,&
                            iop_nudge_tq_in=iop_nudge_tq, &
                            iop_nudge_uv_in=iop_nudge_uv, &
                            iop_nudge_tq_low_in=iop_nudge_tq_low, &
                            iop_nudge_tq_high_in=iop_nudge_tq_high, &
                            iop_nudge_tscale_in=iop_nudge_tscale, &
                            iop_perturb_high_in=iop_perturb_high, &
                            scm_diurnal_avg_in=scm_diurnal_avg, &
                            scm_crm_mode_in=scm_crm_mode, &
                            scm_observed_aero_in=scm_observed_aero, &
                            precip_off_in=precip_off, &
                            scm_multcols_in=scm_multcols,&
                            dp_crm_in=dp_crm,&
                            scm_clubb_iop_name_in=scm_clubb_iop_name)
      end if
   endif

   ! Call subroutines for modules to read their own namelist.
   ! In some cases namelist default values may depend on settings from
   ! other modules, so there may be an order dependence in the following
   ! calls.
   ! ***N.B.*** In particular, physconst_readnl should be called before
   !            the other readnl methods in case that method is used to set
   !            physical constants, some of which are set at runtime
   !            by the physconst_readnl method.
   ! Modules that read their own namelist are responsible for making sure
   ! all processes receive the values.

   call spmd_utils_readnl(nlfilename)
   call history_readnl(nlfilename, dtime)
   call physconst_readnl(nlfilename)
   call chem_surfvals_readnl(nlfilename)
   call phys_ctl_readnl(nlfilename)
   call wv_sat_readnl(nlfilename)
   call ref_pres_readnl(nlfilename)
   call cam3_aero_data_readnl(nlfilename)
   call cam3_ozone_data_readnl(nlfilename)
   call macrop_driver_readnl(nlfilename)
   call microp_driver_readnl(nlfilename)
   call microp_aero_readnl(nlfilename)
   call clubb_readnl(nlfilename)
   call shoc_readnl(nlfilename)
   call subcol_readnl(nlfilename)
   call cldfrc_readnl(nlfilename)
   call cldfrc2m_readnl(nlfilename)
   call zmconv_readnl(nlfilename)
   call cldwat_readnl(nlfilename)
   call hkconv_readnl(nlfilename)
   call uwshcu_readnl(nlfilename)
   call cld_sediment_readnl(nlfilename)
   call gw_drag_readnl(nlfilename)
   call qbo_readnl(nlfilename)
   call iondrag_readnl(nlfilename)
   call phys_debug_readnl(nlfilename)
   call rad_cnst_readnl(nlfilename)
   call rad_data_readnl(nlfilename)
   call modal_aer_opt_readnl(nlfilename)
   call chem_readnl(nlfilename)
   call linoz_readnl(nlfilename)
   call prescribed_volcaero_readnl(nlfilename)
   call solar_data_readnl(nlfilename)
   call tropopause_readnl(nlfilename)
   call aoa_tracers_readnl(nlfilename)
   call aerodep_flx_readnl(nlfilename)
   call prescribed_ozone_readnl(nlfilename)
   call prescribed_aero_readnl(nlfilename)
   call spa_readnl(nlfilename)
   call prescribed_ghg_readnl(nlfilename)
   call co2_cycle_readnl(nlfilename)
   call aircraft_emit_readnl(nlfilename)
   call cospsimulator_intr_readnl(nlfilename)
   call sat_hist_readnl(nlfilename, hfilename_spec, mfilt, fincl, nhtfrq, avgflag_pertape)
   call diag_readnl(nlfilename)
   call nudging_readnl(nlfilename)
   call radheat_readnl(nlfilename)
   call vd_readnl(nlfilename)
#if ( defined OFFLINE_DYN )
   call metdata_readnl(nlfilename)
#endif

   ! Read radiation namelist
   call radiation_readnl(nlfilename, dtime_in=dtime)

   ! Print cam_inparm input variables to standard output
   if (masterproc) then
      write(iulog,*)' ------------------------------------------'
      write(iulog,*)'     *** INPUT VARIABLES (CAM_INPARM) ***'
      write(iulog,*)' ------------------------------------------'
      if (nsrest/=0) then
         write(iulog,*) '  Continuation of an earlier run'
      else
         write(iulog,*) '         Initial run'
      end if
      write(iulog,*) ' ********** CASE = ',trim(caseid),' **********'
      write(iulog,'(1x,a)') ctitle
      if (len_trim(ncdata) > 0) then
         write(iulog,*) 'Initial dataset is: ',trim(ncdata)
      end if
      write(iulog,*)'Topography dataset is: ', trim(bnd_topo)

      ! Type of run
      write(iulog,*)'Run type flag (NSREST) 0=initial, 1=restart, 3=branch ',nsrest

      call restart_printopts()

      ! Write physics variables from namelist cam_inparm to std. output
      write(iulog,9108) nlvdry
9108 format('Lowest level for dry adiabatic adjust (NLVDRY)',i10)

      if ( (adiabatic .and. ideal_phys) .or. (adiabatic .and. aqua_planet) .or. &
           (ideal_phys .and. aqua_planet) ) then
         call endrun ('READ_NAMELIST: Only one of ADIABATIC, IDEAL_PHYS, or AQUA_PLANET can be .true.')
      end if

#ifdef COUP_SOM
      if (adiabatic .or. ideal_phys .or. aqua_planet )then
         call endrun ('READ_NAMELIST: adiabatic, ideal_phys or aqua_planet can not be used with SOM')
      end if
#else
      if (adiabatic)   write(iulog,*) 'Model will run ADIABATICALLY (i.e. no physics)'
      if (ideal_phys)  write(iulog,*) 'Run ONLY the "idealized" dynamical core of the ', &
                                  'model  (dynamics + Held&Suarez-specified physics)'
      if (aqua_planet) then
         write(iulog,*) 'Running model in "AQUA_PLANET" mode'
      else
         write(iulog,*) 'NOT Running model in "AQUA_PLANET" mode'
      end if
#endif


   end if

   ! set public data in cam_control_mod
   moist_physics = (.not. adiabatic) .and. (.not. ideal_phys)

#ifdef PERGRO
   if (masterproc) then
      write(iulog,*)'pergro for cloud water is true'
   end if
#endif

   ntspdy = nint(86400._r8/dtime) ! no. timesteps per day


end subroutine read_namelist


!=======================================================================

#ifdef SPMD
subroutine distnl
!-----------------------------------------------------------------------
!     
! Purpose:     
! Distribute namelist data to all processors.
!
! The cpp SPMD definition provides for the funnelling of all program i/o
! through the master processor. Processor 0 either reads restart/history
! data from the disk and distributes it to all processors, or collects
! data from all processors and writes it to disk.
!     
!---------------------------Code history-------------------------------
!
! Original version:  CCM2
! Standardized:      J. Rosinski, Oct 1995
!                    J. Truesdale, Feb. 1996
!
!-----------------------------------------------------------------------
   use mpishorthand
!-----------------------------------------------------------------------

!
!-----------------------------------------------------------------------
! 
   call mpibcast (dtime,       1,mpiint,0,mpicom)
   call mpibcast (nsrest  ,1,mpiint,0,mpicom)
   call mpibcast (nlvdry  ,1,mpiint,0,mpicom)

   call mpibcast (rayk0    ,1,mpiint,0,mpicom)
   call mpibcast (raykrange,1,mpir8,0,mpicom)
   call mpibcast (raytau0  ,1,mpir8,0,mpicom)

   call mpibcast (tracers_flag,1,mpilog,0,mpicom)
   call mpibcast (readtrace   ,1,mpilog,0,mpicom)
   call mpibcast (adiabatic   ,1,mpilog,0,mpicom)
   call mpibcast (ideal_phys  ,1,mpilog,0,mpicom)
   call mpibcast (aqua_planet ,1,mpilog,0,mpicom)

   call mpibcast (print_step_cost,1,mpilog,0,mpicom)
   call mpibcast (pertlim     ,1, mpir8 , 0, mpicom )
   call mpibcast (new_random  ,1, mpilog, 0, mpicom )
   call mpibcast (seed_custom ,1, mpiint, 0, mpicom )
   call mpibcast (seed_clock  ,1, mpilog, 0, mpicom )

   call mpibcast (caseid  ,len(caseid) ,mpichar,0,mpicom)
   call mpibcast (ctitle  ,len(ctitle),mpichar,0,mpicom)
   call mpibcast (ncdata  ,len(ncdata) ,mpichar,0,mpicom)
   call mpibcast (bnd_topo  ,len(bnd_topo) ,mpichar,0,mpicom)
   call mpibcast (cam_branch_file  ,len(cam_branch_file) ,mpichar,0,mpicom)

   call mpibcast (indirect     , 1 ,mpilog, 0,mpicom)

   ! Physics chunk tuning
   call mpibcast (phys_chnk_fdim      ,1,mpiint,0,mpicom)
   call mpibcast (phys_chnk_fdim_max  ,1,mpiint,0,mpicom)
   call mpibcast (phys_chnk_fdim_mult ,1,mpiint,0,mpicom)
   call mpibcast (phys_loadbalance    ,1,mpiint,0,mpicom)
   call mpibcast (phys_twin_algorithm ,1,mpiint,0,mpicom)
   call mpibcast (phys_alltoall       ,1,mpiint,0,mpicom)
   call mpibcast (phys_chnk_per_thd   ,1,mpiint,0,mpicom)
   call mpibcast (phys_chnk_cost_write,1,mpilog,0,mpicom)

   ! Physics buffer
   call mpibcast (pbuf_global_allocate, 1, mpilog, 0, mpicom)

   ! Conservation
   call mpibcast (print_energy_errors, 1, mpilog, 0, mpicom)

end subroutine distnl
#endif



subroutine preset
!----------------------------------------------------------------------- 
! 
! Purpose: Preset namelist CAM_INPARM input variables and initialize some other variables
! 
! Method: Hardwire the values
! 
! Author: CCM Core Group
! 
!-----------------------------------------------------------------------
   use rgrid
!-----------------------------------------------------------------------
   include 'netcdf.inc'
!-----------------------------------------------------------------------
!
!
! Flags
!
   print_step_cost = .false.   ! print per timestep cost info
!
! rgrid: set default to full grid
!
   nlon(:) = plon
!!
!! Unit numbers: set to invalid
!!
!   ncid_ini = -1
!   ncid_sst = -1
!   ncid_trc = -1
!
   return
end subroutine preset

end module runtime_opts<|MERGE_RESOLUTION|>--- conflicted
+++ resolved
@@ -335,12 +335,8 @@
                          iop_nudge_tq, iop_nudge_uv, iop_nudge_tq_low, &
                          iop_nudge_tq_high, iop_nudge_tscale, &
                          scm_diurnal_avg,scm_crm_mode,scm_clubb_iop_name, &
-<<<<<<< HEAD
-                         scm_observed_aero,swrad_off,lwrad_off, precip_off, &
+                         scm_observed_aero, precip_off, &
                          iop_perturb_high, dp_crm
-=======
-                         scm_observed_aero, precip_off
->>>>>>> 37959275
 
 !-----------------------------------------------------------------------
 
