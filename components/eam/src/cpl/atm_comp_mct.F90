--- conflicted
+++ resolved
@@ -66,14 +66,8 @@
   use seq_comm_mct,     only : num_moab_exports
   use seq_comm_mct, only:  seq_comm_compare_mb_mct
 #endif
-<<<<<<< HEAD
-#ifdef MOABDEBUG
-  !use seq_comm_mct, only:  compare_to_moab_tag
-#endif
-=======
-
- 
->>>>>>> 5a8b24f9
+
+
 
 !
 ! !PUBLIC TYPES:
