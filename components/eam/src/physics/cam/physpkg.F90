--- conflicted
+++ resolved
@@ -865,13 +865,9 @@
 
     call tsinti(tmelt, latvap, rair, stebol, latice)
 
-<<<<<<< HEAD
+    call t_startf ('radiation_init')
     call radiation_init(phys_state,pbuf2d)
-=======
-    call t_startf ('radiation_init')
-    call radiation_init(phys_state)
     call t_stopf ('radiation_init')
->>>>>>> 83a6073f
 
     call rad_solar_var_init()
 
