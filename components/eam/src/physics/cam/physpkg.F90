module physpkg
  !-----------------------------------------------------------------------
  ! Purpose:
  !
  ! Provides the interface to CAM physics package
  !
  ! Revision history:
  ! Aug  2005,  E. B. Kluzek,  Creation of module from physpkg subroutine
  ! 2005-10-17  B. Eaton       Add contents of inti.F90 to phys_init().  Add
  !                            initialization of grid info in phys_state.
  ! Nov 2010    A. Gettelman   Put micro/macro physics into separate routines
  ! July 2015   B. Singh       Added code for unified convective transport
  !-----------------------------------------------------------------------


  use shr_kind_mod,     only: i8 => shr_kind_i8, r8 => shr_kind_r8
  use spmd_utils,       only: masterproc
  use physconst,        only: latvap, latice, rh2o
  use physics_types,    only: physics_state, physics_tend, physics_state_set_grid, &
       physics_ptend, physics_tend_init,    &
       physics_type_alloc, physics_ptend_dealloc,&
       physics_state_alloc, physics_state_dealloc, physics_tend_alloc, physics_tend_dealloc
  use conditional_diag, only: cnd_diag_t, cnd_diag_info
  use conditional_diag_main, only: cnd_diag_checkpoint
  use physics_update_mod,  only: physics_update, physics_update_init, hist_vars, nvars_prtrb_hist, get_var
  use phys_grid,        only: get_ncols_p, print_cost_p, update_cost_p, phys_proc_cost
  use phys_gmean,       only: gmean_mass
<<<<<<< HEAD
  use ppgrid,           only: begchunk, endchunk, pcols, pver, pverp, psubcols, nbrhdchunk
  use constituents,     only: pcnst, cnst_name, cnst_get_ind
=======
  use ppgrid,           only: begchunk, endchunk, pcols, pver, pverp, psubcols
  use constituents,     only: pcnst, cnst_name, cnst_get_ind, &
                              setup_moist_indices, icldice, icldliq, irain, isnow
>>>>>>> 9eba6d6b
  use camsrfexch,       only: cam_out_t, cam_in_t

  use cam_control_mod,  only: ideal_phys, adiabatic
  use phys_control,     only: phys_do_flux_avg, phys_getopts, waccmx_is
  use zm_conv,          only: do_zmconv_dcape_ull => trigdcape_ull, &
                              do_zmconv_dcape_only => trig_dcape_only
  use iop_data_mod,     only: single_column
  use flux_avg,         only: flux_avg_init
  use infnan,           only: posinf, assignment(=)
#ifdef SPMD
  use mpishorthand
#endif
  use perf_mod
  use cam_logfile,     only: iulog
  use camsrfexch,      only: cam_export

  use modal_aero_calcsize,    only: modal_aero_calcsize_init, &
                                    modal_aero_calcsize_reg
  use modal_aero_wateruptake, only: modal_aero_wateruptake_init, &
                                    modal_aero_wateruptake_reg
  use chem_mods,    only : gas_pcnst
  use mo_tracname,  only : solsym
  use mo_chm_diags, only : aer_species
  use mo_gas_phase_chemdr, only : gas_ac_name, gas_ac_name_2D

  use check_energy,    only: nstep_ignore_diagn1, nstep_ignore_diagn2, &
                             check_energy_gmean, check_energy_gmean_additional_diagn, &
                             print_additional_diagn

  implicit none
  private

  !  Physics buffer index
  integer ::  teout_idx          = 0  

  integer ::  tini_idx           = 0 
  integer ::  qini_idx           = 0 
  integer ::  cldliqini_idx      = 0 
  integer ::  cldiceini_idx      = 0 
  integer ::  static_ener_ac_idx = 0
  integer ::  water_vap_ac_idx   = 0

  integer ::  prec_str_idx       = 0
  integer ::  snow_str_idx       = 0
  integer ::  prec_sed_idx       = 0
  integer ::  snow_sed_idx       = 0
  integer ::  prec_pcw_idx       = 0
  integer ::  snow_pcw_idx       = 0
  integer ::  prec_dp_idx        = 0
  integer ::  snow_dp_idx        = 0
  integer ::  prec_sh_idx        = 0
  integer ::  snow_sh_idx        = 0
  integer ::  rice2_idx          = 0
  integer ::  gas_ac_idx         = 0
  integer :: species_class(pcnst)  = -1 !BSINGH: Moved from modal_aero_data.F90 as it is being used in second call to zm deep convection scheme (convect_deep_tend_2)

  save

  ! Public methods
  public phys_register ! was initindx  - register physics methods
  public phys_init   ! Public initialization method
  public phys_run1   ! First phase of the public run method
  public phys_run2   ! Second phase of the public run method
  public phys_final  ! Public finalization method
  !
  ! Private module data
  !
  ! Physics package options
  character(len=16) :: shallow_scheme
  character(len=16) :: macrop_scheme
  character(len=16) :: microp_scheme 
  integer           :: cld_macmic_num_steps    ! Number of macro/micro substeps
  logical           :: do_clubb_sgs
  logical           :: do_shoc_sgs
  logical           :: use_subcol_microp   ! if true, use subcolumns in microphysics
  logical           :: state_debug_checks  ! Debug physics_state.
  logical           :: clim_modal_aero     ! climate controled by prognostic or prescribed modal aerosols
  logical           :: prog_modal_aero     ! Prognostic modal aerosols present
  logical           :: micro_do_icesupersat
  logical           :: pergro_test_active= .false.
  logical           :: pergro_mods = .false.
  logical           :: is_cmip6_volc !true if cmip6 style volcanic file is read otherwise false
  logical :: history_gaschmbudget ! output gas chemistry tracer concentrations and tendencies
  logical :: history_gaschmbudget_2D ! output 2D gas chemistry tracer concentrations and tendencies
  logical :: history_gaschmbudget_2D_levels ! output 2D gas chemistry tracer concentrations and tendencies within certain layers
  logical :: history_chemdyg_summary

  !======================================================================= 
contains

subroutine phys_register
    !----------------------------------------------------------------------- 
    ! 
    ! Purpose: Register constituents and physics buffer fields.
    ! 
    ! Author:    CSM Contact: M. Vertenstein, Aug. 1997
    !            B.A. Boville, Oct 2001
    !            A. Gettelman, Nov 2010 - put micro/macro physics into separate routines
    ! 
    !-----------------------------------------------------------------------
    use physics_buffer,     only: pbuf_init_time
    use physics_buffer,     only: pbuf_add_field, dtype_r8, pbuf_register_subcol
    use shr_kind_mod,       only: r8 => shr_kind_r8
    use spmd_utils,         only: masterproc
    use constituents,       only: pcnst, cnst_add, cnst_chk_dim, cnst_name

    use cam_control_mod,    only: moist_physics
    use chemistry,          only: chem_register
    use cloud_fraction,     only: cldfrc_register
    use stratiform,         only: stratiform_register
    use microp_driver,      only: microp_driver_register
    use microp_aero,        only: microp_aero_register
    use macrop_driver,      only: macrop_driver_register
    use clubb_intr,         only: clubb_register_cam
    use shoc_intr,          only: shoc_register_e3sm
    use conv_water,         only: conv_water_register
    use physconst,          only: mwdry, cpair, mwh2o, cpwv
    use tracers,            only: tracers_register
    use check_energy,       only: check_energy_register
    use cam3_aero_data,     only: cam3_aero_data_on, cam3_aero_data_register
    use cam3_ozone_data,    only: cam3_ozone_data_on, cam3_ozone_data_register
    use ghg_data,           only: ghg_data_register
    use vertical_diffusion, only: vd_register
    use convect_deep,       only: convect_deep_register
    use convect_shallow,    only: convect_shallow_register
    use radiation,          only: radiation_register
    use co2_cycle,          only: co2_register
    use co2_diagnostics,    only: co2_diags_register
    use flux_avg,           only: flux_avg_register
    use iondrag,            only: iondrag_register
    use ionosphere,         only: ionos_register
    use string_utils,       only: to_lower
    use prescribed_ozone,   only: prescribed_ozone_register
    use prescribed_volcaero,only: prescribed_volcaero_register
    use prescribed_aero,    only: prescribed_aero_register
    use read_spa_data,      only: read_spa_data_register
    use prescribed_ghg,     only: prescribed_ghg_register
    use sslt_rebin,         only: sslt_rebin_register
    use aoa_tracers,        only: aoa_tracers_register
    use aircraft_emit,      only: aircraft_emit_register
    use cam_diagnostics,    only: diag_register
    use cloud_diagnostics,  only: cloud_diagnostics_register
    use cospsimulator_intr, only: cospsimulator_intr_register
    use rad_constituents,   only: rad_cnst_get_info ! Added to query if it is a modal aero sim or not
    use subcol,             only: subcol_register
    use subcol_utils,       only: is_subcol_on
    use output_aerocom_aie, only: output_aerocom_aie_register, do_aerocom_ind3
    use mo_chm_diags,       only: chm_diags_inti_ac

    !---------------------------Local variables-----------------------------
    !
    integer  :: m        ! loop index
    integer  :: mm       ! constituent index 
    !-----------------------------------------------------------------------

    integer :: nmodes
    character(len=16) :: spc_name

    call phys_getopts(shallow_scheme_out       = shallow_scheme, &
                      macrop_scheme_out        = macrop_scheme,   &
                      microp_scheme_out        = microp_scheme,   &
                      cld_macmic_num_steps_out = cld_macmic_num_steps, &
                      do_clubb_sgs_out         = do_clubb_sgs,     &
		      do_shoc_sgs_out          = do_shoc_sgs, &
                      do_aerocom_ind3_out      = do_aerocom_ind3,  &
                      use_subcol_microp_out    = use_subcol_microp, &
                      state_debug_checks_out   = state_debug_checks, &
                      micro_do_icesupersat_out = micro_do_icesupersat, &
                      pergro_test_active_out   = pergro_test_active, &
                      pergro_mods_out          = pergro_mods, &
                      history_gaschmbudget_out = history_gaschmbudget, &
                   history_gaschmbudget_2D_out = history_gaschmbudget_2D, &
            history_gaschmbudget_2D_levels_out = history_gaschmbudget_2D_levels, &
                   history_chemdyg_summary_out = history_chemdyg_summary )

    ! Initialize dyn_time_lvls
    call pbuf_init_time()

    ! Register the subcol scheme
    call subcol_register()

    ! Register water vapor.
    ! ***** N.B. ***** This must be the first call to cnst_add so that
    !                  water vapor is constituent 1.
    if (moist_physics) then
       call cnst_add('Q', mwh2o, cpwv, 1.E-12_r8, mm, &
            longname='Specific humidity', readiv=.true., is_convtran1=.true.)
    else
       call cnst_add('Q', mwh2o, cpwv, 0.0_r8, mm, &
            longname='Specific humidity', readiv=.false., is_convtran1=.true.)
    end if

    ! Fields for physics package diagnostics
    call pbuf_add_field('TINI',      'physpkg', dtype_r8, (/pcols,pver/), tini_idx)
    call pbuf_add_field('QINI',      'physpkg', dtype_r8, (/pcols,pver/), qini_idx)
    call pbuf_add_field('CLDLIQINI', 'physpkg', dtype_r8, (/pcols,pver/), cldliqini_idx)
    call pbuf_add_field('CLDICEINI', 'physpkg', dtype_r8, (/pcols,pver/), cldiceini_idx)
    call pbuf_add_field('static_ener_ac', 'global', dtype_r8, (/pcols/), static_ener_ac_idx)
    call pbuf_add_field('water_vap_ac',   'global', dtype_r8, (/pcols/), water_vap_ac_idx)


    ! check energy package
    call check_energy_register

    ! If using an ideal/adiabatic physics option, the CAM physics parameterizations 
    ! aren't called.
    if (moist_physics) then

       ! register fluxes for saving across time
       if (phys_do_flux_avg()) call flux_avg_register()

       call cldfrc_register()

       ! cloud water
       if( microp_scheme == 'RK' ) then
          call stratiform_register()
       elseif( microp_scheme == 'MG' .or. microp_scheme == 'P3' ) then
          if (.not. do_clubb_sgs .and. .not. do_shoc_sgs) call macrop_driver_register()
          call microp_aero_register()
          call microp_driver_register()
       end if
       
       ! Register CLUBB_SGS here
       if (do_clubb_sgs) call clubb_register_cam()
       
       ! Register SHOC_SGS here
       if (do_shoc_sgs) call shoc_register_e3sm()
       

       call pbuf_add_field('PREC_STR',  'physpkg',dtype_r8,(/pcols/),prec_str_idx)
       call pbuf_add_field('SNOW_STR',  'physpkg',dtype_r8,(/pcols/),snow_str_idx)
       call pbuf_add_field('PREC_PCW',  'physpkg',dtype_r8,(/pcols/),prec_pcw_idx)
       call pbuf_add_field('SNOW_PCW',  'physpkg',dtype_r8,(/pcols/),snow_pcw_idx)
       call pbuf_add_field('PREC_SED',  'physpkg',dtype_r8,(/pcols/),prec_sed_idx)
       call pbuf_add_field('SNOW_SED',  'physpkg',dtype_r8,(/pcols/),snow_sed_idx)
       if (is_subcol_on()) then
         call pbuf_register_subcol('PREC_STR', 'phys_register', prec_str_idx)
         call pbuf_register_subcol('SNOW_STR', 'phys_register', snow_str_idx)
         call pbuf_register_subcol('PREC_PCW', 'phys_register', prec_pcw_idx)
         call pbuf_register_subcol('SNOW_PCW', 'phys_register', snow_pcw_idx)
         call pbuf_register_subcol('PREC_SED', 'phys_register', prec_sed_idx)
         call pbuf_register_subcol('SNOW_SED', 'phys_register', snow_sed_idx)
       end if

    ! Who should add FRACIS? 
    ! -- It does not seem that aero_intr should add it since FRACIS is used in convection
    !     even if there are no prognostic aerosols ... so do it here for now 
       call pbuf_add_field('FRACIS','physpkg',dtype_r8,(/pcols,pver,pcnst/),m)

       call conv_water_register()
       
       ! Determine whether its a 'modal' aerosol simulation  or not
       call rad_cnst_get_info(0, nmodes=nmodes)
       clim_modal_aero = (nmodes > 0)

       if (clim_modal_aero) then
          call modal_aero_calcsize_reg()
          call modal_aero_wateruptake_reg()
       endif

       ! register chemical constituents including aerosols ...
       call chem_register(species_class)

       ! NB: has to be after chem_register to use tracer names
       ! Fields for gas chemistry tracers
       if (history_gaschmbudget .or. history_gaschmbudget_2D .or. history_gaschmbudget_2D_levels &
            .or. history_chemdyg_summary) then
         call chm_diags_inti_ac() ! to get aer_species
         do m = 1,gas_pcnst
            if (.not. any( aer_species == m )) then
              spc_name = trim(solsym(m))
              if (history_gaschmbudget .or. history_gaschmbudget_2D_levels .or. history_chemdyg_summary) then
                gas_ac_name(m) = 'ac_'//spc_name
                call pbuf_add_field(gas_ac_name(m), 'global', dtype_r8, (/pcols,pver/), gas_ac_idx)
              end if

              if (history_gaschmbudget_2D .or. history_chemdyg_summary) then
                gas_ac_name_2D(m) = 'ac_2D_'//spc_name
                call pbuf_add_field(gas_ac_name_2D(m), 'global', dtype_r8, (/pcols/), gas_ac_idx)
              end if
            end if
         enddo
       end if

       ! co2 constituents
       call co2_register()
       call co2_diags_register()

       ! register data model ozone with pbuf
       if (cam3_ozone_data_on) then
          call cam3_ozone_data_register()
       end if
       call prescribed_volcaero_register()
       call prescribed_ozone_register()
       call prescribed_aero_register()
       call read_spa_data_register()
       call prescribed_ghg_register()
       call sslt_rebin_register

       ! CAM3 prescribed aerosols
       if (cam3_aero_data_on) then
          call cam3_aero_data_register()
       end if

       ! register various data model gasses with pbuf
       call ghg_data_register()

       ! Register iondrag variables with pbuf
       call iondrag_register()

       ! Register ionosphere variables with pbuf if mode set to ionosphere
       if( waccmx_is('ionosphere') ) then
          call ionos_register()
       endif

       call aircraft_emit_register()

       ! deep convection
       call convect_deep_register

       !  shallow convection
       call convect_shallow_register

       ! radiation
       call radiation_register
       call cloud_diagnostics_register

       ! COSP
       call cospsimulator_intr_register

       ! vertical diffusion
       if (.not. do_clubb_sgs .and. .not. do_shoc_sgs) call vd_register()

       if (do_aerocom_ind3) call output_aerocom_aie_register()
    
    end if

    ! Register diagnostics PBUF
    call diag_register()

    ! Register age of air tracers
    call aoa_tracers_register()

    ! Register test tracers
    ! ***** N.B. ***** This is the last call to register constituents because
    !                  the test tracers fill the remaining available slots up
    !                  to constituent number PCNST -- regardless of what PCNST is set to.
    call tracers_register()

    ! All tracers registered, check that the dimensions are correct
    call cnst_chk_dim()

    ! ***NOTE*** No registering constituents after the call to cnst_chk_dim.

end subroutine phys_register



  !======================================================================= 

subroutine phys_inidat( cam_out, pbuf2d )
    use cam_abortutils, only : endrun

    use physics_buffer, only : pbuf_get_index, pbuf_get_field, physics_buffer_desc, pbuf_set_field, dyn_time_lvls


    use cam_initfiles,       only: initial_file_get_id, topo_file_get_id
    use cam_grid_support,    only: cam_grid_check, cam_grid_id
    use cam_grid_support,    only: cam_grid_get_dim_names
    use pio,                 only: file_desc_t
    use ncdio_atm,           only: infld
    use dycore,              only: dycore_is
    use polar_avg,           only: polar_average
    use short_lived_species, only: initialize_short_lived_species
    use comsrf,              only: sgh, sgh30
    use cam_control_mod,     only: aqua_planet

    type(cam_out_t),     intent(inout) :: cam_out(begchunk:endchunk)
    type(physics_buffer_desc), pointer :: pbuf2d(:,:)
    integer :: lchnk, m, n, i, k, ncol
    type(file_desc_t), pointer :: fh_ini, fh_topo
    character(len=8) :: fieldname
    real(r8), pointer :: cldptr(:,:,:,:), convptr_3d(:,:,:,:)
    real(r8), pointer :: tptr(:,:), tptr3d(:,:,:), tptr3d_2(:,:,:)
    real(r8), pointer :: qpert(:,:)

    character*11 :: subname='phys_inidat' ! subroutine name
    integer :: tpert_idx, qpert_idx, pblh_idx, vmag_gust_idx

    logical :: found=.false., found2=.false.
    integer :: ierr
    character(len=8) :: dim1name, dim2name
    integer                   :: grid_id  ! grid ID for data mapping
    nullify(tptr,tptr3d,tptr3d_2,cldptr,convptr_3d)

    fh_ini=>initial_file_get_id()

    !   dynamics variables are handled in dyn_init - here we read variables needed for physics 
    !   but not dynamics

    grid_id = cam_grid_id('physgrid')
    if (.not. cam_grid_check(grid_id)) then
      call endrun(trim(subname)//': Internal error, no "physgrid" grid')
    end if
    call cam_grid_get_dim_names(grid_id, dim1name, dim2name)

    if(aqua_planet) then
       sgh = 0._r8
       sgh30 = 0._r8
       if (masterproc) write(iulog,*) 'AQUA_PLANET simulation, sgh, sgh30 initialized to 0.'
    else
       if (masterproc) write(iulog,*) 'NOT AN AQUA_PLANET simulation, initialize &
                                      &sgh, sgh30, land m using data from file.'
       fh_topo=>topo_file_get_id()
       call t_startf('phys_inidat_infld')
       call infld('SGH', fh_topo, dim1name, dim2name, 1, pcols, begchunk, endchunk, &
            sgh, found, gridname='physgrid')
       call t_stopf('phys_inidat_infld')
       if(.not. found) call endrun('ERROR: SGH not found on topo file')

       call t_startf('phys_inidat_infld')
       call infld('SGH30', fh_topo, dim1name, dim2name, 1, pcols, begchunk, endchunk, &
            sgh30, found, gridname='physgrid')
       call t_stopf('phys_inidat_infld')
       
       if(.not. found) then
          if (masterproc) write(iulog,*) 'Warning: Error reading SGH30 from topo file.'
          if (masterproc) write(iulog,*) 'The field SGH30 will be filled using data from SGH.'
          sgh30 = sgh
       end if
    end if

    allocate(tptr(1:pcols,begchunk:endchunk))

    call t_startf('phys_inidat_infld')
    call infld('PBLH', fh_ini, dim1name, dim2name, 1, pcols, begchunk, endchunk, &
         tptr(:,:), found, gridname='physgrid')
    call t_stopf('phys_inidat_infld')
    
    if(.not. found) then
       tptr(:,:) = 0._r8
       if (masterproc) write(iulog,*) 'PBLH initialized to 0.'
    end if
    pblh_idx = pbuf_get_index('pblh')

    call pbuf_set_field(pbuf2d, pblh_idx, tptr)

    call infld('TPERT', fh_ini, dim1name, dim2name, 1, pcols, begchunk, endchunk, &
         tptr(:,:), found, gridname='physgrid')
    if(.not. found) then
       tptr(:,:) = 0._r8
       if (masterproc) write(iulog,*) 'TPERT initialized to 0.'
    end if
    tpert_idx = pbuf_get_index( 'tpert')
    call pbuf_set_field(pbuf2d, tpert_idx, tptr)


    call infld('vmag_gust', fh_ini, dim1name, dim2name, 1, pcols, begchunk, endchunk, &
         tptr(:,:), found, gridname='physgrid')
    if(.not. found) then
       tptr(:,:) = 0._r8
       if (masterproc) write(iulog,*) 'vmag_gust initialized to 1.'
    end if
    vmag_gust_idx = pbuf_get_index( 'vmag_gust')
    call pbuf_set_field(pbuf2d, vmag_gust_idx, tptr)


    fieldname='QPERT'  
    qpert_idx = pbuf_get_index( 'qpert',ierr)
    if (qpert_idx > 0) then
       call infld(fieldname, fh_ini, dim1name, dim2name, 1, pcols, begchunk, endchunk, &
            tptr, found, gridname='physgrid')
       if(.not. found) then
          tptr=0_r8
          if (masterproc) write(iulog,*) trim(fieldname), ' initialized to 0.'
       end if

       allocate(tptr3d_2(pcols,pcnst,begchunk:endchunk))
       tptr3d_2 = 0_r8
       tptr3d_2(:,1,:) = tptr(:,:)

       call pbuf_set_field(pbuf2d, qpert_idx, tptr3d_2)
       deallocate(tptr3d_2)
    end if

    fieldname='CUSH'
    m = pbuf_get_index('cush')
    call infld(fieldname, fh_ini, dim1name, dim2name, 1, pcols, begchunk, endchunk, &
         tptr, found, gridname='physgrid')
    if(.not.found) then
       if(masterproc) write(iulog,*) trim(fieldname), ' initialized to 1000.'
       tptr=1000._r8
    end if
    do n=1,dyn_time_lvls
       call pbuf_set_field(pbuf2d, m, tptr, start=(/1,n/), kount=(/pcols,1/))
    end do
    deallocate(tptr)

    do lchnk=begchunk,endchunk
       cam_out(lchnk)%tbot(:) = posinf
    end do

    !
    ! 3-D fields
    !

    allocate(tptr3d(pcols,pver,begchunk:endchunk))

    fieldname='CLOUD'
    m = pbuf_get_index('CLD')
    call infld(fieldname, fh_ini, dim1name, 'lev', dim2name, 1, pcols, 1, pver, begchunk, endchunk, &
         tptr3d, found, gridname='physgrid')
    if(found) then
       do n = 1, dyn_time_lvls
          call pbuf_set_field(pbuf2d, m, tptr3d, (/1,1,n/),(/pcols,pver,1/))
       end do
    else
       call pbuf_set_field(pbuf2d, m, 0._r8)
       if (masterproc) write(iulog,*) trim(fieldname), ' initialized to 0.'
    end if

    fieldname='QCWAT'
    m = pbuf_get_index(fieldname,ierr)
    if (m > 0) then
       call infld(fieldname, fh_ini, dim1name, 'lev', dim2name, 1, pcols, 1, pver, begchunk, endchunk, &
            tptr3d, found, gridname='physgrid')
       if(.not. found) then
          call infld('Q',fh_ini,dim1name, 'lev', dim2name, 1, pcols, 1, pver, begchunk, endchunk, &
               tptr3d, found, gridname='physgrid')
          if (found) then
             if (masterproc) write(iulog,*) trim(fieldname), ' initialized with Q'
             if(dycore_is('LR')) call polar_average(pver, tptr3d) 	
          else
             call endrun('  '//trim(subname)//' Error:  Q must be on Initial File')
          end if
       end if
       do n = 1, dyn_time_lvls
          call pbuf_set_field(pbuf2d, m, tptr3d, (/1,1,n/),(/pcols,pver,1/))
       end do
    end if

    fieldname = 'ICCWAT'
    m = pbuf_get_index(fieldname, ierr)
    if (m > 0) then
       call infld(fieldname, fh_ini, dim1name, 'lev', dim2name, 1, pcols, 1, pver, begchunk, endchunk, &
          tptr3d, found, gridname='physgrid')
       if(found) then
          do n = 1, dyn_time_lvls
             call pbuf_set_field(pbuf2d, m, tptr3d, (/1,1,n/),(/pcols,pver,1/))
          end do
       else
          call infld('CLDICE',fh_ini,dim1name, 'lev', dim2name, 1, pcols, 1, pver, begchunk, endchunk, &
             tptr3d, found, gridname='physgrid')
          if(found) then
             do n = 1, dyn_time_lvls
                call pbuf_set_field(pbuf2d, m, tptr3d, (/1,1,n/),(/pcols,pver,1/))
             end do
          else
             call pbuf_set_field(pbuf2d, m, 0._r8)
          end if
          if (masterproc) then
             if (found) then
                write(iulog,*) trim(fieldname), ' initialized with CLDICE'
             else
                write(iulog,*) trim(fieldname), ' initialized to 0.0'
             end if
          end if
       end if
    end if

    fieldname = 'LCWAT'
    m = pbuf_get_index(fieldname,ierr)
    if (m > 0) then
       call infld(fieldname, fh_ini, dim1name, 'lev', dim2name, 1, pcols, 1, pver, begchunk, endchunk, &
            tptr3d, found, gridname='physgrid')
       if(found) then
          do n = 1, dyn_time_lvls
             call pbuf_set_field(pbuf2d, m, tptr3d, (/1,1,n/),(/pcols,pver,1/))
          end do
       else
          allocate(tptr3d_2(pcols,pver,begchunk:endchunk))     
          call infld('CLDICE',fh_ini,dim1name, 'lev', dim2name, 1, pcols, 1, pver, begchunk, endchunk, &
               tptr3d, found, gridname='physgrid')
          call infld('CLDLIQ',fh_ini,dim1name, 'lev', dim2name, 1, pcols, 1, pver, begchunk, endchunk, &
               tptr3d_2, found2, gridname='physgrid')
          if(found .and. found2) then
             tptr3d(:,:,:)=tptr3d(:,:,:)+tptr3d_2(:,:,:)
             if (masterproc) write(iulog,*) trim(fieldname), ' initialized with CLDICE + CLDLIQ'
          else if (found) then ! Data already loaded in tptr3d
             if (masterproc) write(iulog,*) trim(fieldname), ' initialized with CLDICE only'
          else if (found2) then
             tptr3d(:,:,:)=tptr3d_2(:,:,:)
             if (masterproc) write(iulog,*) trim(fieldname), ' initialized with CLDLIQ only'
          end if

          if (found .or. found2) then
             do n = 1, dyn_time_lvls
                call pbuf_set_field(pbuf2d, m, tptr3d, (/1,1,n/),(/pcols,pver,1/))
             end do
             if(dycore_is('LR')) call polar_average(pver, tptr3d) 	
          else
             call pbuf_set_field(pbuf2d, m, 0._r8)
             if (masterproc)  write(iulog,*) trim(fieldname), ' initialized to 0.0'
          end if
          deallocate(tptr3d_2)
       end if
    end if

    deallocate(tptr3d)
    allocate(tptr3d(pcols,pver,begchunk:endchunk))

    fieldname = 'TCWAT'
    m = pbuf_get_index(fieldname,ierr)
    if (m > 0) then
       call infld(fieldname, fh_ini, dim1name, 'lev', dim2name, 1, pcols, 1, pver, begchunk, endchunk, &
            tptr3d, found, gridname='physgrid')
       if(.not.found) then
          call infld('T', fh_ini, dim1name, 'lev', dim2name, 1, pcols, 1, pver, begchunk, endchunk, &
               tptr3d, found, gridname='physgrid')
          if(dycore_is('LR')) call polar_average(pver, tptr3d) 	
          if (masterproc) write(iulog,*) trim(fieldname), ' initialized with T'
       end if
       do n = 1, dyn_time_lvls
          call pbuf_set_field(pbuf2d, m, tptr3d, (/1,1,n/),(/pcols,pver,1/))
       end do
    end if

    deallocate(tptr3d)
    allocate(tptr3d(pcols,pverp,begchunk:endchunk))

    fieldname = 'TKE'
    m = pbuf_get_index( 'tke')
    call infld(fieldname, fh_ini, dim1name, 'ilev', dim2name, 1, pcols, 1, pverp, begchunk, endchunk, &
         tptr3d, found, gridname='physgrid')
    if (found) then
       call pbuf_set_field(pbuf2d, m, tptr3d)
    else
       call pbuf_set_field(pbuf2d, m, 0.01_r8)
       if (masterproc) write(iulog,*) trim(fieldname), ' initialized to 0.01'
    end if


    fieldname = 'KVM'
    m = pbuf_get_index('kvm')
    call infld(fieldname, fh_ini, dim1name, 'ilev', dim2name, 1, pcols, 1, pverp, begchunk, endchunk, &
         tptr3d, found, gridname='physgrid')
    if (found) then
       call pbuf_set_field(pbuf2d, m, tptr3d)
    else
       call pbuf_set_field(pbuf2d, m, 0._r8)
       if (masterproc) write(iulog,*) trim(fieldname), ' initialized to 0.'
    end if


    fieldname = 'KVH'
    m = pbuf_get_index('kvh')
    call infld(fieldname, fh_ini, dim1name, 'ilev', dim2name, 1, pcols, 1, pverp, begchunk, endchunk, &
         tptr3d, found, gridname='physgrid')
    if (found) then
       call pbuf_set_field(pbuf2d, m, tptr3d)
    else
       call pbuf_set_field(pbuf2d, m, 0._r8)
       if (masterproc) write(iulog,*) trim(fieldname), ' initialized to 0.'
    end if

    deallocate(tptr3d)
    allocate(tptr3d(pcols,pver,begchunk:endchunk))

    fieldname = 'CONCLD'
    m = pbuf_get_index('CONCLD')
    call infld(fieldname, fh_ini, dim1name, 'lev', dim2name, 1, pcols, 1, pver, begchunk, endchunk, &
         tptr3d, found, gridname='physgrid')
    if(found) then
       do n = 1, dyn_time_lvls
          call pbuf_set_field(pbuf2d, m, tptr3d, (/1,1,n/),(/pcols,pver,1/))
       end do
    else
       call pbuf_set_field(pbuf2d, m, 0._r8)
       if (masterproc) write(iulog,*) trim(fieldname), ' initialized to 0.'
    end if

    deallocate (tptr3d)

    call initialize_short_lived_species(fh_ini, pbuf2d)
end subroutine phys_inidat


subroutine phys_init( phys_state, phys_tend, pbuf2d, cam_out )

    !----------------------------------------------------------------------- 
    ! 
    ! Initialization of physics package.
    ! 
    !-----------------------------------------------------------------------

    use physics_buffer,     only: physics_buffer_desc, pbuf_initialize, pbuf_get_index
    use physics_buffer,     only: pbuf_get_chunk
    use time_manager,       only: get_nstep, is_first_step, is_first_restart_step
    use physconst,          only: rair, cpair, gravit, stebol, tmelt, &
                                  latvap, latice, rh2o, rhoh2o, pstd, zvir, &
                                  karman, rhodair, physconst_init 
    use ref_pres,           only: pref_edge, pref_mid
    use cloud_rad_props,    only: cloud_rad_props_init
    use cam_control_mod,    only: nsrest  ! restart flag
    use check_energy,       only: check_energy_init
    use chemistry,          only: chem_init
    use prescribed_ozone,   only: prescribed_ozone_init
    use prescribed_ghg,     only: prescribed_ghg_init
    use prescribed_aero,    only: prescribed_aero_init
    use read_spa_data,      only: read_spa_data_init
    use seasalt_model,      only: init_ocean_data, has_mam_mom
    use aerodep_flx,        only: aerodep_flx_init
    use aircraft_emit,      only: aircraft_emit_init
    use prescribed_volcaero,only: prescribed_volcaero_init
    use cloud_fraction,     only: cldfrc_init
    use cldfrc2m,           only: cldfrc2m_init
    use co2_cycle,          only: co2_init, co2_transport
    use convect_deep,       only: convect_deep_init
    use convect_shallow,    only: convect_shallow_init
    use cam_diagnostics,    only: diag_init
    use gw_drag,            only: gw_init
    use cam3_aero_data,     only: cam3_aero_data_on, cam3_aero_data_init
    use cam3_ozone_data,    only: cam3_ozone_data_on, cam3_ozone_data_init
    use radheat,            only: radheat_init
    use radiation,          only: radiation_init
    use cloud_diagnostics,  only: cloud_diagnostics_init
    use co2_diagnostics,    only: co2_diags_init
    use stratiform,         only: stratiform_init
    use wv_saturation,      only: wv_sat_init
    use microp_driver,      only: microp_driver_init
    use microp_aero,        only: microp_aero_init
    use macrop_driver,      only: macrop_driver_init
    use conv_water,         only: conv_water_init
    use tracers,            only: tracers_init
    use aoa_tracers,        only: aoa_tracers_init
    use rayleigh_friction,  only: rayleigh_friction_init
    use pbl_utils,          only: pbl_utils_init
    use vertical_diffusion, only: vertical_diffusion_init
    use dycore,             only: dycore_is
    use phys_debug_util,    only: phys_debug_init
    use rad_constituents,   only: rad_cnst_init
    use aer_rad_props,      only: aer_rad_props_init
    use subcol,             only: subcol_init
    use qbo,                only: qbo_init
    use iondrag,            only: iondrag_init
#if ( defined OFFLINE_DYN )
    use metdata,            only: metdata_phys_init
#endif
    use ionosphere,	    only: ionos_init  ! Initialization of ionosphere module (WACCM-X)
    use majorsp_diffusion,  only: mspd_init   ! Initialization of major species diffusion module (WACCM-X)
    use clubb_intr,         only: clubb_ini_cam
    use shoc_intr,          only: shoc_init_e3sm
    use sslt_rebin,         only: sslt_rebin_init
    use tropopause,         only: tropopause_init
    use solar_data,         only: solar_data_init
    use rad_solar_var,      only: rad_solar_var_init
    use nudging,            only: Nudge_Model,nudging_init
    use output_aerocom_aie, only: output_aerocom_aie_init, do_aerocom_ind3
    use misc_diagnostics,   only: dcape_diags_init
    use conditional_diag_output_utils, only: cnd_diag_output_init

    ! Input/output arguments
    type(physics_state), pointer       :: phys_state(:)
    type(physics_tend ), pointer       :: phys_tend(:)
    type(physics_buffer_desc), pointer :: pbuf2d(:,:)
    type(physics_buffer_desc), pointer :: pbuf1d(:)

    type(cam_out_t),intent(inout)      :: cam_out(begchunk:endchunk)

    ! local variables
    integer :: lchnk
    real(r8) :: dp1 = huge(1.0_r8) !set in namelist, assigned in cloud_fraction.F90
    character(len=16)  :: deep_scheme      ! Default set in phys_control.F90

    !-----------------------------------------------------------------------

    call physics_type_alloc(phys_state, phys_tend, begchunk, endchunk, nbrhdchunk, pcols)

    do lchnk = begchunk, endchunk
       call physics_state_set_grid(lchnk, phys_state(lchnk))
    end do
    if (nbrhdchunk > 0) then
       lchnk = endchunk+nbrhdchunk
       call physics_state_set_grid(lchnk, phys_state(lchnk), nonstandard_pcols_in=.true.)
    end if

    !-------------------------------------------------------------------------------------------
    ! Initialize any variables in physconst which are not temporally and/or spatially constant
    !------------------------------------------------------------------------------------------- 
    call physconst_init()

    ! Initialize debugging a physics column
    call phys_debug_init()

    call pbuf_initialize(pbuf2d)

    !initialize physics update interface routine
    call physics_update_init()

    ! Initialize subcol scheme
    call subcol_init(pbuf2d)

    call setup_moist_indices()

    ! diag_init makes addfld calls for dynamics fields that are output from
    ! the physics decomposition
    call diag_init()

    call check_energy_init(phys_state)

    call tracers_init()

    ! age of air tracers
    call aoa_tracers_init()

    teout_idx = pbuf_get_index( 'TEOUT')

    ! "addfld" and "add_default" calls for CondiDiag
    call cnd_diag_output_init( pver, cnd_diag_info )

    ! For adiabatic or ideal physics don't need to initialize any of the
    ! parameterizations below:
    if (adiabatic .or. ideal_phys) return

    if (nsrest .eq. 0) then
       call t_startf ('phys_inidat')
       call phys_inidat(cam_out, pbuf2d) 
       call t_stopf ('phys_inidat')
    end if
    
    ! wv_saturation is relatively independent of everything else and
    ! low level, so init it early. Must at least do this before radiation.
    call wv_sat_init

    ! CAM3 prescribed aerosols
    if (cam3_aero_data_on) call cam3_aero_data_init(phys_state)

    ! Initialize rad constituents and their properties
    call t_startf ('rad_cnst_init')
    call rad_cnst_init()
    call t_stopf ('rad_cnst_init')
    
    call aer_rad_props_init()
    call cloud_rad_props_init()

    ! solar irradiance data modules
    call t_startf ('solar_data_init')
    call solar_data_init()
    call t_stopf ('solar_data_init')

    ! Prognostic chemistry.
    call t_startf ('chem_init')
    call chem_init(phys_state,pbuf2d, species_class)
    call t_stopf ('chem_init')

    ! Prescribed tracers
    call prescribed_ozone_init()
    call prescribed_ghg_init()
    call prescribed_aero_init()
    call read_spa_data_init()
    call aerodep_flx_init()
    call aircraft_emit_init(phys_state,pbuf2d)
    !when is_cmip6_volc is true ,cmip6 style volcanic file is read
    !Initialized to .false. here but it gets its values from prescribed_volcaero_init
    is_cmip6_volc = .false. 
    call t_startf ('prescribed_volcaero_init')
    call prescribed_volcaero_init(is_cmip6_volc)
    call t_stopf ('prescribed_volcaero_init')

    ! Initialize ocean data
    if (has_mam_mom) then
       call t_startf ('init_ocean_data')
       call init_ocean_data()
       call t_stopf ('init_ocean_data')
    end if

    ! co2 cycle            
    if (co2_transport()) then
       call co2_init()
    end if
    call co2_diags_init(phys_state)

    ! CAM3 prescribed ozone
    if (cam3_ozone_data_on) call cam3_ozone_data_init(phys_state)

    call gw_init()

    call rayleigh_friction_init()

    call pbl_utils_init(gravit, karman, cpair, rair, zvir)
    if (.not. do_clubb_sgs .and. .not. do_shoc_sgs) call vertical_diffusion_init(pbuf2d)

    if ( waccmx_is('ionosphere') .or. waccmx_is('neutral') ) then
       call mspd_init ()
       ! Initialization of ionosphere module if mode set to ionosphere
       if( waccmx_is('ionosphere') ) then
          call ionos_init()
       endif
    endif

    call tsinti(tmelt, latvap, rair, stebol, latice)

    call t_startf ('radiation_init')
    call radiation_init(phys_state,pbuf2d)
    call t_stopf ('radiation_init')

    call rad_solar_var_init()

    call cloud_diagnostics_init()

    call radheat_init(pref_mid)

    call convect_shallow_init(pref_edge, pbuf2d)

    call cldfrc_init(dp1)! for passing dp1 on to clubb
    call cldfrc2m_init()

    call convect_deep_init(pref_edge, pbuf2d)

    ! If this is the first timestep of an initial run,
    ! set some old-timestep values for dCAPE diagnostics.
    ! In restart/branch/hybrid runs, these values are read from
    ! the restart file.

    call phys_getopts( deep_scheme_out   = deep_scheme )

    if (is_first_step() .and. deep_scheme .eq. 'ZM') then
       do lchnk = begchunk, endchunk
          pbuf1d => pbuf_get_chunk(pbuf2d, lchnk)
          call dcape_diags_init( pbuf1d, pver )
       end do
    end if
    !----

    if( microp_scheme == 'RK' ) then
       call stratiform_init()
    elseif( microp_scheme == 'MG' .or. microp_scheme == 'P3' ) then 
       if (.not. do_clubb_sgs .and. .not. do_shoc_sgs) call macrop_driver_init(pbuf2d)
       call microp_aero_init()
       call microp_driver_init(pbuf2d)
       call conv_water_init
    end if

    ! initiate CLUBB within CAM
    if (do_clubb_sgs) call clubb_ini_cam(pbuf2d,dp1)
    
    ! initiate SHOC within E3SM
    if (do_shoc_sgs) call shoc_init_e3sm(pbuf2d,dp1)

    call qbo_init

    call iondrag_init(pref_mid)

#if ( defined OFFLINE_DYN )
    call metdata_phys_init()
#endif
    call sslt_rebin_init()
    
    call t_startf ('tropopause_init')
    call tropopause_init()
    call t_stopf ('tropopause_init')

    if(do_aerocom_ind3) call output_aerocom_aie_init()

    prec_dp_idx  = pbuf_get_index('PREC_DP')
    snow_dp_idx  = pbuf_get_index('SNOW_DP')
    prec_sh_idx  = pbuf_get_index('PREC_SH')
    snow_sh_idx  = pbuf_get_index('SNOW_SH')

    call phys_getopts(prog_modal_aero_out=prog_modal_aero)

    if (clim_modal_aero) then

       ! If climate calculations are affected by prescribed modal aerosols, the
       ! the initialization routine for the dry mode radius calculation is called
       ! here.  For prognostic MAM the initialization is called from
       ! modal_aero_initialize
       if (.not. prog_modal_aero) then
          call modal_aero_calcsize_init(pbuf2d, species_class)
       endif

       call modal_aero_wateruptake_init(pbuf2d)

    end if

    ! Initialize Nudging Parameters
    !--------------------------------
    if(Nudge_Model) call nudging_init

    
   !BSINGH -  addfld and adddefault calls for perturb growth testing    
    if(pergro_test_active)call add_fld_default_calls()

    if(is_first_step().or.is_first_restart_step())then
      nstep_ignore_diagn1 = get_nstep()
      nstep_ignore_diagn2 = nstep_ignore_diagn1 + 1
    endif


end subroutine phys_init

  !
  !-----------------------------------------------------------------------
  !

subroutine phys_run1(phys_state, ztodt, phys_tend, pbuf2d,  cam_in, cam_out, phys_diag)
    !----------------------------------------------------------------------- 
    ! 
    ! Purpose: 
    ! First part of atmospheric physics package before updating of surface models
    ! 
    !-----------------------------------------------------------------------
    use time_manager,   only: get_nstep
    use cam_diagnostics,only: diag_allocate, diag_physvar_ic

    use physics_buffer,         only: physics_buffer_desc, pbuf_get_chunk, pbuf_allocate
#if (defined E3SM_SCM_REPLAY )
    use cam_history,    only: outfld
#endif
    use comsrf,         only: fsns, fsnt, flns, sgh, sgh30, flnt, fsds
    use cam_abortutils,     only: endrun
#if ( defined OFFLINE_DYN )
     use metdata,       only: get_met_srf1
#endif

    !
    ! Input arguments
    !
    real(r8), intent(in) :: ztodt            ! physics time step unless nstep=0
    !
    ! Input/Output arguments
    !
    type(physics_state), intent(inout), dimension(begchunk:endchunk+nbrhdchunk) :: phys_state
    type(physics_tend ), intent(inout), dimension(begchunk:endchunk) :: phys_tend

    type(physics_buffer_desc), pointer, dimension(:,:) :: pbuf2d
    type(cam_in_t),                     dimension(begchunk:endchunk) :: cam_in
    type(cam_out_t),                    dimension(begchunk:endchunk) :: cam_out
    type(cnd_diag_t),    intent(inout), dimension(begchunk:endchunk) :: phys_diag
    !-----------------------------------------------------------------------
    !
    !---------------------------Local workspace-----------------------------
    !
    integer :: c, c_nbrhd                        ! indices
    integer :: ncol                              ! number of columns
    integer :: nstep                             ! current timestep number
#if (! defined SPMD)
    integer :: mpicom = 0
#endif
    integer(i8) :: beg_proc_cnt                  ! start time for the process
    integer(i8) :: end_proc_cnt                  ! stop time for the process
    integer(i8) :: beg_chnk_cnt                  ! start time for a chunk
    integer(i8) :: end_chnk_cnt                  ! stop time for a chunk
    integer(i8) :: sysclock_rate                 ! system clock rate
    integer(i8) :: sysclock_max                  ! system clock max value
    real(r8)    :: chunk_cost                    ! measured cost per chunk
    type(physics_buffer_desc), pointer :: phys_buffer_chunk(:)

    logical     :: print_additional_diagn_local

    call t_startf ('physpkg_st1')
    nstep = get_nstep()

    print_additional_diagn_local = .true.
    if(nstep == nstep_ignore_diagn1 .or. nstep == nstep_ignore_diagn2) print_additional_diagn_local = .false.
    if(.not. print_additional_diagn) print_additional_diagn_local = .false.

#if ( defined OFFLINE_DYN )
    !
    ! if offline mode set SNOWH and TS for micro-phys
    !
    call get_met_srf1( cam_in )
#endif

    ! The following initialization depends on the import state (cam_in)
    ! being initialized.  This isn't true when cam_init is called, so need
    ! to postpone this initialization to here.
    if (nstep == 0 .and. phys_do_flux_avg()) call flux_avg_init(cam_in,  pbuf2d)

    ! Compute total energy of input state and previous output state
    call t_startf ('chk_en_gmean')
    call check_energy_gmean(phys_state, pbuf2d, ztodt, nstep)
    call t_stopf ('chk_en_gmean')

    
    if ( adiabatic .or. ideal_phys )then
       call t_stopf ('physpkg_st1')

       call t_startf ('bc_physics')
       call phys_run1_adiabatic_or_ideal(ztodt, phys_state, phys_tend,  pbuf2d)
       call t_stopf ('bc_physics')
    else
       call pbuf_allocate(pbuf2d, 'physpkg')
       call diag_allocate()

       !-----------------------------------------------------------------------
       ! Advance time information
       !-----------------------------------------------------------------------

       call t_startf('phys_timestep_init')
       call phys_timestep_init( phys_state, cam_out, pbuf2d)
       call t_stopf('phys_timestep_init')

       call t_stopf ('physpkg_st1')

#ifdef TRACER_CHECK
       call gmean_mass ('before tphysbc DRY', phys_state)
#endif


       !-----------------------------------------------------------------------
       ! Tendency physics before flux coupler invocation
       !-----------------------------------------------------------------------
       !

#if (defined BFB_CAM_SCAM_IOP )
       do c=begchunk, endchunk
          call outfld('Tg',cam_in(c)%ts,pcols   ,c     )
       end do
#endif
       call t_barrierf('sync_bc_physics', mpicom)
       call t_startf ('bc_physics')
       !call t_adj_detailf(+1)

       call system_clock(count=beg_proc_cnt)
       
       c_nbrhd = endchunk+nbrhdchunk
!$OMP PARALLEL DO SCHEDULE(STATIC,1) &
!$OMP PRIVATE (c, beg_chnk_cnt, phys_buffer_chunk, end_chnk_cnt, sysclock_rate, sysclock_max, chunk_cost)
       do c=begchunk, endchunk

          call system_clock(count=beg_chnk_cnt)

          !
          ! Output physics terms to IC file
          !
          phys_buffer_chunk => pbuf_get_chunk(pbuf2d, c)

          call t_startf ('diag_physvar_ic')
          call diag_physvar_ic ( c,  phys_buffer_chunk, cam_out(c), cam_in(c) )
          call t_stopf ('diag_physvar_ic')

          call tphysbc (ztodt, fsns(1,c), fsnt(1,c), flns(1,c), flnt(1,c), phys_state(c),        &
<<<<<<< HEAD
                       phys_tend(c), phys_buffer_chunk,  fsds(1,c), landm(1,c),          &
                       sgh(1,c), sgh30(1,c), cam_out(c), cam_in(c), phys_state(c_nbrhd) )
=======
                       phys_tend(c), phys_buffer_chunk, phys_diag(c), fsds(1,c),                 &
                       sgh(1,c), sgh30(1,c), cam_out(c), cam_in(c) )
>>>>>>> 9eba6d6b

          call system_clock(count=end_chnk_cnt, count_rate=sysclock_rate, count_max=sysclock_max)
          if ( end_chnk_cnt < beg_chnk_cnt ) end_chnk_cnt = end_chnk_cnt + sysclock_max
          chunk_cost = real( (end_chnk_cnt-beg_chnk_cnt), r8)/real(sysclock_rate, r8)
          call update_cost_p(c, chunk_cost)

       end do

       call system_clock(count=end_proc_cnt, count_rate=sysclock_rate, count_max=sysclock_max)
       if ( end_proc_cnt < beg_proc_cnt ) end_proc_cnt = end_proc_cnt + sysclock_max
       phys_proc_cost = phys_proc_cost + real( (end_proc_cnt-beg_proc_cnt), r8)/real(sysclock_rate, r8)

       !call t_adj_detailf(-1)
       call t_stopf ('bc_physics')

#ifdef TRACER_CHECK
       call gmean_mass ('between DRY', phys_state)
#endif

       if( print_additional_diagn_local ) then
          call t_startf ('chk_en_gmean_additional')
          call check_energy_gmean_additional_diagn(phys_state, pbuf2d, ztodt, nstep)
          call t_stopf ('chk_en_gmean_additional')
       endif

    end if !not adiabatic or ideal

end subroutine phys_run1

  !
  !-----------------------------------------------------------------------
  !

subroutine phys_run1_adiabatic_or_ideal(ztodt, phys_state, phys_tend,  pbuf2d)
    !----------------------------------------------------------------------- 
    ! 
    ! Purpose: 
    ! Physics for adiabatic or idealized physics case.
    ! 
    !-----------------------------------------------------------------------
    use physics_buffer, only : physics_buffer_desc, pbuf_set_field, pbuf_get_chunk, pbuf_old_tim_idx
    use time_manager,     only: get_nstep
    use cam_diagnostics,  only: diag_phys_writeout
    use check_energy,     only: check_energy_fix, check_energy_chng
    use dycore,           only: dycore_is

    !
    ! Input arguments
    !
    real(r8), intent(in) :: ztodt            ! physics time step unless nstep=0
    !
    ! Input/Output arguments
    !
    type(physics_state), intent(inout), dimension(begchunk:endchunk) :: phys_state
    type(physics_tend ), intent(inout), dimension(begchunk:endchunk) :: phys_tend

    type(physics_buffer_desc), pointer :: pbuf2d(:,:)
    !-----------------------------------------------------------------------
    !---------------------------Local workspace-----------------------------
    !
    integer             :: c               ! indices
    integer             :: nstep           ! current timestep number
    type(physics_ptend) :: ptend(begchunk:endchunk) ! indivdual parameterization tendencies
    real(r8)            :: flx_heat(pcols) ! effective sensible heat flux
    real(r8)            :: zero(pcols)     ! array of zeros

    integer(i8)         :: beg_proc_cnt    ! start time for the process
    integer(i8)         :: end_proc_cnt    ! stop time for the process
    integer(i8)         :: beg_chnk_cnt    ! start time for a chunk
    integer(i8)         :: end_chnk_cnt    ! stop time for a chunk
    integer(i8)         :: sysclock_rate   ! system clock rate
    integer(i8)         :: sysclock_max    ! system clock max value
    real(r8)            :: chunk_cost      ! measured cost per chunk

    character(len=128)  :: ideal_phys_option

    ! physics buffer field for total energy
    real(r8), pointer, dimension(:) :: teout
    logical, SAVE :: first_exec_of_phys_run1_adiabatic_or_ideal  = .TRUE.
    !-----------------------------------------------------------------------

    nstep = get_nstep()
    zero  = 0._r8

    ! Associate pointers with physics buffer fields
    if (first_exec_of_phys_run1_adiabatic_or_ideal) then
       first_exec_of_phys_run1_adiabatic_or_ideal  = .FALSE.
    endif

    call system_clock(count=beg_proc_cnt)

    call phys_getopts(ideal_phys_option_out=ideal_phys_option)

!$OMP PARALLEL DO SCHEDULE(STATIC,1) &
!$OMP PRIVATE (c, beg_chnk_cnt, flx_heat, end_chnk_cnt, sysclock_rate, sysclock_max, chunk_cost)
    do c=begchunk, endchunk

       call system_clock(count=beg_chnk_cnt)

       ! Initialize the physics tendencies to zero.
       call physics_tend_init(phys_tend(c))

       ! Dump dynamics variables to history buffers
       call diag_phys_writeout(phys_state(c))

       if (dycore_is('LR') .or. dycore_is('SE') ) then
          call check_energy_fix(phys_state(c), ptend(c), nstep, flx_heat)
          call physics_update(phys_state(c), ptend(c), ztodt, phys_tend(c))
          call check_energy_chng(phys_state(c), phys_tend(c), "chkengyfix", nstep, ztodt, &
               zero, zero, zero, flx_heat)
          call physics_ptend_dealloc(ptend(c))
       end if

       if ( ideal_phys )then
          call t_startf('tphysidl')
          call tphysidl(ztodt, phys_state(c), phys_tend(c), trim(ideal_phys_option))
          call t_stopf('tphysidl')
       end if

       ! Save total enery after physics for energy conservation checks
       call pbuf_set_field(pbuf_get_chunk(pbuf2d, c), teout_idx, phys_state(c)%te_cur)

       call system_clock(count=end_chnk_cnt, count_rate=sysclock_rate, count_max=sysclock_max)
       if ( end_chnk_cnt < beg_chnk_cnt ) end_chnk_cnt = end_chnk_cnt + sysclock_max
       chunk_cost = real( (end_chnk_cnt-beg_chnk_cnt), r8)/real(sysclock_rate, r8)
       call update_cost_p(c, chunk_cost)

    end do

    call system_clock(count=end_proc_cnt, count_rate=sysclock_rate, count_max=sysclock_max)
    if ( end_proc_cnt < beg_proc_cnt ) end_proc_cnt = end_proc_cnt + sysclock_max
    phys_proc_cost = phys_proc_cost + real( (end_proc_cnt-beg_proc_cnt), r8)/real(sysclock_rate, r8)

end subroutine phys_run1_adiabatic_or_ideal

  !
  !-----------------------------------------------------------------------
  !

subroutine phys_run2(phys_state, ztodt, phys_tend, pbuf2d,  cam_out, &
       cam_in, phys_diag )
    !----------------------------------------------------------------------- 
    ! 
    ! Purpose: 
    ! Second part of atmospheric physics package after updating of surface models
    ! 
    ! Modified by Kai Zhang 2017-03: add IEFLX fixer treatment 
    !-----------------------------------------------------------------------
    use physics_buffer,         only: physics_buffer_desc, pbuf_get_chunk, pbuf_deallocate, pbuf_update_tim_idx
    use mo_lightning,   only: lightning_no_prod


    use cam_diagnostics,only: diag_deallocate, diag_surf
    use comsrf,         only: trefmxav, trefmnav, sgh, sgh30, fsds 
    use physconst,      only: stebol, latvap
#if ( defined OFFLINE_DYN )
    use metdata,        only: get_met_srf2
#endif
    use time_manager,   only: get_nstep, is_first_step, is_end_curr_month, &
                              is_first_restart_step, is_last_step
    use check_energy,   only: ieflx_gmean, check_ieflx_fix 
    use phys_control,   only: ieflx_opt
    use co2_diagnostics,only: get_total_carbon, print_global_carbon_diags, &
                              co2_diags_store_fields, co2_diags_read_fields
    use co2_cycle,      only: co2_transport
    !
    ! Input arguments
    !
    real(r8), intent(in) :: ztodt                       ! physics time step unless nstep=0
    !
    ! Input/Output arguments
    !
    type(physics_state), intent(inout), dimension(begchunk:endchunk+nbrhdchunk) :: phys_state
    type(physics_tend ), intent(inout), dimension(begchunk:endchunk) :: phys_tend
    type(physics_buffer_desc),pointer, dimension(:,:)     :: pbuf2d

    type(cam_out_t),     intent(inout), dimension(begchunk:endchunk) :: cam_out
    type(cam_in_t),      intent(inout), dimension(begchunk:endchunk) :: cam_in
    type(cnd_diag_t),    intent(inout), dimension(begchunk:endchunk) :: phys_diag

    !
    !-----------------------------------------------------------------------
    !---------------------------Local workspace-----------------------------
    !
    integer :: c, c_nbrhd                        ! chunk index
    integer :: ncol                              ! number of columns
    integer :: nstep                             ! current timestep number
#if (! defined SPMD)
    integer :: mpicom = 0
#endif
    integer(i8) :: beg_proc_cnt                  ! start time for the process
    integer(i8) :: end_proc_cnt                  ! stop time for the process
    integer(i8) :: beg_chnk_cnt                  ! start time for a chunk
    integer(i8) :: end_chnk_cnt                  ! stop time for a chunk
    integer(i8) :: sysclock_rate                 ! system clock rate
    integer(i8) :: sysclock_max                  ! system clock max value
    real(r8)    :: chunk_cost                    ! measured cost per chunk
    type(physics_buffer_desc),pointer, dimension(:)     :: phys_buffer_chunk
    !
    ! If exit condition just return
    !

    if ( adiabatic .or. ideal_phys ) return
    !-----------------------------------------------------------------------
    ! Tendency physics after coupler 
    ! Not necessary at terminal timestep.
    !-----------------------------------------------------------------------
    !
#if ( defined OFFLINE_DYN )
    !
    ! if offline mode set SHFLX QFLX TAUX TAUY for vert diffusion
    !
    call get_met_srf2( cam_in )
#endif
    ! Set lightning production of NO
    call t_startf ('lightning_no_prod')
    call lightning_no_prod( phys_state, pbuf2d,  cam_in )
    call t_stopf ('lightning_no_prod')

    call t_barrierf('sync_ac_physics', mpicom)
    call t_startf ('ac_physics')
    !call t_adj_detailf(+1)

    nstep = get_nstep()


    !! calculate the global mean ieflx 

    if(ieflx_opt>0) then
       call ieflx_gmean(phys_state, phys_tend, pbuf2d, cam_in, cam_out, nstep)
    end if

    ! Get carbon conservation fields from pbuf if restarting
    if ( co2_transport() ) then
       if ( is_first_restart_step() ) then
          call co2_diags_read_fields(phys_state, pbuf2d)
       end if
    end if

    call system_clock(count=beg_proc_cnt)

    c_nbrhd = endchunk+nbrhdchunk
!$OMP PARALLEL DO SCHEDULE(STATIC,1) &
!$OMP PRIVATE (c, beg_chnk_cnt, ncol, phys_buffer_chunk, end_chnk_cnt, sysclock_rate, sysclock_max, chunk_cost)
    do c=begchunk,endchunk

       call system_clock(count=beg_chnk_cnt)

       ncol = get_ncols_p(c)
       phys_buffer_chunk => pbuf_get_chunk(pbuf2d, c)

       !! 
       !! add the implied internal energy flux to sensible heat flux
       !! 

       if(ieflx_opt>0) then
          call check_ieflx_fix(c, ncol, nstep, cam_in(c)%shf)
       end if

       !
       ! surface diagnostics for history files
       !
       call t_startf('diag_surf')
       call diag_surf(cam_in(c), cam_out(c), phys_state(c)%ps,trefmxav(1,c), trefmnav(1,c))
       call t_stopf('diag_surf')

       call tphysac(ztodt, cam_in(c),  &
            sgh(1,c), sgh30(1,c), cam_out(c),                              &
<<<<<<< HEAD
            phys_state(c), phys_tend(c), phys_buffer_chunk,&
            fsds(1,c), phys_state(c_nbrhd))
=======
            phys_state(c), phys_tend(c), phys_buffer_chunk, phys_diag(c),  &
            fsds(1,c))
>>>>>>> 9eba6d6b

       call system_clock(count=end_chnk_cnt, count_rate=sysclock_rate, count_max=sysclock_max)
       if ( end_chnk_cnt < beg_chnk_cnt ) end_chnk_cnt = end_chnk_cnt + sysclock_max
       chunk_cost = real( (end_chnk_cnt-beg_chnk_cnt), r8)/real(sysclock_rate, r8)
       call update_cost_p(c, chunk_cost)

    end do                    ! Chunk loop

    call system_clock(count=end_proc_cnt, count_rate=sysclock_rate, count_max=sysclock_max)
    if ( end_proc_cnt < beg_proc_cnt ) end_proc_cnt = end_proc_cnt + sysclock_max
    phys_proc_cost = phys_proc_cost + real( (end_proc_cnt-beg_proc_cnt), r8)/real(sysclock_rate, r8)

    !call t_adj_detailf(-1)
    call t_stopf('ac_physics')

#ifdef TRACER_CHECK
    call gmean_mass ('after tphysac FV:WET)', phys_state)
#endif

    !
    ! Check for carbon conservation
    !
    if ( co2_transport() ) then
       do c = begchunk, endchunk
          call get_total_carbon(phys_state(c), 'wet')
       end do
       call print_global_carbon_diags(phys_state, ztodt, nstep)
       do c = begchunk, endchunk
          ncol = get_ncols_p(c)
          phys_state(c)%tc_prev(:ncol) = phys_state(c)%tc_curr(:ncol)
          if ( is_first_step() ) then
             phys_state(c)%tc_init(:ncol) = phys_state(c)%tc_curr(:ncol)
          end if
          if ( is_end_curr_month() ) then
             phys_state(c)%tc_mnst(:ncol) = phys_state(c)%tc_curr(:ncol)
          end if
       end do
       call co2_diags_store_fields(phys_state, pbuf2d)
    end if

    call t_startf ('physpkg_st2')
    call pbuf_deallocate(pbuf2d, 'physpkg')

    call pbuf_update_tim_idx()
    call diag_deallocate()
    call t_stopf ('physpkg_st2')

end subroutine phys_run2

  !
  !----------------------------------------------------------------------- 
  !

subroutine phys_final( phys_state, phys_tend, pbuf2d, phys_diag )
    use physics_buffer, only : physics_buffer_desc, pbuf_deallocate
    use chemistry, only : chem_final
    use wv_saturation, only : wv_sat_final
    use radiation, only: radiation_final
    !----------------------------------------------------------------------- 
    ! 
    ! Purpose: 
    ! Finalization of physics package
    ! 
    !-----------------------------------------------------------------------
    ! Input/output arguments
    type(physics_state), pointer :: phys_state(:)
    type(physics_tend ), pointer :: phys_tend(:)
    type(physics_buffer_desc), pointer :: pbuf2d(:,:)
    type(cnd_diag_t),          pointer :: phys_diag(:)

    if(associated(pbuf2d)) then
       call pbuf_deallocate(pbuf2d,'global')
       deallocate(pbuf2d)
    end if
    deallocate(phys_state)
    deallocate(phys_tend)
    deallocate(phys_diag)

    call t_startf ('chem_final')
    call chem_final
    call t_stopf ('chem_final')

    call t_startf ('wv_sat_final')
    call wv_sat_final
    call t_stopf ('wv_sat_final')

    call t_startf ('radiation_final')
    call radiation_final()
    call t_stopf ('radiation_final')

    call t_startf ('print_cost_p')
    call print_cost_p
    call t_stopf ('print_cost_p')

end subroutine phys_final


subroutine tphysac (ztodt,   cam_in,  &
       sgh,     sgh30,                                     &
<<<<<<< HEAD
       cam_out,  state,   tend,    pbuf,            &
       fsds, state_nbrhd    )
=======
       cam_out,  state,   tend,    pbuf,   diag,           &
       fsds    )
>>>>>>> 9eba6d6b
    !----------------------------------------------------------------------- 
    ! 
    ! Purpose: 
    ! Tendency physics after coupling to land, sea, and ice models.
    ! Computes the following:
    !   o Radon surface flux and decay (optional)
    !   o Vertical diffusion and planetary boundary layer
    !   o Multiple gravity wave drag
    ! 
    ! Method: 
    ! <Describe the algorithm(s) used in the routine.> 
    ! <Also include any applicable external references.> 
    ! 
    ! Author: CCM1, CMS Contact: J. Truesdale
    ! 
    !-----------------------------------------------------------------------
    use physics_buffer, only: physics_buffer_desc, pbuf_set_field, pbuf_get_index, pbuf_get_field, pbuf_old_tim_idx
    use shr_kind_mod,       only: r8 => shr_kind_r8
    use chemistry,          only: chem_is_active, chem_timestep_tend, chem_emissions
    use cam_diagnostics,    only: diag_phys_tend_writeout
    use gw_drag,            only: gw_tend
    use vertical_diffusion, only: vertical_diffusion_tend
    use rayleigh_friction,  only: rayleigh_friction_tend
    use physics_types,      only: physics_state, physics_tend, physics_ptend,    &
         physics_dme_adjust, set_dry_to_wet, physics_state_check
    use majorsp_diffusion,  only: mspd_intr  ! WACCM-X major diffusion
    use ionosphere,         only: ionos_intr ! WACCM-X ionosphere
    use tracers,            only: tracers_timestep_tend
    use aoa_tracers,        only: aoa_tracers_timestep_tend
    use physconst,          only: rhoh2o, latvap,latice, rga, gravit
    use aero_model,         only: aero_model_drydep
    use check_energy,       only: check_energy_chng, check_water, & 
                                  check_prect, check_qflx , &
                                  check_tracers_data, check_tracers_init, &
                                  check_tracers_chng, check_tracers_fini
    use time_manager,       only: get_nstep, is_first_step, is_end_curr_month
    use cam_abortutils,         only: endrun
    use dycore,             only: dycore_is
    use cam_control_mod,    only: aqua_planet 
    use mo_gas_phase_chemdr,only: map2chm
    use clybry_fam,         only: clybry_fam_set
    use charge_neutrality,  only: charge_fix
    use qbo,                only: qbo_relax
    use iondrag,            only: iondrag_calc, do_waccm_ions
    use clubb_intr,         only: clubb_surface
    use cflx,               only: cflx_tend
    use perf_mod
    use flux_avg,           only: flux_avg_run
    use nudging,            only: Nudge_Model,Nudge_ON,nudging_timestep_tend
    use phys_control,       only: use_qqflx_fixer
    use co2_cycle,          only: co2_cycle_set_ptend, co2_transport
    use co2_diagnostics,    only: get_carbon_sfc_fluxes, get_carbon_air_fluxes

    implicit none

    !
    ! Arguments
    !
    real(r8), intent(in) :: ztodt                  ! Two times model timestep (2 delta-t)
    real(r8), intent(in) :: fsds(pcols)            ! down solar flux
    real(r8), intent(in) :: sgh(pcols)             ! Std. deviation of orography for gwd
    real(r8), intent(in) :: sgh30(pcols)           ! Std. deviation of 30s orography for tms

    type(cam_in_t),      intent(inout) :: cam_in
    type(cam_out_t),     intent(inout) :: cam_out
    type(physics_state), intent(inout) :: state
    type(physics_tend ), intent(inout) :: tend
    type(physics_buffer_desc), pointer :: pbuf(:)
<<<<<<< HEAD
    type(physics_state), intent(in)    :: state_nbrhd   ! for column neighborhoods
=======
    type(cnd_diag_t),    intent(inout) :: diag
>>>>>>> 9eba6d6b

    !
    !---------------------------Local workspace-----------------------------
    !
    type(check_tracers_data):: tracerint           ! tracer mass integrals and cummulative boundary fluxes
    type(physics_ptend)     :: ptend               ! indivdual parameterization tendencies

    integer  :: nstep                              ! current timestep number
    real(r8) :: zero(pcols)                        ! array of zeros

    integer :: lchnk                                ! chunk identifier
    integer :: ncol                                 ! number of atmospheric columns
    integer i,k,m                 ! Longitude, level indices
    integer :: yr, mon, day, tod       ! components of a date

    logical :: labort                            ! abort flag

    real(r8) tvm(pcols,pver)           ! virtual temperature
    real(r8) prect(pcols)              ! total precipitation
    real(r8) surfric(pcols)            ! surface friction velocity
    real(r8) obklen(pcols)             ! Obukhov length
    real(r8) :: fh2o(pcols)            ! h2o flux to balance source from methane chemistry
    real(r8) :: tmp_q     (pcols,pver) ! tmp space
    real(r8) :: tmp_cldliq(pcols,pver) ! tmp space
    real(r8) :: tmp_cldice(pcols,pver) ! tmp space
    real(r8) :: tmp_t     (pcols,pver) ! tmp space
    real(r8) :: ftem      (pcols,pver) ! tmp space
    real(r8), pointer, dimension(:) :: static_ener_ac_2d ! Vertically integrated static energy
    real(r8), pointer, dimension(:) :: water_vap_ac_2d   ! Vertically integrated water vapor

    ! physics buffer fields for total energy and mass adjustment
    integer itim_old, ifld

    real(r8), pointer, dimension(:,:) :: tini
    real(r8), pointer, dimension(:,:) :: cld
    real(r8), pointer, dimension(:,:) :: qini
    real(r8), pointer, dimension(:,:) :: cldliqini
    real(r8), pointer, dimension(:,:) :: cldiceini
    real(r8), pointer, dimension(:,:) :: dtcore
    real(r8), pointer, dimension(:,:) :: ast     ! relative humidity cloud fraction 

    logical :: do_clubb_sgs 

    !DCAPE-ULL: physics buffer fields to compute tendencies for dcape
    real(r8), pointer, dimension(:,:) :: t_star   ! temperature
    real(r8), pointer, dimension(:,:) :: q_star   ! moisture

    character(len=16)  :: deep_scheme             ! Default set in phys_control.F90

    ! Debug physics_state.
    logical :: state_debug_checks

    logical :: l_tracer_aero
    logical :: l_vdiff
    logical :: l_rayleigh
    logical :: l_gw_drag
    logical :: l_ac_energy_chk

    real(r8) :: cc,mm,qq,pp,adjust

    ! Numerical schemes for process coupling
    integer :: cflx_cpl_opt  ! When to apply surface tracer fluxes  (not including water vapor).
                             ! The default for aerosols is to do this 
                             ! after tphysac:clubb_surface and before aerosol dry removal.
                             ! For chemical gases, different versions of EAM 
                             ! might use different process ordering.
    !
    !-----------------------------------------------------------------------
    !
    lchnk = state%lchnk
    ncol  = state%ncol

    nstep = get_nstep()
    
    call phys_getopts( do_clubb_sgs_out       = do_clubb_sgs, &
                       do_shoc_sgs_out        = do_shoc_sgs, &
                       state_debug_checks_out = state_debug_checks &
                      ,deep_scheme_out        = deep_scheme        &
                      ,cflx_cpl_opt_out       = cflx_cpl_opt       &
                      ,l_tracer_aero_out      = l_tracer_aero      &
                      ,l_vdiff_out            = l_vdiff            &
                      ,l_rayleigh_out         = l_rayleigh         &
                      ,l_gw_drag_out          = l_gw_drag          &
                      ,l_ac_energy_chk_out    = l_ac_energy_chk    &
                     )

    ! Adjust the surface fluxes to reduce instabilities in near sfc layer
    if (phys_do_flux_avg()) then 
       call flux_avg_run(state, cam_in,  pbuf, nstep, ztodt)
    endif

    ! Validate the physics state.
    if (state_debug_checks) &
         call physics_state_check(state, name="before tphysac")

    ! CondiDiag checkpoint before the after-coupling parameterization suite
    call cnd_diag_checkpoint( diag, 'MCTCPL', state, pbuf, cam_in, cam_out )

    call t_startf('tphysac_init')
    ! Associate pointers with physics buffer fields
    itim_old = pbuf_old_tim_idx()


    ifld = pbuf_get_index('DTCORE')
    call pbuf_get_field(pbuf, ifld, dtcore, start=(/1,1,itim_old/), kount=(/pcols,pver,1/) )

    call pbuf_get_field(pbuf, tini_idx, tini)
    call pbuf_get_field(pbuf, qini_idx, qini)
    call pbuf_get_field(pbuf, cldliqini_idx, cldliqini)
    call pbuf_get_field(pbuf, cldiceini_idx, cldiceini)

    ifld = pbuf_get_index('CLD')
    call pbuf_get_field(pbuf, ifld, cld, start=(/1,1,itim_old/),kount=(/pcols,pver,1/))

    ifld = pbuf_get_index('AST')
    call pbuf_get_field(pbuf, ifld, ast, start=(/1,1,itim_old/), kount=(/pcols,pver,1/) )

    !
    ! accumulate fluxes into net flux array for spectral dycores
    ! jrm Include latent heat of fusion for snow
    !
    do i=1,ncol
       tend%flx_net(i) = tend%flx_net(i) + cam_in%shf(i) + (cam_out%precc(i) &
            + cam_out%precl(i))*latvap*rhoh2o &
            + (cam_out%precsc(i) + cam_out%precsl(i))*latice*rhoh2o
    end do

if (l_tracer_aero) then

    ! emissions of aerosols and gas-phase chemistry constituents at surface
    call chem_emissions( state, cam_in )

end if ! l_tracer_aero

    call cnd_diag_checkpoint( diag, 'CHEMEMIS', state, pbuf, cam_in, cam_out )

    ! get nstep and zero array for energy checker
    zero = 0._r8
    nstep = get_nstep()
    call check_tracers_init(state, tracerint)

    if(print_additional_diagn) then
       !save TE before physstep
       call check_energy_chng(state, tend, "assign_te_before_physstep", nstep, ztodt, zero, zero, zero, zero)
       call additional_diagn_before_step_part1(state, cam_in)
    endif

!!== KZ_WCON

    !just output
    call check_qflx(state, tend, "PHYAC01", nstep, ztodt, cam_in%cflx(:,1))

    if(.not.use_qqflx_fixer) then 
       ! Check if latent heat flux exceeds the total moisture content of the
       ! lowest model layer, thereby creating negative moisture.
       call qneg4('TPHYSAC '       ,lchnk               ,ncol  ,ztodt ,               &
            state%q(1,pver,1),state%rpdel(1,pver) ,cam_in%shf ,         &
            cam_in%lhf , cam_in%cflx )
    end if 

    if(print_additional_diagn) then
       call additional_diagn_before_step_part2(state, cam_in)
    endif

    !just output
    call check_qflx(state, tend, "PHYAC02", nstep, ztodt, cam_in%cflx(:,1))

!!== KZ_WCON

    call t_stopf('tphysac_init')
    call cnd_diag_checkpoint( diag, 'PACINI', state, pbuf, cam_in, cam_out )

if (l_tracer_aero) then
    !===================================================
    ! Source/sink terms for advected tracers.
    !===================================================
    call t_startf('adv_tracer_src_snk')
    ! Test tracers

    call tracers_timestep_tend(state, ptend, cam_in%cflx, cam_in%landfrac, ztodt)      
    call physics_update(state, ptend, ztodt, tend)
    call check_tracers_chng(state, tracerint, "tracers_timestep_tend", nstep, ztodt,   &
         cam_in%cflx)

    call aoa_tracers_timestep_tend(state, ptend, cam_in%cflx, cam_in%landfrac, ztodt)      
    call physics_update(state, ptend, ztodt, tend)
    call check_tracers_chng(state, tracerint, "aoa_tracers_timestep_tend", nstep, ztodt,   &
         cam_in%cflx)
    
    ! add tendency from aircraft emissions
    call co2_cycle_set_ptend(state, pbuf, ptend)
    call physics_update(state, ptend, ztodt, tend)
    call get_carbon_air_fluxes(state, pbuf, ztodt)

    ! Chemistry calculation
    if (chem_is_active()) then
       call chem_timestep_tend(state, ptend, cam_in, cam_out, ztodt, &
            pbuf,  fh2o, fsds)

       call physics_update(state, ptend, ztodt, tend)
       call check_energy_chng(state, tend, "chem", nstep, ztodt, fh2o, zero, zero, zero)
       call check_tracers_chng(state, tracerint, "chem_timestep_tend", nstep, ztodt, &
            cam_in%cflx)
    end if
    call t_stopf('adv_tracer_src_snk')

end if ! l_tracer_aero

    call cnd_diag_checkpoint( diag, 'CHEM', state, pbuf, cam_in, cam_out )

    !===================================================
    ! Vertical diffusion/pbl calculation
    ! Call vertical diffusion code (pbl, free atmosphere and molecular)
    !===================================================

    ! If CLUBB (or SHOC) is called, do not call vertical diffusion, but obukov length and
    !   surface friction velocity still need to be computed.  In addition, 
    !   surface fluxes need to be updated here for constituents 
    if (do_clubb_sgs .or. do_shoc_sgs) then

       ! If CLUBB is called, do not call vertical diffusion, but still
       ! calculate surface friction velocity (ustar) and Obukhov length
       call clubb_surface ( state, cam_in, surfric, obklen)

       ! Diagnose tracer mixing ratio tendencies from surface fluxes, 
       ! then update the mixing ratios. (If cflx_cpl_opt==2, these are done in 
       ! tphysbc after deep convection before the cloud mac-mic subcycles
       ! so that the emission-induced updates of state can be closer to turbulent transport.)
       ! Note that the two subroutine calls below do not touch water vapor. 
       ! They also have no effects on tracers for which cam_in%cflx(:,m) 
       ! is zero at this point.

       if (cflx_cpl_opt==1) then
          call cflx_tend( state, cam_in, ztodt, ptend)       
          call physics_update(state, ptend, ztodt, tend)
       end if

       call cnd_diag_checkpoint( diag, 'CFLXAPP', state, pbuf, cam_in, cam_out )

    else
    if (l_vdiff) then

       call t_startf('vertical_diffusion_tend')
       call vertical_diffusion_tend (ztodt ,state ,cam_in%wsx, cam_in%wsy,   &
            cam_in%shf     ,cam_in%cflx     ,surfric  ,obklen   ,ptend    ,ast    ,&
            cam_in%ocnfrac  , cam_in%landfrac ,        &
            sgh30    ,pbuf )

    !------------------------------------------
    ! Call major diffusion for extended model
    !------------------------------------------
    if ( waccmx_is('ionosphere') .or. waccmx_is('neutral') ) then
       call mspd_intr (ztodt    ,state    ,ptend)
    endif

       call physics_update(state, ptend, ztodt, tend)
       call t_stopf ('vertical_diffusion_tend')
       call cnd_diag_checkpoint( diag, 'VDIFF', state, pbuf, cam_in, cam_out )
    
    end if ! l_vdiff
    endif

    ! collect surface carbon fluxes
    call get_carbon_sfc_fluxes(state, cam_in, ztodt)


if (l_rayleigh) then
    !===================================================
    ! Rayleigh friction calculation
    !===================================================
    call t_startf('rayleigh_friction')
    call rayleigh_friction_tend( ztodt, state, ptend)
    call physics_update(state, ptend, ztodt, tend)
    call t_stopf('rayleigh_friction')

    if (do_clubb_sgs .or. do_shoc_sgs) then
      call check_energy_chng(state, tend, "vdiff", nstep, ztodt, zero, zero, zero, zero)
    else
      call check_energy_chng(state, tend, "vdiff", nstep, ztodt, cam_in%cflx(:,1), zero, &
           zero, cam_in%shf)
    endif
    
    call check_tracers_chng(state, tracerint, "vdiff", nstep, ztodt, cam_in%cflx)

end if ! l_rayleigh

    call cnd_diag_checkpoint( diag, 'RAYLEIGH', state, pbuf, cam_in, cam_out )

if (l_tracer_aero) then

    !  aerosol dry deposition processes
    call t_startf('aero_drydep')
    call aero_model_drydep( state, pbuf, obklen, surfric, cam_in, ztodt, cam_out, ptend )
    call physics_update(state, ptend, ztodt, tend)
    call t_stopf('aero_drydep')

    !---------------------------------------------------------------------------------
    !	... enforce charge neutrality
    !---------------------------------------------------------------------------------
    call charge_fix( ncol, state%q(:,:,:) )

end if ! l_tracer_aero

    call cnd_diag_checkpoint( diag, 'AERDRYRM', state, pbuf, cam_in, cam_out )

if (l_gw_drag) then
    !===================================================
    ! Gravity wave drag
    !===================================================
    call t_startf('gw_tend')

    call gw_tend(state, sgh, pbuf, ztodt, ptend, cam_in)

    call physics_update(state, ptend, ztodt, tend)
    ! Check energy integrals
    call check_energy_chng(state, tend, "gwdrag", nstep, ztodt, zero, zero, zero, zero)
    call t_stopf('gw_tend')
    call cnd_diag_checkpoint( diag, 'GWDRAG', state, pbuf, cam_in, cam_out )

    ! QBO relaxation
    call qbo_relax(state, pbuf, ptend)
    call physics_update(state, ptend, ztodt, tend)
    ! Check energy integrals
    call check_energy_chng(state, tend, "qborelax", nstep, ztodt, zero, zero, zero, zero)

    ! Ion drag calculation
    call t_startf ( 'iondrag' )

    if ( do_waccm_ions ) then
       call iondrag_calc( lchnk, ncol, state, ptend, pbuf,  ztodt )
    else
       call iondrag_calc( lchnk, ncol, state, ptend)
    endif
    !----------------------------------------------------------------------------
    ! Call ionosphere routines for extended model if mode is set to ionosphere
    !----------------------------------------------------------------------------
    if( waccmx_is('ionosphere') ) then
       call ionos_intr(state, ptend, pbuf, ztodt)
    endif

    call physics_update(state, ptend, ztodt, tend)
    ! Check energy integrals
    call check_energy_chng(state, tend, "iondrag", nstep, ztodt, zero, zero, zero, zero)
    call t_stopf  ( 'iondrag' )

    call cnd_diag_checkpoint( diag, 'IONDRAG', state, pbuf, cam_in, cam_out )

end if ! l_gw_drag

    !===================================================
    ! Update Nudging values, if needed
    !===================================================
    if((Nudge_Model).and.(Nudge_ON)) then
      call nudging_timestep_tend(state,ptend)
      call physics_update(state,ptend,ztodt,tend)
    endif
    call cnd_diag_checkpoint( diag, 'NDG', state, pbuf, cam_in, cam_out )

if (l_ac_energy_chk) then
    !-------------- Energy budget checks vvvvvvvvvvvvvvvvvvvvvvvvvvvvvvvvvvvvvv

    call pbuf_set_field(pbuf, teout_idx, state%te_cur, (/1,itim_old/),(/pcols,1/))       

    tmp_t(:ncol,:pver) = state%t(:ncol,:pver)

    ! store dse after tphysac in buffer
    do k = 1,pver
       dtcore(:ncol,k) = state%t(:ncol,k)
    end do

    !
    ! FV: convert dry-type mixing ratios to moist here because physics_dme_adjust
    !     assumes moist. This is done in p_d_coupling for other dynamics. Bundy, Feb 2004.


    if ( dycore_is('LR') .or. dycore_is('SE')) call set_dry_to_wet(state)    ! Physics had dry, dynamics wants moist


    ! Scale dry mass and energy (does nothing if dycore is EUL or SLD)
    tmp_q     (:ncol,:pver) = state%q(:ncol,:pver,1)
    tmp_cldliq(:ncol,:pver) = state%q(:ncol,:pver,icldliq)
    tmp_cldice(:ncol,:pver) = state%q(:ncol,:pver,icldice)
    call physics_dme_adjust(state, tend, qini, ztodt)
!!!   REMOVE THIS CALL, SINCE ONLY Q IS BEING ADJUSTED. WON'T BALANCE ENERGY. TE IS SAVED BEFORE THIS
!!!   call check_energy_chng(state, tend, "drymass", nstep, ztodt, zero, zero, zero, zero)

    !-------------- Energy budget checks ^^^^^^^^^^^^^^^^^^^^^^^^^^^^^^^^^^^^^^
end if ! l_ac_energy_chk

    call cnd_diag_checkpoint( diag, 'DRYWET', state, pbuf, cam_in, cam_out )

    if (aqua_planet) then
       labort = .false.
       do i=1,ncol
          if (cam_in%ocnfrac(i) /= 1._r8) labort = .true.
       end do
       if (labort) then
          call endrun ('TPHYSAC error:  grid contains non-ocean point')
       endif
    endif

    call diag_phys_tend_writeout (state, pbuf,  tend, ztodt, tmp_q, tmp_cldliq, tmp_cldice, &
         tmp_t, qini, cldliqini, cldiceini)

    ! DCAPE-ULL: record current state of T and q for computing dynamical tendencies
    !            the calculation follows the same format as in diag_phys_tend_writeout
    if (deep_scheme .eq. 'ZM' .and. (do_zmconv_dcape_ull .or. do_zmconv_dcape_only)) then
      ifld = pbuf_get_index('T_STAR')
      call pbuf_get_field(pbuf, ifld, t_star, (/1,1/),(/pcols,pver/))
      ifld = pbuf_get_index('Q_STAR')
      call pbuf_get_field(pbuf, ifld, q_star, (/1,1/),(/pcols,pver/))
      do k=1,pver
         q_star(:ncol,k) = state%q(:ncol,k,1)
         t_star(:ncol,k) = state%t(:ncol,k)
      enddo
    endif

    call clybry_fam_set( ncol, lchnk, map2chm, state%q, pbuf )

    static_ener_ac_idx = pbuf_get_index('static_ener_ac')
    call pbuf_get_field(pbuf, static_ener_ac_idx, static_ener_ac_2d )
    water_vap_ac_idx   = pbuf_get_index('water_vap_ac')
    call pbuf_get_field(pbuf, water_vap_ac_idx, water_vap_ac_2d )

    !Integrate column static energy
    ftem(:ncol,:) = (state%s(:ncol,:) + latvap*state%q(:ncol,:,1)) * state%pdel(:ncol,:)*rga
    do k=2,pver
       ftem(:ncol,1) = ftem(:ncol,1) + ftem(:ncol,k)
    end do
    static_ener_ac_2d(:ncol) = ftem(:ncol,1)

    !Integrate water vapor
    ftem(:ncol,:) = state%q(:ncol,:,1)*state%pdel(:ncol,:)*rga
    do k=2,pver
       ftem(:ncol,1) = ftem(:ncol,1) + ftem(:ncol,k)
    end do
    water_vap_ac_2d(:ncol) = ftem(:ncol,1)

    call check_tracers_fini(tracerint)
    call cnd_diag_checkpoint( diag, 'PACEND', state, pbuf, cam_in, cam_out )

end subroutine tphysac



subroutine additional_diagn_before_step_part1(state, cam_in)

    type(physics_state), intent(inout) :: state
    type(cam_in_t), intent(in)         :: cam_in

    integer ncol                               ! number of atmospheric columns

    ncol  = state%ncol

    !this assumes a very recent call to check_energy
    state%te_before_physstep(:ncol)=state%te_cur(:ncol)
    !save water mass here
    state%tw_before(:ncol) = state%tw_cur(:ncol)

    !save values as received from the coupler, before limiters on cflx
    state%cflx_raw(:ncol)  = cam_in%cflx(:ncol,1)
    state%shf_raw(:ncol) = cam_in%shf(:ncol)

end subroutine additional_diagn_before_step_part1



subroutine additional_diagn_before_step_part2(state, cam_in)

    type(physics_state), intent(inout) :: state
    type(cam_in_t), intent(in)         :: cam_in

    integer ncol                               ! number of atmospheric columns

    ncol  = state%ncol

    !save diffs after limiters on cflx
    state%cflx_diff(:ncol) = state%cflx_raw(:ncol) - cam_in%cflx(:ncol,1)
    state%shf_diff(:ncol)  = state%shf_raw(:ncol)  - cam_in%shf(:ncol)

end subroutine additional_diagn_before_step_part2



subroutine additional_diagn_after_step(state, cam_in, cam_out, fsns, fsnt, flns, flnt, ztodt)

    type(physics_state), intent(inout) :: state
    type(cam_in_t), intent(in)         :: cam_in
    type(cam_out_t), intent(in)        :: cam_out

    real(r8), intent(in) :: fsns(pcols)                   ! Surface solar absorbed flux
    real(r8), intent(in) :: fsnt(pcols)                   ! Net column abs solar flux at model top
    real(r8), intent(in) :: flns(pcols)                   ! Srf longwave cooling (up-down) flux
    real(r8), intent(in) :: flnt(pcols)                   ! Net outgoing lw flux at model top

    real(r8), intent(in) :: ztodt 

    integer ncol                               ! number of atmospheric columns

    ncol  = state%ncol

    !if including effects from qneg4
    !state%deltaw_flux(:ncol) = state%cflx_raw(:ncol)
    !if excluding qneg4 from diagnostics
    state%deltaw_flux(:ncol) = cam_in%cflx(:ncol,1)

    state%deltaw_flux(:ncol) = state%deltaw_flux(:ncol) - &
    1000.0*(cam_out%precc(:ncol)+cam_out%precl(:ncol))

    state%deltaw_flux(:ncol) = state%deltaw_flux(:ncol) * ztodt
    state%deltaw_step(:ncol) = state%tw_cur(:ncol) - state%tw_before(:ncol)

    !!!! compute net energy budget here
    !!!! expected TE2 - TE1 = restom - ressurf
    !    for TE2-TE1 we will use te_cur - te_before_physstep
    !    for restom - ressurf we will use fluxes to/from atm following AMWG energy scripts

    state%delta_te(1:ncol)=state%te_cur(1:ncol)-state%te_before_physstep(:ncol)

    !if including effects from qneg4
    !state%rr(1:ncol) = state%shf_raw(1:ncol)
    !if excluding qneg4 from diagnostisc -- do it consistently with cflx_raw
    state%rr(1:ncol) = cam_in%shf(1:ncol)

    state%rr(1:ncol) = state%rr(1:ncol)                    &
      + ( fsnt(1:ncol) - flnt(1:ncol) )                    &
      - ( fsns(1:ncol) - flns(1:ncol)                      &
      -        (latvap+latice)*cam_in%cflx(:ncol,1)        &
      + 1000.0* latice        *( cam_out%precc(1:ncol)+cam_out%precl(1:ncol) - cam_out%precsc(1:ncol) - cam_out%precsl(1:ncol) ) )

    ! deltaw_flux and deltaw_step are in kg/m2
    ! delta_te is in J/m2
    ! rr is in J/m2/sec = W/m2

end subroutine additional_diagn_after_step



subroutine tphysbc (ztodt,               &
       fsns,    fsnt,    flns,    flnt,    state,   &
<<<<<<< HEAD
       tend,    pbuf,     fsds,    landm,            &
       sgh, sgh30, cam_out, cam_in, state_nbrhd )
=======
       tend,    pbuf,    diag,    fsds,             &
       sgh, sgh30, cam_out, cam_in )
>>>>>>> 9eba6d6b
    !----------------------------------------------------------------------- 
    ! 
    ! Purpose: 
    ! Evaluate and apply physical processes that are calculated BEFORE 
    ! coupling to land, sea, and ice models.  
    !
    ! Processes currently included are: 
    ! dry adjustment, moist convection, stratiform, wet deposition, radiation
    !
    ! Pass surface fields for separate surface flux calculations
    ! Dump appropriate fields to history file.
    ! 
    ! Method: 
    !
    ! Each parameterization should be implemented with this sequence of calls:
    !  1)  Call physics interface
    !  2)  Check energy
    !  3)  Call physics_update
    ! See Interface to Column Physics and Chemistry Packages 
    !   http://www.ccsm.ucar.edu/models/atm-cam/docs/phys-interface/index.html
    ! 
    ! Author: CCM1, CMS Contact: J. Truesdale
    !         modified by A. Gettelman and C. Craig Nov 2010 to separate micro/macro physics
    ! 
    !-----------------------------------------------------------------------

    use physics_buffer,          only : physics_buffer_desc, pbuf_get_field
    use physics_buffer,          only : pbuf_get_index, pbuf_old_tim_idx
    use physics_buffer,          only : col_type_subcol, dyn_time_lvls
    use shr_kind_mod,    only: r8 => shr_kind_r8

    use stratiform,      only: stratiform_tend
    use microp_driver,   only: microp_driver_tend
    use microp_aero,     only: microp_aero_run
    use macrop_driver,   only: macrop_driver_tend
    use physics_types,   only: physics_state, physics_tend, physics_ptend, &
         physics_ptend_init, physics_ptend_sum, physics_state_check, physics_ptend_scale
    use cam_diagnostics, only: diag_conv_tend_ini, diag_phys_writeout, diag_conv, diag_export, diag_state_b4_phys_write
    use cam_history,     only: outfld, fieldname_len
    use physconst,       only: cpair, latvap, gravit, rga
    use constituents,    only: pcnst, qmin, cnst_get_ind
    use convect_deep,    only: convect_deep_tend, convect_deep_tend_2, deep_scheme_does_scav_trans
    use time_manager,    only: get_nstep
    use convect_shallow, only: convect_shallow_tend
    use check_energy,    only: check_energy_chng, check_energy_fix, &
                               check_qflx, check_water, check_prect, & 
                               check_energy_timestep_init, &
                               check_tracers_data, check_tracers_init, &
                               check_tracers_chng, check_tracers_fini
    use dycore,          only: dycore_is
    use aero_model,      only: aero_model_wetdep
    use froude,          only: calc_uovern
    use radiation,       only: radiation_tend
    use cloud_diagnostics, only: cloud_diagnostics_calc
    use perf_mod
    use mo_gas_phase_chemdr,only: map2chm
    use clybry_fam,         only: clybry_fam_adj
    use clubb_intr,      only: clubb_tend_cam
    use shoc_intr,       only: shoc_tend_e3sm
    use sslt_rebin,      only: sslt_rebin_adv
    use tropopause,      only: tropopause_output, tropopause_e90_3d_output
    use output_aerocom_aie, only: do_aerocom_ind3, cloud_top_aerocom
    use cam_abortutils,      only: endrun
    use subcol,          only: subcol_gen, subcol_ptend_avg
    use subcol_utils,    only: subcol_ptend_copy, is_subcol_on
    use phys_control,    only: use_qqflx_fixer, use_mass_borrower
    use nudging,         only: Nudge_Model,Nudge_Loc_PhysOut,nudging_calc_tend
    use debug_info,      only: get_debug_chunk, get_debug_macmiciter
    use lnd_infodata,    only: precip_downscaling_method
    use cflx,            only: cflx_tend

    implicit none

    !
    ! Arguments
    !
    real(r8), intent(in) :: ztodt                            ! 2 delta t (model time increment)
    real(r8), intent(inout) :: fsns(pcols)                   ! Surface solar absorbed flux
    real(r8), intent(inout) :: fsnt(pcols)                   ! Net column abs solar flux at model top
    real(r8), intent(inout) :: flns(pcols)                   ! Srf longwave cooling (up-down) flux
    real(r8), intent(inout) :: flnt(pcols)                   ! Net outgoing lw flux at model top
    real(r8), intent(inout) :: fsds(pcols)                   ! Surface solar down flux
    real(r8), intent(in) :: sgh(pcols)                       ! Std. deviation of orography
    real(r8), intent(in) :: sgh30(pcols)                     ! Std. deviation of 30 s orography for tms

    type(physics_state), intent(inout) :: state
    type(physics_tend ), intent(inout) :: tend
    type(physics_buffer_desc), pointer :: pbuf(:)
    type(cnd_diag_t),    intent(inout) :: diag

    type(cam_out_t),     intent(inout) :: cam_out
    type(cam_in_t),      intent(in)    :: cam_in
    type(physics_state), intent(in)    :: state_nbrhd   ! for column neighborhoods

    !
    !---------------------------Local workspace-----------------------------
    !

    type(physics_ptend)   :: ptend            ! indivdual parameterization tendencies
    type(physics_state)   :: state_sc         ! state for sub-columns
    type(physics_ptend)   :: ptend_sc         ! ptend for sub-columns
    type(physics_ptend)   :: ptend_aero       ! ptend for microp_aero
    type(physics_ptend)   :: ptend_aero_sc    ! ptend for microp_aero on sub-columns
    type(physics_tend)    :: tend_sc          ! tend for sub-columns

    integer :: nstep                          ! current timestep number

    real(r8) :: net_flx(pcols)

    real(r8) :: zdu(pcols,pver)               ! detraining mass flux from deep convection
    real(r8) :: cmfmc(pcols,pverp)            ! Convective mass flux--m sub c

    real(r8) cmfcme(pcols,pver)                ! cmf condensation - evaporation
    real(r8) cmfmc2(pcols,pverp)               ! Moist convection cloud mass flux
    real(r8) dlf(pcols,pver)                   ! Detraining cld H20 from shallow + deep convections
    real(r8) dlf2(pcols,pver)                  ! Detraining cld H20 from shallow convections
    real(r8) pflx(pcols,pverp)                 ! Conv rain flux thru out btm of lev
    real(r8) rtdt                              ! 1./ztodt

    integer lchnk                              ! chunk identifier
    integer ncol                               ! number of atmospheric columns
    integer ierr

    integer  i,k,m,ihist                       ! Longitude, level, constituent indices
    ! for macro/micro co-substepping
    integer :: macmic_it                       ! iteration variables
    real(r8) :: cld_macmic_ztodt               ! modified timestep
    character(len=2) :: char_macmic_it

    ! physics buffer fields to compute tendencies for stratiform package
    integer itim_old, ifld
    real(r8), pointer, dimension(:,:) :: cld        ! cloud fraction

    character(len=16)  :: deep_scheme      ! Default set in phys_control.F90

    ! physics buffer fields for total energy and mass adjustment
    real(r8), pointer, dimension(:  ) :: teout
    real(r8), pointer, dimension(:,:) :: tini
    real(r8), pointer, dimension(:,:) :: qini
    real(r8), pointer, dimension(:,:) :: cldliqini
    real(r8), pointer, dimension(:,:) :: cldiceini
    real(r8), pointer, dimension(:,:) :: dtcore

    real(r8), pointer, dimension(:,:,:) :: fracis  ! fraction of transported species that are insoluble

    ! convective precipitation variables
    real(r8),pointer :: prec_dp(:)                ! total precipitation from ZM convection
    real(r8),pointer :: snow_dp(:)                ! snow from ZM convection
    real(r8),pointer :: prec_sh(:)                ! total precipitation from Hack convection
    real(r8),pointer :: snow_sh(:)                ! snow from Hack convection
    real(r8) :: totice_dp(pcols)                  ! total frozen precip from ZM convection

    ! stratiform precipitation variables
    real(r8),pointer :: prec_str(:)    ! sfc flux of precip from stratiform (m/s)
    real(r8),pointer :: snow_str(:)     ! sfc flux of snow from stratiform   (m/s)
    real(r8),pointer :: prec_str_sc(:)  ! sfc flux of precip from stratiform (m/s) -- for subcolumns
    real(r8),pointer :: snow_str_sc(:)  ! sfc flux of snow from stratiform   (m/s) -- for subcolumns
    real(r8),pointer :: prec_pcw(:)     ! total precip from prognostic cloud scheme
    real(r8),pointer :: snow_pcw(:)     ! snow from prognostic cloud scheme
    real(r8),pointer :: prec_sed(:)     ! total precip from cloud sedimentation
    real(r8),pointer :: snow_sed(:)     ! snow from cloud ice sedimentation
    real(r8) :: sh_e_ed_ratio(pcols,pver)       ! shallow conv [ent/(ent+det)] ratio  


    ! Local copies for substepping
    real(r8) :: prec_pcw_macmic(pcols)
    real(r8) :: snow_pcw_macmic(pcols)
    real(r8) :: prec_sed_macmic(pcols)
    real(r8) :: snow_sed_macmic(pcols)

    ! energy checking variables
    real(r8) :: zero(pcols)                    ! array of zeros
    real(r8) :: zero_sc(pcols*psubcols)        ! array of zeros
    real(r8) :: rliq(pcols)                    ! vertical integral of liquid not yet in q(ixcldliq)
    real(r8) :: rice(pcols)                    ! vertical integral of ice not yet in q(ixcldice)
    real(r8) :: rliq2(pcols)                   ! vertical integral of liquid from shallow scheme
    real(r8) :: det_s  (pcols)                 ! vertical integral of detrained static energy from ice
    real(r8) :: det_ice(pcols)                 ! vertical integral of detrained ice
    real(r8) :: flx_cnd(pcols)
    real(r8) :: flx_heat(pcols)
    type(check_tracers_data):: tracerint             ! energy integrals and cummulative boundary fluxes
    real(r8) :: zero_tracers(pcols,pcnst)

    logical   :: lq(pcnst)

    character(len=fieldname_len)   :: varname, vsuffix
    !BSINGH - Following variables are from zm_conv_intr, which are moved here as they are now used
    ! by aero_model_wetdep subroutine. 

    real(r8):: mu(pcols,pver) 
    real(r8):: eu(pcols,pver)
    real(r8):: du(pcols,pver)
    real(r8):: md(pcols,pver)
    real(r8):: ed(pcols,pver)
    real(r8):: dp(pcols,pver)
    
    ! wg layer thickness in mbs (between upper/lower interface).
    real(r8):: dsubcld(pcols)
    
    ! wg layer thickness in mbs between lcl and maxi.    
    integer :: jt(pcols)
    
    ! wg top  level index of deep cumulus convection.
    integer :: maxg(pcols)
    
    ! wg gathered values of maxi.
    integer :: ideep(pcols)
    
    ! w holds position of gathered points vs longitude index
    integer :: lengath

    real(r8)  :: lcldo(pcols,pver)              !Pass old liqclf from macro_driver to micro_driver

    real(r8) :: ftem(pcols,pver)         ! tmp space
    real(r8), pointer, dimension(:) :: static_ener_ac_2d ! Vertically integrated static energy
    real(r8), pointer, dimension(:) :: water_vap_ac_2d   ! Vertically integrated water vapor
    real(r8) :: CIDiff(pcols)            ! Difference in vertically integrated static energy

    !HuiWan (2014/15): added for a short-term time step convergence test ++ 
    logical :: l_bc_energy_fix
    logical :: l_dry_adj
    logical :: l_tracer_aero
    logical :: l_st_mac
    logical :: l_st_mic
    logical :: l_rad
    !HuiWan (2014/15): added for a short-term time step convergence test ==

    ! Numerical schemes for process coupling
    integer :: cflx_cpl_opt  ! When to apply surface tracer fluxes  (not including water vapor).
                             ! The default for aerosols is to do this 
                             ! after tphysac:clubb_surface and before aerosol dry removal.
                             ! For chemical gases, different versions of EAM 
                             ! might use different process ordering.
    !-----------------------------------------------------------------------
    call cnd_diag_checkpoint( diag, 'DYNEND', state, pbuf, cam_in, cam_out )
    !-----------------------------------------------------------------------

    call phys_getopts( microp_scheme_out      = microp_scheme, &
                       macrop_scheme_out      = macrop_scheme, &
                       use_subcol_microp_out  = use_subcol_microp, &
                       deep_scheme_out        = deep_scheme,       &
                       state_debug_checks_out = state_debug_checks &
                      ,cflx_cpl_opt_out       = cflx_cpl_opt       &
                      ,l_bc_energy_fix_out    = l_bc_energy_fix    &
                      ,l_dry_adj_out          = l_dry_adj          &
                      ,l_tracer_aero_out      = l_tracer_aero      &
                      ,l_st_mac_out           = l_st_mac           &
                      ,l_st_mic_out           = l_st_mic           &
                      ,l_rad_out              = l_rad              &
                      )
    
    !-----------------------------------------------------------------------
    call t_startf('bc_init')

    zero = 0._r8
    zero_tracers(:,:) = 0._r8
    zero_sc(:) = 0._r8
    flx_cnd(:) = 0._r8
    flx_heat(:) = 0._r8

    lchnk = state%lchnk
    ncol  = state%ncol

    call get_debug_chunk(lchnk)

    rtdt = 1._r8/ztodt

    nstep = get_nstep()

    if (pergro_test_active) then 
       !call outfld calls
       do ihist = 1 , nvars_prtrb_hist
          vsuffix  = trim(adjustl(hist_vars(ihist)))
          varname  = trim(adjustl(vsuffix))//'_topphysbc' ! form variable name
          call outfld( trim(adjustl(varname)),get_var(state,vsuffix), pcols , lchnk )
       enddo
    endif

    static_ener_ac_idx = pbuf_get_index('static_ener_ac')
    call pbuf_get_field(pbuf, static_ener_ac_idx, static_ener_ac_2d )
    water_vap_ac_idx   = pbuf_get_index('water_vap_ac')
    call pbuf_get_field(pbuf, water_vap_ac_idx, water_vap_ac_2d )

    ! Integrate and compute the difference
    ! CIDiff = difference of column integrated values
    if( nstep == 0 ) then
       CIDiff(:ncol) = 0.0_r8
       call outfld('DTENDTH', CIDiff, pcols, lchnk )
       call outfld('DTENDTQ', CIDiff, pcols, lchnk )
    else
       ! MSE first
       ftem(:ncol,:) = (state%s(:ncol,:) + latvap*state%q(:ncol,:,1)) * state%pdel(:ncol,:)*rga
       do k=2,pver
          ftem(:ncol,1) = ftem(:ncol,1) + ftem(:ncol,k)
       end do
       CIDiff(:ncol) = (ftem(:ncol,1) - static_ener_ac_2d(:ncol))*rtdt

       call outfld('DTENDTH', CIDiff, pcols, lchnk )
       ! Water vapor second
       ftem(:ncol,:) = state%q(:ncol,:,1)*state%pdel(:ncol,:)*rga
       do k=2,pver
          ftem(:ncol,1) = ftem(:ncol,1) + ftem(:ncol,k)
       end do
       CIDiff(:ncol) = (ftem(:ncol,1) - water_vap_ac_2d(:ncol))*rtdt

       call outfld('DTENDTQ', CIDiff, pcols, lchnk )
    end if

    ! Associate pointers with physics buffer fields
    itim_old = pbuf_old_tim_idx()
    ifld = pbuf_get_index('CLD')
    call pbuf_get_field(pbuf, ifld, cld, (/1,1,itim_old/),(/pcols,pver,1/))

    call pbuf_get_field(pbuf, teout_idx, teout, (/1,itim_old/), (/pcols,1/))

    call pbuf_get_field(pbuf, tini_idx, tini)
    call pbuf_get_field(pbuf, qini_idx, qini)
    call pbuf_get_field(pbuf, cldliqini_idx, cldliqini)
    call pbuf_get_field(pbuf, cldiceini_idx, cldiceini)

    ifld   =  pbuf_get_index('DTCORE')
    call pbuf_get_field(pbuf, ifld, dtcore, start=(/1,1,itim_old/), kount=(/pcols,pver,1/) )

    ifld    = pbuf_get_index('FRACIS')
    call pbuf_get_field(pbuf, ifld, fracis, start=(/1,1,1/), kount=(/pcols, pver, pcnst/)  )
    fracis (:ncol,:,1:pcnst) = 1._r8

    ! Set physics tendencies to 0
    tend %dTdt(:ncol,:pver)  = 0._r8
    tend %dudt(:ncol,:pver)  = 0._r8
    tend %dvdt(:ncol,:pver)  = 0._r8

!!== KZ_WCON
    call check_qflx (state, tend, "PHYBC01", nstep, ztodt, cam_in%cflx(:,1))
    call check_water(state, tend, "PHYBC01", nstep, ztodt)


    if(use_mass_borrower) then 

      !! printout diagnostic information
      !!.................................................................
       call qneg3('TPHYSBCb',lchnk  ,ncol    ,pcols   ,pver    , &
            1, pcnst, qmin  ,state%q, .False.)

      !! tracer borrower for mass conservation 
      !!.................................................................

       do m = 1, pcnst 
          call massborrow("PHYBC01",lchnk,ncol,state%psetcols,m,m,qmin(m),state%q(1,1,m),state%pdel)
       end do

!!      call qneg3('TPHYSBCb',lchnk  ,ncol    ,pcols   ,pver    , &
!!           1, pcnst, qmin  ,state%q, .True. )
    else

      !! original fixer to make sure tracers are all positive
      !!.................................................................

      call qneg3('TPHYSBCb',lchnk  ,ncol    ,pcols   ,pver    , &
           1, pcnst, qmin  ,state%q, .True. )

    end if 

!!== KZ_WCON

    ! Validate state coming from the dynamics.
    if (state_debug_checks) &
         call physics_state_check(state, name="before tphysbc (dycore?)")

    call clybry_fam_adj( ncol, lchnk, map2chm, state%q, pbuf )

!!== KZ_WCON

    if(use_mass_borrower) then

       !! if use_mass_borrower = True, only printout diagnostic information
       !!.................................................................

       call qneg3('TPHYSBCc',lchnk  ,ncol    ,pcols   ,pver    , &
            1, pcnst, qmin  ,state%q, .False. )

       !! tracer borrower for mass conservation 
       !!.................................................................
       do m = 1, pcnst
          call massborrow("PHYBC02",lchnk,ncol,state%psetcols,m,m,qmin(m),state%q(1,1,m),state%pdel)
       end do

!!       call qneg3('TPHYSBCc',lchnk  ,ncol    ,pcols   ,pver    , &
!!            1, pcnst, qmin  ,state%q, .True. )

    else

       !! original fixer to make sure tracers are all positive
       !!.................................................................

       call qneg3('TPHYSBCc',lchnk  ,ncol    ,pcols   ,pver    , &
            1, pcnst, qmin  ,state%q, .True. )

    end if


    call check_water(state, tend, "PHYBC02", nstep, ztodt)
!!== KZ_WCON

    ! Validate output of clybry_fam_adj.
    if (state_debug_checks) &
         call physics_state_check(state, name="clybry_fam_adj")

    !
    ! Dump out "before physics" state
    !
    call diag_state_b4_phys_write (state)

    ! compute mass integrals of input tracers state
    call check_tracers_init(state, tracerint)

    call t_stopf('bc_init')

    !===================================================
    ! Global mean total energy fixer
    !===================================================
if (l_bc_energy_fix) then

    call t_startf('energy_fixer')

    tini(:ncol,:pver) = state%t(:ncol,:pver)
    if (dycore_is('LR') .or. dycore_is('SE'))  then
       call check_energy_fix(state, ptend, nstep, flx_heat)
       call physics_update(state, ptend, ztodt, tend)
       call check_energy_chng(state, tend, "chkengyfix", nstep, ztodt, zero, zero, zero, flx_heat)
    end if
    ! Save state for convective tendency calculations.
    call diag_conv_tend_ini(state, pbuf)

    qini     (:ncol,:pver) = state%q(:ncol,:pver,       1)
    cldliqini(:ncol,:pver) = state%q(:ncol,:pver,icldliq)
    cldiceini(:ncol,:pver) = state%q(:ncol,:pver,icldice)


    call outfld('TEOUT', teout       , pcols, lchnk   )
    call outfld('TEINP', state%te_ini, pcols, lchnk   )
    call outfld('TEFIX', state%te_cur, pcols, lchnk   )

    ! set and output the dse change due to dynpkg
    if( nstep > dyn_time_lvls-1 ) then
       do k = 1,pver
          dtcore(:ncol,k) = (tini(:ncol,k) - dtcore(:ncol,k))/(ztodt) + tend%dTdt(:ncol,k)
       end do
       call outfld( 'DTCORE', dtcore, pcols, lchnk )
    end if

    call t_stopf('energy_fixer')

end if

    call cnd_diag_checkpoint( diag, 'PBCINI', state, pbuf, cam_in, cam_out )

    !
    !===================================================
    ! Dry adjustment
    ! This code block is not a good example of interfacing a parameterization
    !===================================================
if (l_dry_adj) then

    call t_startf('dry_adjustment')

    ! Copy state info for input to dadadj
    ! This is a kludge, so that dadadj does not have to be correctly reformulated in dry static energy

    lq(:) = .FALSE.
    lq(1) = .TRUE.
    call physics_ptend_init(ptend, state%psetcols, 'dadadj', ls=.true., lq=lq)
    ptend%s(:ncol,:pver)   = state%t(:ncol,:pver)
    ptend%q(:ncol,:pver,1) = state%q(:ncol,:pver,1)

    call dadadj (lchnk, ncol, state%pmid,  state%pint,  state%pdel,  &
         ptend%s, ptend%q(1,1,1))
    ptend%s(:ncol,:)   = (ptend%s(:ncol,:)   - state%t(:ncol,:)  )/ztodt * cpair
    ptend%q(:ncol,:,1) = (ptend%q(:ncol,:,1) - state%q(:ncol,:,1))/ztodt
    call physics_update(state, ptend, ztodt, tend)

    call t_stopf('dry_adjustment')

end if
    call cnd_diag_checkpoint( diag, 'DRYADJ', state, pbuf, cam_in, cam_out )

    !
    !===================================================
    ! Moist convection
    !===================================================
    call t_startf('moist_convection')
    !
    ! Since the PBL doesn't pass constituent perturbations, they
    ! are zeroed here for input to the moist convection routine
    !
    call t_startf ('convect_deep_tend')
    call convect_deep_tend(  &
         cmfmc,      cmfcme,             &
         dlf,        pflx,    zdu,       &
         rliq,       rice, &
         ztodt,   &
         state,   ptend, cam_in%landfrac, pbuf, mu, eu, du, md, ed, dp,   &
         dsubcld, jt, maxg, ideep, lengath) 
    call t_stopf('convect_deep_tend')

    call physics_update(state, ptend, ztodt, tend)

    call pbuf_get_field(pbuf, prec_dp_idx, prec_dp )
    call pbuf_get_field(pbuf, snow_dp_idx, snow_dp )
    call pbuf_get_field(pbuf, prec_sh_idx, prec_sh )
    call pbuf_get_field(pbuf, snow_sh_idx, snow_sh )
    call pbuf_get_field(pbuf, prec_str_idx, prec_str)
    call pbuf_get_field(pbuf, snow_str_idx, snow_str)
    call pbuf_get_field(pbuf, prec_sed_idx, prec_sed)
    call pbuf_get_field(pbuf, snow_sed_idx, snow_sed)
    call pbuf_get_field(pbuf, prec_pcw_idx, prec_pcw )
    call pbuf_get_field(pbuf, snow_pcw_idx, snow_pcw )

    if (use_subcol_microp) then
      call pbuf_get_field(pbuf, prec_str_idx, prec_str_sc, col_type=col_type_subcol)
      call pbuf_get_field(pbuf, snow_str_idx, snow_str_sc, col_type=col_type_subcol)
    end if

    ! Check energy integrals, including "reserved liquid"
    flx_cnd(:ncol) = prec_dp(:ncol) + rliq(:ncol)
    totice_dp(:ncol) = snow_dp(:ncol) + rice(:ncol)
    call check_energy_chng(state, tend, "convect_deep", nstep, ztodt, zero, flx_cnd, totice_dp, zero)

    call cnd_diag_checkpoint( diag, 'DEEPCU', state, pbuf, cam_in, cam_out )

    !
    ! Call Hack (1994) convection scheme to deal with shallow/mid-level convection
    !
    call t_startf ('convect_shallow_tend')

    call convect_shallow_tend (ztodt   , cmfmc,  cmfmc2  ,&
         dlf        , dlf2   ,  rliq   , rliq2, & 
         state      , ptend  ,  pbuf   , sh_e_ed_ratio   , sgh, sgh30, cam_in) 
    call t_stopf ('convect_shallow_tend')

    call physics_update(state, ptend, ztodt, tend)

    flx_cnd(:ncol) = prec_sh(:ncol) + rliq2(:ncol)
    call check_energy_chng(state, tend, "convect_shallow", nstep, ztodt, zero, flx_cnd, snow_sh, zero)

    call check_tracers_chng(state, tracerint, "convect_shallow", nstep, ztodt, zero_tracers)

    call cnd_diag_checkpoint( diag, 'SHCU', state, pbuf, cam_in, cam_out )

    call t_stopf('moist_convection')

if (l_tracer_aero) then

    ! Rebin the 4-bin version of sea salt into bins for coarse and accumulation
    ! modes that correspond to the available optics data.  This is only necessary
    ! for CAM-RT.  But it's done here so that the microphysics code which is called
    ! from the stratiform interface has access to the same aerosols as the radiation
    ! code.
    call sslt_rebin_adv(pbuf,  state)
    
end if


    !========================================================================================
    ! Stratiform cloud macro and microphysics, turbulence, aerosol activation-resuspension
    !========================================================================================
    if( microp_scheme == 'RK' ) then

     if (l_st_mac.or.l_st_mic) then
       !===================================================
       ! Calculate stratiform tendency (sedimentation, detrain, cloud fraction and microphysics )
       !===================================================
       call t_startf('stratiform_tend')

       call stratiform_tend(state, ptend, pbuf, ztodt, &
            cam_in%icefrac, cam_in%landfrac, cam_in%ocnfrac, &
            cam_in%snowhland, & ! sediment
            dlf, dlf2, & ! detrain
            rliq  , & ! check energy after detrain
            cmfmc,   cmfmc2, &
            cam_in%ts,      cam_in%sst,        zdu)

       call physics_update(state, ptend, ztodt, tend)
       call check_energy_chng(state, tend, "cldwat_tend", nstep, ztodt, zero, prec_str(:ncol), snow_str(:ncol), zero)

       call t_stopf('stratiform_tend')
     end if !l_st_mac

    elseif( microp_scheme == 'MG' .or. microp_scheme == 'P3' ) then

       !========================================================================================
       ! Apply surface tracer fluxes to update tracer mixing ratios before turbulent tranport 
       !========================================================================================
       ! Diagnose tracer mixing ratio tendencies from surface fluxes, then update the mixing ratios.
       ! Note that these subroutine calls do not touch water vapor. They also have no effects
       ! on tracers for which cam_in%cflx(:,m) is zero at this point.

      !if ( do_clubb_sgs .and. (cflx_cpl_opt==2) ) then
       if ( cflx_cpl_opt==2 ) then
          call cflx_tend( state, cam_in, ztodt, ptend)
          call physics_update(state, ptend, ztodt, tend)
       end if

       !========================================================================================
       ! Start co-substepping of macrophysics and microphysics
       cld_macmic_ztodt = ztodt/cld_macmic_num_steps

       ! Clear precip fields that should accumulate.
       prec_sed_macmic = 0._r8
       snow_sed_macmic = 0._r8
       prec_pcw_macmic = 0._r8
       snow_pcw_macmic = 0._r8

       do macmic_it = 1, cld_macmic_num_steps

        call get_debug_macmiciter(macmic_it)
        write(char_macmic_it,'(i2.2)') macmic_it

        if (l_st_mac) then

          if (micro_do_icesupersat) then 

            !===================================================
            ! Aerosol Activation
            !===================================================
            call t_startf('microp_aero_run')
            call microp_aero_run(state, ptend, cld_macmic_ztodt, pbuf, lcldo)
            call t_stopf('microp_aero_run')

            call physics_ptend_scale(ptend, 1._r8/cld_macmic_num_steps, ncol)

            call physics_update(state, ptend, ztodt, tend)
            call check_energy_chng(state, tend, "mp_aero_tend", nstep, ztodt, zero, zero, zero, zero)      

          endif
          !===================================================
          ! Calculate macrophysical tendency (sedimentation, detrain, cloud fraction)
          !===================================================

          call t_startf('macrop_tend')

          ! don't call Park macrophysics if CLUBB is called
          if (macrop_scheme .ne. 'CLUBB_SGS' .and. macrop_scheme .ne. 'SHOC_SGS') then

             call macrop_driver_tend( &
                  state,           ptend,          cld_macmic_ztodt, &
                  cam_in%landfrac, cam_in%ocnfrac, cam_in%snowhland, & ! sediment
                  dlf,             dlf2,                             & ! detrain
                  cmfmc,           cmfmc2,                           &
                  cam_in%ts,       cam_in%sst,     zdu,              &
                  pbuf,            det_s,          det_ice,          &
                  lcldo)

             !  Since we "added" the reserved liquid back in this routine, we need 
             !    to account for it in the energy checker
             flx_cnd(:ncol) = -1._r8*rliq(:ncol) 
             flx_heat(:ncol) = det_s(:ncol)

             ! Unfortunately, physics_update does not know what time period
             ! "tend" is supposed to cover, and therefore can't update it
             ! with substeps correctly. For now, work around this by scaling
             ! ptend down by the number of substeps, then applying it for
             ! the full time (ztodt).
             call physics_ptend_scale(ptend, 1._r8/cld_macmic_num_steps, ncol)          
             call physics_update(state, ptend, ztodt, tend)
             call check_energy_chng(state, tend, "macrop_tend", nstep, ztodt, &
                  zero, flx_cnd/cld_macmic_num_steps, &
                  det_ice/cld_macmic_num_steps, flx_heat/cld_macmic_num_steps)
       
          else ! Calculate CLUBB macrophysics


!!== KZ_WATCON 

    !! qqflx fixer to avoid negative water vapor in the surface layer
    !! due to strong negative qflx  
    !!.................................................................

    if(use_qqflx_fixer) then
       call qqflx_fixer('TPHYSBC ', lchnk, ncol, cld_macmic_ztodt, &
            state%q(1,1,1), state%rpdel(1,1), cam_in%shf, &
            cam_in%lhf , cam_in%cflx/cld_macmic_num_steps )

    end if
!!== KZ_WATCON 

             ! =====================================================
             !    CLUBB call (PBL, shallow convection, macrophysics)
             ! =====================================================  
           if (do_clubb_sgs) then
             call clubb_tend_cam(state,ptend,pbuf,diag,cld_macmic_ztodt,&
                cmfmc, cam_in, cam_out, sgh30, macmic_it, cld_macmic_num_steps, &
                dlf, det_s, det_ice, lcldo)
	   endif
   
           if (do_shoc_sgs) then
             call shoc_tend_e3sm(state,ptend,pbuf,cld_macmic_ztodt,&
                cmfmc, cam_in, sgh30, macmic_it, cld_macmic_num_steps, & 
                dlf, det_s, det_ice, lcldo)
           endif   

                !  Since we "added" the reserved liquid back in this routine, we need 
                !    to account for it in the energy checker
                flx_cnd(:ncol) = -1._r8*rliq(:ncol) 
                flx_heat(:ncol) = cam_in%shf(:ncol) + det_s(:ncol)

                ! Unfortunately, physics_update does not know what time period
                ! "tend" is supposed to cover, and therefore can't update it
                ! with substeps correctly. For now, work around this by scaling
                ! ptend down by the number of substeps, then applying it for
                ! the full time (ztodt).
                call physics_ptend_scale(ptend, 1._r8/cld_macmic_num_steps, ncol)
                !    Update physics tendencies and copy state to state_eq, because that is 
                !      input for microphysics              
                call physics_update(state, ptend, ztodt, tend)
                call check_energy_chng(state, tend, "clubb_tend", nstep, ztodt, &
                     cam_in%cflx(:,1)/cld_macmic_num_steps, flx_cnd/cld_macmic_num_steps, &
                     det_ice/cld_macmic_num_steps, flx_heat/cld_macmic_num_steps)
		     
	
 
          endif

          call t_stopf('macrop_tend')
        end if ! l_st_mac
        call cnd_diag_checkpoint( diag, 'CLDMAC'//char_macmic_it, state, pbuf, cam_in, cam_out )

          !===================================================
          ! Calculate cloud microphysics 
          !===================================================
        if (l_st_mic) then

          if (is_subcol_on()) then
             ! Allocate sub-column structures. 
             call physics_state_alloc(state_sc, lchnk, psubcols*pcols)
             call physics_tend_alloc(tend_sc, psubcols*pcols)

             ! Generate sub-columns using the requested scheme
             call subcol_gen(state, tend, state_sc, tend_sc, pbuf)

             !Initialize check energy for subcolumns
             call check_energy_timestep_init(state_sc, tend_sc, pbuf, col_type_subcol)
          end if

          if (.not. micro_do_icesupersat) then 

            call t_startf('microp_aero_run')
            call microp_aero_run(state, ptend_aero, cld_macmic_ztodt, pbuf, lcldo)
            call t_stopf('microp_aero_run')

          endif
          call cnd_diag_checkpoint( diag, 'CLDAER'//char_macmic_it, state, pbuf, cam_in, cam_out )


          call t_startf('microp_tend')


          if (use_subcol_microp) then
             call microp_driver_tend(state_sc, ptend_sc, cld_macmic_ztodt, pbuf)

             ! Average the sub-column ptend for use in gridded update - will not contain ptend_aero
             call subcol_ptend_avg(ptend_sc, state_sc%ngrdcol, lchnk, ptend)

             ! Copy ptend_aero field to one dimensioned by sub-columns before summing with ptend
             call subcol_ptend_copy(ptend_aero, state_sc, ptend_aero_sc)
             call physics_ptend_sum(ptend_aero_sc, ptend_sc, state_sc%ncol)
             call physics_ptend_dealloc(ptend_aero_sc)

             ! Have to scale and apply for full timestep to get tend right
             ! (see above note for macrophysics).
             call physics_ptend_scale(ptend_sc, 1._r8/cld_macmic_num_steps, ncol)

             call physics_update (state_sc, ptend_sc, ztodt, tend_sc)
             call check_energy_chng(state_sc, tend_sc, "microp_tend_subcol", &
                  nstep, ztodt, zero_sc, prec_str_sc(:ncol)/cld_macmic_num_steps, &
                  snow_str_sc(:ncol)/cld_macmic_num_steps, zero_sc)

             call physics_state_dealloc(state_sc)
             call physics_tend_dealloc(tend_sc)
             call physics_ptend_dealloc(ptend_sc)
          else
             call microp_driver_tend(state, ptend, cld_macmic_ztodt, pbuf)
          end if
          ! combine aero and micro tendencies for the grid
          if (.not. micro_do_icesupersat) then
             call physics_ptend_sum(ptend_aero, ptend, ncol)
             call physics_ptend_dealloc(ptend_aero)
          endif

          ! Have to scale and apply for full timestep to get tend right
          ! (see above note for macrophysics).
          call physics_ptend_scale(ptend, 1._r8/cld_macmic_num_steps, ncol)

          call physics_update (state, ptend, ztodt, tend)
          call check_energy_chng(state, tend, "microp_tend", nstep, ztodt, &
               zero, prec_str(:ncol)/cld_macmic_num_steps, &
               snow_str(:ncol)/cld_macmic_num_steps, zero)

          call t_stopf('microp_tend')

        else 
        ! If microphysics is off, set surface cloud liquid/ice and rain/snow fluxes to zero

          prec_sed = 0._r8
          snow_sed = 0._r8
          prec_pcw = 0._r8
          snow_pcw = 0._r8

        end if ! l_st_mic

          prec_sed_macmic(:ncol) = prec_sed_macmic(:ncol) + prec_sed(:ncol)
          snow_sed_macmic(:ncol) = snow_sed_macmic(:ncol) + snow_sed(:ncol)
          prec_pcw_macmic(:ncol) = prec_pcw_macmic(:ncol) + prec_pcw(:ncol)
          snow_pcw_macmic(:ncol) = snow_pcw_macmic(:ncol) + snow_pcw(:ncol)

          call cnd_diag_checkpoint( diag, 'CLDMIC'//char_macmic_it, state, pbuf, cam_in, cam_out )

       end do ! end substepping over macrophysics/microphysics

       prec_sed(:ncol) = prec_sed_macmic(:ncol)/cld_macmic_num_steps
       snow_sed(:ncol) = snow_sed_macmic(:ncol)/cld_macmic_num_steps
       prec_pcw(:ncol) = prec_pcw_macmic(:ncol)/cld_macmic_num_steps
       snow_pcw(:ncol) = snow_pcw_macmic(:ncol)/cld_macmic_num_steps
       prec_str(:ncol) = prec_pcw(:ncol) + prec_sed(:ncol)
       snow_str(:ncol) = snow_pcw(:ncol) + snow_sed(:ncol)

     end if !microp_scheme

     call cnd_diag_checkpoint( diag, 'STCLD', state, pbuf, cam_in, cam_out )
     !----------------------------------------------------------------------

   if (l_tracer_aero) then
      if ( .not. deep_scheme_does_scav_trans() ) then

         !======================================================================
         ! Aerosol wet chemistry determines scavenging and transformations.
         ! This is followed by convective transport of all trace species except
         ! water vapor and condensate. Scavenging needs to occur prior to
         ! transport in order to determine interstitial fraction.
         !======================================================================

         call t_startf('tphysbc_aerosols')

         if (do_clubb_sgs .or. do_shoc_sgs) then
            sh_e_ed_ratio = 0.0_r8
         endif

         ! Aerosol wet removal (including aerosol water uptake)
         call aero_model_wetdep( ztodt, dlf, dlf2, cmfmc2, state,  & ! inputs
                sh_e_ed_ratio, mu, md, du, eu, ed, dp, dsubcld,    &
                jt, maxg, ideep, lengath, species_class,           &
                cam_out, pbuf, ptend)                      ! outputs
         call physics_update(state, ptend, ztodt, tend)

         ! deep convective aerosol transport
         call convect_deep_tend_2( state, ptend, ztodt, pbuf, &
                mu, eu, du, md, ed, dp, dsubcld, jt, maxg,    &
                ideep, lengath, species_class )
         call physics_update(state, ptend, ztodt, tend)

         ! check tracer integrals
         call check_tracers_chng(state, tracerint, "cmfmca", nstep, ztodt,  zero_tracers)

         call t_stopf('tphysbc_aerosols')

      end if
   end if ! l_tracer_aero

    call cnd_diag_checkpoint( diag, 'AERWETRM', state, pbuf, cam_in, cam_out )

    !===================================================
    ! Moist physical parameteriztions complete: 
    ! send dynamical variables, and derived variables to history file
    !===================================================

    call t_startf('bc_history_write')
    call diag_phys_writeout(state, cam_out%psl)
    call diag_conv(state, ztodt, pbuf)

    call t_stopf('bc_history_write')

    !===================================
    ! Update Nudging tendency if needed
    !===================================
    if (Nudge_Model .and. Nudge_Loc_PhysOut) then
       call nudging_calc_tend(state)
    endif

    !===================================================
    ! Write cloud diagnostics on history file
    !===================================================

    call t_startf('bc_cld_diag_history_write')

    call cloud_diagnostics_calc(state, pbuf)

    call t_stopf('bc_cld_diag_history_write')

    call cnd_diag_checkpoint( diag, 'PBCDIAG', state, pbuf, cam_in, cam_out )

if (l_rad) then
    !===================================================
    ! Radiation computations
    !===================================================
    call t_startf('radiation')


    call radiation_tend(state,ptend, pbuf, &
         cam_out, cam_in, &
         cam_in%landfrac, cam_in%icefrac, cam_in%snowhland, &
         fsns,    fsnt, flns,    flnt,  &
         fsds, net_flx,is_cmip6_volc, ztodt)

    ! Set net flux used by spectral dycores
    do i=1,ncol
       tend%flx_net(i) = net_flx(i)
    end do
    call physics_update(state, ptend, ztodt, tend)
    call check_energy_chng(state, tend, "radheat", nstep, ztodt, zero, zero, zero, net_flx)

    call t_stopf('radiation')

end if ! l_rad

    call cnd_diag_checkpoint( diag, 'RAD', state, pbuf, cam_in, cam_out )

    if(do_aerocom_ind3) then
       call cloud_top_aerocom(state, pbuf) 
    end if

    if (trim(adjustl(precip_downscaling_method)) == "FNM") then
       !if the land model's precip downscaling method is FNM, compute uovern
       call calc_uovern(state,cam_out)
    end if

    ! Diagnose the location of the tropopause and its location to the history file(s).
    call t_startf('tropopause')
    call tropopause_output(state)
    call tropopause_e90_3d_output(state)
    call t_stopf('tropopause')

    ! Save atmospheric fields to force surface models
    call t_startf('cam_export')
    call cam_export (state,cam_out,pbuf)
    call t_stopf('cam_export')

    ! Write export state to history file
    call t_startf('diag_export')
    call diag_export(cam_out)
    call t_stopf('diag_export')

    call check_tracers_fini(tracerint)

    if(print_additional_diagn) then
       call additional_diagn_after_step(state, cam_in, cam_out, fsns, fsnt, flns, flnt, ztodt)
    endif

    call cnd_diag_checkpoint( diag, 'PBCEND', state, pbuf, cam_in, cam_out )

end subroutine tphysbc

subroutine phys_timestep_init(phys_state, cam_out, pbuf2d)
!-----------------------------------------------------------------------------------
!
! Purpose: The place for parameterizations to call per timestep initializations.
!          Generally this is used to update time interpolated fields from boundary
!          datasets.
!
!-----------------------------------------------------------------------------------
  use shr_kind_mod,        only: r8 => shr_kind_r8
  use chemistry,           only: chem_timestep_init
  use chem_surfvals,       only: chem_surfvals_set
  use physics_types,       only: physics_state
  use physics_buffer,      only: physics_buffer_desc
  use ghg_data,            only: ghg_data_timestep_init
  use cam3_aero_data,      only: cam3_aero_data_on, cam3_aero_data_timestep_init
  use cam3_ozone_data,     only: cam3_ozone_data_on, cam3_ozone_data_timestep_init
  use radiation,           only: radiation_do
  use tracers,             only: tracers_timestep_init
  use aoa_tracers,         only: aoa_tracers_timestep_init
  use vertical_diffusion,  only: vertical_diffusion_ts_init
  use radheat,             only: radheat_timestep_init
  use solar_data,          only: solar_data_advance
  use qbo,                 only: qbo_timestep_init
  use efield,              only: get_efield
  use iondrag,             only: do_waccm_ions
  use perf_mod

  use prescribed_ozone,    only: prescribed_ozone_adv
  use prescribed_ghg,      only: prescribed_ghg_adv
  use prescribed_aero,     only: prescribed_aero_adv
  use read_spa_data,       only: read_spa_data_adv
  use aerodep_flx,         only: aerodep_flx_adv
  use aircraft_emit,       only: aircraft_emit_adv
  use prescribed_volcaero, only: prescribed_volcaero_adv
  use nudging,             only: Nudge_Model,nudging_timestep_init

  use seasalt_model,       only: advance_ocean_data, has_mam_mom

  implicit none

  type(physics_state), intent(inout), dimension(begchunk:endchunk) :: phys_state
  type(cam_out_t),     intent(inout), dimension(begchunk:endchunk) :: cam_out
  
  type(physics_buffer_desc), pointer                 :: pbuf2d(:,:)

  !-----------------------------------------------------------------------------

  ! Chemistry surface values
  call chem_surfvals_set()

  ! Solar irradiance
  call solar_data_advance()

  ! Time interpolate for chemistry.
  call t_startf('chem_timestep_init')
  call chem_timestep_init(phys_state, pbuf2d)
  call t_stopf('chem_timestep_init')

  ! Prescribed tracers
  call prescribed_ozone_adv(phys_state, pbuf2d)
  call prescribed_ghg_adv(phys_state, pbuf2d)
  call prescribed_aero_adv(phys_state, pbuf2d)
  call read_spa_data_adv(phys_state, pbuf2d)
  call aircraft_emit_adv(phys_state, pbuf2d)

  call t_startf('prescribed_volcaero_adv')
  call prescribed_volcaero_adv(phys_state, pbuf2d)
  call t_stopf('prescribed_volcaero_adv')

  if (has_mam_mom) then
     call t_startf('advance_ocean_data')
     call advance_ocean_data(phys_state, pbuf2d)
     call t_stopf('advance_ocean_data')
  end if

  ! prescribed aerosol deposition fluxes
  call aerodep_flx_adv(phys_state, pbuf2d, cam_out)

  ! CAM3 prescribed aerosol masses
  if (cam3_aero_data_on) call cam3_aero_data_timestep_init(pbuf2d,  phys_state)

  ! CAM3 prescribed ozone data
  if (cam3_ozone_data_on) call cam3_ozone_data_timestep_init(pbuf2d,  phys_state)

  ! Time interpolate data models of gasses in pbuf2d
  call ghg_data_timestep_init(pbuf2d,  phys_state)

  ! Upper atmosphere radiative processes
  call radheat_timestep_init(phys_state, pbuf2d)
 
  ! Time interpolate for vertical diffusion upper boundary condition
  call vertical_diffusion_ts_init(pbuf2d, phys_state)

  !----------------------------------------------------------------------
  ! update QBO data for this time step
  !----------------------------------------------------------------------
  call qbo_timestep_init

  if (do_waccm_ions) then
     ! Compute the electric field
     call t_startf ('efield')
     call get_efield
     call t_stopf ('efield')
  endif

  ! Time interpolate for tracers, if appropriate
  call tracers_timestep_init(phys_state)

  ! age of air tracers
  call aoa_tracers_timestep_init(phys_state)

  ! Update Nudging values, if needed
  !----------------------------------
  if(Nudge_Model) call nudging_timestep_init(phys_state)

end subroutine phys_timestep_init


subroutine add_fld_default_calls()
  !BSINGH -  For adding addfld and add defualt calls
  use cam_history,        only: addfld, add_default, fieldname_len

  implicit none

  !Add all existing ptend names for the addfld calls
  character(len=20), parameter :: vlist(28) = (/     'topphysbc           '                       ,&
       'chkenergyfix        ','dadadj              ','zm_convr            ','zm_conv_evap        ',&
       'momtran             ','zm_conv_tend        ','UWSHCU              ','convect_shallow     ',&
       'pcwdetrain_mac      ','macro_park          ','macrop              ','micro_mg            ',&
       'cldwat_mic          ','aero_model_wetdep_ma','convtran2           ','cam_radheat         ',&
       'chemistry           ','vdiff               ','rayleigh_friction   ','aero_model_drydep_ma',&
       'Grav_wave_drag      ','convect_shallow_off ','clubb_ice1          ','clubb_det           ',&
       'clubb_ice4          ','clubb_srf           ','micro_p3            ' /)



  character(len=fieldname_len) :: varname
  character(len=1000)          :: s_lngname,stend_lngname,qv_lngname,qvtend_lngname,t_lngname
  
  integer :: iv, ntot, ihist

  ntot = size(vlist)

  do ihist = 1 , nvars_prtrb_hist
     do iv = 1, ntot   
        
        varname  = trim(adjustl(hist_vars(ihist)))//'_'//trim(adjustl(vlist(iv))) ! form variable name

        call addfld (trim(adjustl(varname)), (/ 'lev' /), 'A', 'prg_test_units', 'pergro_longname',flag_xyfill=.true.)!The units and longname are dummy as it is for a test only
        call add_default (trim(adjustl(varname)), 1, ' ')        
     enddo
  enddo

end subroutine add_fld_default_calls

end module physpkg<|MERGE_RESOLUTION|>--- conflicted
+++ resolved
@@ -25,14 +25,9 @@
   use physics_update_mod,  only: physics_update, physics_update_init, hist_vars, nvars_prtrb_hist, get_var
   use phys_grid,        only: get_ncols_p, print_cost_p, update_cost_p, phys_proc_cost
   use phys_gmean,       only: gmean_mass
-<<<<<<< HEAD
   use ppgrid,           only: begchunk, endchunk, pcols, pver, pverp, psubcols, nbrhdchunk
-  use constituents,     only: pcnst, cnst_name, cnst_get_ind
-=======
-  use ppgrid,           only: begchunk, endchunk, pcols, pver, pverp, psubcols
   use constituents,     only: pcnst, cnst_name, cnst_get_ind, &
                               setup_moist_indices, icldice, icldliq, irain, isnow
->>>>>>> 9eba6d6b
   use camsrfexch,       only: cam_out_t, cam_in_t
 
   use cam_control_mod,  only: ideal_phys, adiabatic
@@ -1176,13 +1171,8 @@
           call t_stopf ('diag_physvar_ic')
 
           call tphysbc (ztodt, fsns(1,c), fsnt(1,c), flns(1,c), flnt(1,c), phys_state(c),        &
-<<<<<<< HEAD
-                       phys_tend(c), phys_buffer_chunk,  fsds(1,c), landm(1,c),          &
+                       phys_tend(c), phys_buffer_chunk, phys_diag(c), fsds(1,c),                 &
                        sgh(1,c), sgh30(1,c), cam_out(c), cam_in(c), phys_state(c_nbrhd) )
-=======
-                       phys_tend(c), phys_buffer_chunk, phys_diag(c), fsds(1,c),                 &
-                       sgh(1,c), sgh30(1,c), cam_out(c), cam_in(c) )
->>>>>>> 9eba6d6b
 
           call system_clock(count=end_chnk_cnt, count_rate=sysclock_rate, count_max=sysclock_max)
           if ( end_chnk_cnt < beg_chnk_cnt ) end_chnk_cnt = end_chnk_cnt + sysclock_max
@@ -1451,13 +1441,8 @@
 
        call tphysac(ztodt, cam_in(c),  &
             sgh(1,c), sgh30(1,c), cam_out(c),                              &
-<<<<<<< HEAD
-            phys_state(c), phys_tend(c), phys_buffer_chunk,&
+            phys_state(c), phys_tend(c), phys_buffer_chunk, phys_diag(c),  &
             fsds(1,c), phys_state(c_nbrhd))
-=======
-            phys_state(c), phys_tend(c), phys_buffer_chunk, phys_diag(c),  &
-            fsds(1,c))
->>>>>>> 9eba6d6b
 
        call system_clock(count=end_chnk_cnt, count_rate=sysclock_rate, count_max=sysclock_max)
        if ( end_chnk_cnt < beg_chnk_cnt ) end_chnk_cnt = end_chnk_cnt + sysclock_max
@@ -1557,13 +1542,8 @@
 
 subroutine tphysac (ztodt,   cam_in,  &
        sgh,     sgh30,                                     &
-<<<<<<< HEAD
-       cam_out,  state,   tend,    pbuf,            &
+       cam_out,  state,   tend,    pbuf,   diag,           &
        fsds, state_nbrhd    )
-=======
-       cam_out,  state,   tend,    pbuf,   diag,           &
-       fsds    )
->>>>>>> 9eba6d6b
     !----------------------------------------------------------------------- 
     ! 
     ! Purpose: 
@@ -1632,11 +1612,8 @@
     type(physics_state), intent(inout) :: state
     type(physics_tend ), intent(inout) :: tend
     type(physics_buffer_desc), pointer :: pbuf(:)
-<<<<<<< HEAD
+    type(cnd_diag_t),    intent(inout) :: diag
     type(physics_state), intent(in)    :: state_nbrhd   ! for column neighborhoods
-=======
-    type(cnd_diag_t),    intent(inout) :: diag
->>>>>>> 9eba6d6b
 
     !
     !---------------------------Local workspace-----------------------------
@@ -2177,13 +2154,8 @@
 
 subroutine tphysbc (ztodt,               &
        fsns,    fsnt,    flns,    flnt,    state,   &
-<<<<<<< HEAD
-       tend,    pbuf,     fsds,    landm,            &
+       tend,    pbuf,    diag,    fsds,             &
        sgh, sgh30, cam_out, cam_in, state_nbrhd )
-=======
-       tend,    pbuf,    diag,    fsds,             &
-       sgh, sgh30, cam_out, cam_in )
->>>>>>> 9eba6d6b
     !----------------------------------------------------------------------- 
     ! 
     ! Purpose: 
