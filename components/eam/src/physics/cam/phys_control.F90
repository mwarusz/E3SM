--- conflicted
+++ resolved
@@ -332,19 +332,12 @@
       call endrun('phys_setopts: illegal value of shallow_scheme')
    endif
    if (.not. (eddy_scheme .eq. 'HB' .or. eddy_scheme .eq. 'HBR' .or. eddy_scheme .eq. 'diag_TKE' .or. &
-<<<<<<< HEAD
-              eddy_scheme .eq. 'SHOC_SGS' .or. eddy_scheme .eq. 'CLUBB_SGS') ) then
+              eddy_scheme .eq. 'SHOC_SGS' .or. eddy_scheme .eq. 'CLUBB_SGS' .or. eddy_scheme .eq. 'off') ) then
       write(iulog,*)'phys_setopts: illegal value of eddy_scheme:', eddy_scheme
       call endrun('phys_setopts: illegal value of eddy_scheme')
    endif
-   if ((microp_scheme /= 'MG' .and. microp_scheme /= 'RK' .and. microp_scheme /= 'P3')) then
-=======
-              eddy_scheme .eq. 'CLUBB_SGS' .or. eddy_scheme .eq. 'off') ) then
-      write(iulog,*)'phys_setopts: illegal value of eddy_scheme:', eddy_scheme
-      call endrun('phys_setopts: illegal value of eddy_scheme')
-   endif
-   if (.not. (microp_scheme .eq. 'MG' .or. microp_scheme .eq. 'RK' .or. microp_scheme .eq. 'off') ) then
->>>>>>> b71b6092
+   if (.not. (microp_scheme .eq. 'MG' .or. microp_scheme .eq. 'RK' .or. &
+              microp_scheme .eq. 'P3' .or. microp_scheme .eq. 'off') ) then
       write(iulog,*)'phys_setopts: illegal value of microp_scheme:', microp_scheme
       call endrun('phys_setopts: illegal value of microp_scheme')
    endif
