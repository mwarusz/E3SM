<?xml version="1.0"?>

<?xml-stylesheet type="text/xsl" href="config_definition.xsl" ?>

<config_definition>

<entry id="cam_bld" value=".">
CAM build directory; contains .o and .mod files.
</entry>
<entry id="cam_exedir" value=".">
Directory where CAM executable will be created.
</entry>
<entry id="cam_root" value="">
Root directory of CAM source distribution.
</entry>
<entry id="caseroot" value="">
Root directory of the case.
</entry>
<entry id="usr_src" value="" list="1">
User source directories to prepend to the filepath.  Multiple directories
are specified as a comma separated list with no embedded white space.
</entry>
<entry id="ccsm_seq" valid_values="0,1" value="0">
Switch specifies whether CAM is being built by the CCSM sequential scripts.  0 => no, 1 => yes.
</entry>
<entry id="comp_intf" valid_values="mct,esmf" value="mct">
Component interfaces: mct or esmf.  Default: mct.
</entry>
<entry id="dyn" valid_values="eul,sld,fv,homme,se" value="">
Dynamics package: eul, sld, fv, or se.
</entry>
<entry id="dyn_target" valid_values="preqx,theta-l,preqx_acc,preqx_kokkos" value="">          
SE dynamical core option.
</entry>        
<entry id="waccm_phys" valid_values="0,1" value="0">
Switch to turn on waccm physics: 0 => no, 1 => yes.
</entry>
<entry id="offline_dyn" valid_values="0,1" value="0">
Switch to turn on FV offline driver: 0 => no, 1 => yes.
</entry>
<entry id="waccmx" valid_values="0,1" value="0">
Option to turn on waccmx thermosphere/ionosphere extension: 0 => no, 1 => yes
</entry>
<entry id="phys" valid_values="cam3,cam3_5_1,cam4,cam5,ideal,adiabatic,default" value="">
Physics package: cam3, cam4, cam5, ideal (Held-Suarez forcings), adiabatic, default (eam).
</entry>
<<<<<<< HEAD
<entry id="microphys" valid_values="rk,mg1,mg1.5,mg2,p3" value="">
Microphysics package: rk (Rasch and Kristjansson), mg1 (Morrison and Gettelman two moment scheme CAM5.1), mg1.5 (Morrison and Gettelman second version development), mg2 (Morrison and Gettelman second version), p3 (Morrison and Milbrandt (2015) two moment scheme).
</entry>
<entry id="macrophys" valid_values="rk,park,clubb_sgs,shoc_sgs,none" value="">
Macrophysics package: RK, Park, CLUBB_SGS, SHOC_SGS.
=======
<entry id="microphys" valid_values="rk,mg1,mg1.5,mg2,none" value="">
Microphysics package: rk (Rasch and Kristjansson), mg1 (Morrison and Gettelman two moment scheme CAM5.1), mg1.5 (Morrison and Gettelman second version development), mg2 ((Morrison and Gettelman second version).
A value of "none" indicates no microphysics parameterization is used.
</entry>
<entry id="macrophys" valid_values="rk,park,clubb_sgs,none" value="">
Macrophysics package: RK, Park, CLUBB_SGS.
A value of "none" indicates no microphysics parameterization is used.
>>>>>>> b71b6092
</entry>
<entry id="clubb_sgs" valid_values="0,1" value="0">
Switch to turn on/off CLUBB_SGS package: 0 => no, 1 => yes
</entry>
<entry id="shoc_sgs" valid_values="0,1" value="0">
Switch to turn on/off SHOC_SGS package: 0 => no, 1 => yes
</entry>
<entry id="clubb_do_deep" valid_values="0,1" value="0">
Switch to turn on/off CLUBB_SGS using clubb to calculate deep: 0 => no, 1 => yes
</entry>
<entry id="clubb_do_adv" valid_values="0,1" value="0">
Switch to turn on/off advecting CLUBB moments: 0 => no, 1 => yes
</entry>
<entry id="clubb_single_prec" valid_values="0,1" value="0">
Switch to turn on/off CLUBB single : 0 => double precision, 1 => single precision
</entry>
<<<<<<< HEAD
<entry id="pbl" valid_values="uw,hb,hbr,clubb_sgs,shoc_sgs" value="">
PBL package: uw (University of Washington), hb (Holtslag and Boville), hbr
 (Holtslag, Boville, and Rasch), clubb_sgs, shoc_sgs.
=======
<entry id="pbl" valid_values="uw,hb,hbr,clubb_sgs,none" value="">
PBL package: uw (University of Washington), hb (Holtslag and Boville), hbr
 (Holtslag, Boville, and Rasch), clubb_sgs.
 A value of "none" indicates no PBL parameterization is used.
 For the MMF a "none" is set by default, but a separate version of 
 the HB scheme is used for stability.
>>>>>>> b71b6092
</entry>
<entry id="rad" valid_values="rrtmg,rrtmgp" value="">
Radiative transfer calculation: 
rrtmg (RRTMG; http://rtweb.aer.com/rrtm_frame.html), rrtmgp (RRTMGP; https://github.com/earth-system-radiation/rte-rrtmgp).
</entry>
<entry id="chem" valid_values="waccm_mozart,waccm_mozart_mam3,waccm_mozart_sulfur,waccm_ghg,trop_mozart,trop_mozart_mam3,trop_mozart_soa,trop_strat_soa,trop_strat_mam3,trop_strat_mam7,super_fast_llnl,super_fast_llnl_mam3,trop_ghg,trop_bam,trop_mam3,trop_mam4,trop_mam4_resus,trop_mam4_resus_soag,trop_mam4_resus_mom,trop_mam4_mom,trop_mam7,linoz_mam3,linoz_mam4_resus,linoz_mam4_resus_soag,linoz_mam4_resus_mom,linoz_mam4_resus_mom_soag,superfast_mam4_resus_mom_soag,spa,none"
 value="">
Chemistry package: waccm_mozart, waccm_mozart_mam3, waccm_mozart_sulfur, waccm_ghg, trop_mozart, trop_mozart_mam3, trop_mozart_soa, trop_strat_soa, trop_strat_mam3, trop_strat_mam7, super_fast_llnl, super_fast_llnl_mam3, trop_ghg, trop_bam, trop_mam3, trop_mam4, trop_mam4_resus, trop_mam4_resus_soag, trop_mam4_resus_mom, trop_mam4_mom, trop_mam7, linoz_mam3, linoz_mam4_resus, linoz_mam4_resus_soag, linoz_mam4_resus_mom, linoz_mam4_resus_mom_soag, superfast_mam4_resus_mom_soag, or none.
</entry>
<entry id="prog_species" valid_values="DST,SSLT,SO4,GHG,OC,BC,CARBON16" value="" list="1">
Prognostic mozart species packages: list of any subset of the following: DST,SSLT,SO4,GHG,OC,BC,CARBON16
</entry>
<entry id="edit_chem_mech" valid_values="0,1" value="0">
Switch to allow user to edit chem mechanism file: 0 => no, 1 => yes.
</entry>
<entry id="usr_mech_infile" value="">
Path and file name of the user supplied chemistry mechanism file.
</entry>
<entry id="chem_proc_bld" value="">
Chemistry preprocessor build directory; contains .o and .mod files.
</entry>
<entry id="chem_proc_src" value="">
Chemistry source directory generated by the chemistry preprocessor; contains F90 files.
</entry>
<entry id="chem_src_dir" value="">
Chemistry source directory; contains F90 files.
</entry>
<entry id="lnd" valid_values="clm,slnd,none" value="clm">
Use clm, stub land or no lnd model in cam build: clm, slnd, none
</entry>
<entry id="rof" valid_values="rtm,srof,none" value="rtm">
Use rtm, stub runoff or no runoff model in cam build: rtm, srof, none
</entry>
<entry id="ocn" valid_values="docn,dom,socn,aquaplanet,pop,mpaso" value="docn">
Use data ocean model (docn or dom), stub ocean (socn), or aqua planet ocean
(aquaplanet) in cam build.  When built from the CESM scripts the value of
ocn may be set to pop, but this doesn't impact how CAM is built.
</entry>
<entry id="aquaplanet" valid_value="0,1" value="0">
Switch for aquaplanet mode.  By default this switch sets the ocn component
to use an analytic expression for SST.  To use aquaplanet with time varying
SSTs read from a dataset, or with a slab ocean, the ocean component should
be set to DOCN.
</entry>
<entry id="rce" valid_value="0,1" value="0">
Switch for radiative-convective equilibrium mode. This switch sets the 
initial condition file to a spun up case with homogenous SST.
(see eam/bld/namelist_files/namelist_defaults_eam.xml)
</entry>
<entry id="ice" valid_values="cice,sice,none" value="">
Use cice, stub ice model or no ice model in cam build: cice, sice, none
</entry>
<entry id="cice_mode" valid_values="thermo_only,prescribed" value="">
mode of cice to be used in stand-alone cam test suite
</entry>
<entry id="cice_prestype" valid_values="clim_2000" value="">
if cice_mode is prescribed, input type forcing for prescribed mode
</entry>
<entry id="cice_grid" value="">
cice grid is same as cam grid
</entry>
<entry id="cice_decomptype" valid_values="cartesian,spacecurve" value="">
Type of cice decomposition.
</entry>
<entry id="cice_config_cache_file" value="">
Filename for the CICE config_cache file.
</entry>
<entry id="cice_config_cache_dir" value="">
Directory name for the CICE config_cache file.
</entry>
<entry id="co2_cycle" valid_values="0,1" value="0">
Turn on CO2 cycle in biogeochemistry model: 0 => no, 1 => yes.
</entry>
<entry id="pergro" valid_values="0,1" value="0">
Modifications that allow perturbation growth testing: 0=off, 1=on.
</entry>
<entry id="scam" valid_values="0,1" value="0">
Configure CAM for single column mode: 0=off, 1=on.  This option only
supported for the Eulerian dycore.
</entry>
<entry id="iop_mode" valid_values="0,1" value="0">
Configure for intensive observation perdiod (IOP) mode: 0=off, 1=on.  This option only
supported for the SE dycore.
</entry>
<entry id="e3smreplay" valid_values="0,1" value="0">
Configure E3SM to generate an IOP file that can be used to drive the SCM: 0=no, 1=yes.
This option only supported for the Spectral Element dycore.
</entry>
<entry id="hgrid" value="">
Horizontal grid specifier.  The recognized values depend on
the dynamics type and are contained in the config_horiz_grid.xml file.
</entry>
<entry id="nlon" value="1">
Number of unique longitude points in rectangular lat/lon grid.
</entry>
<entry id="nlat" value="1">
Number of unique latitude points in rectangular lat/lon grid.
</entry>
<entry id="csne" value="1">
Number of elements along one edge of a cubed sphere grid.
</entry>
<entry id="csnp" value="1">
Number of points on each edge of the elements in a cubed sphere grid.
</entry>
<entry id="npg" value="0">
Number of physics grid cells on each edge of the elements in a cubed sphere grid.
</entry>
<entry id="nlev" value="30">
Number of vertical levels.
</entry>
<entry id="nadv" value="">
Total number of advected constituents.  By default this is computed by
configure.  However, configure has a commandline argument to allow the user
to override the default.
</entry>
<entry id="nadv_tt" value="0">
Total number of advected test tracers.
</entry>
<entry id="age_of_air_trcs" valid_values="0,1" value="0">
Switch on (off) age of air tracers: 0=off, 1=on.
</entry>
<entry id="max_n_rad_cnst" value="30">
Maximum number of constituents that are radiatively active or in any one
diagnostic list.
</entry>
<entry id="trm" value="1">
Maximum Fourier wavenumber.
</entry>
<entry id="trn" value="1">
Highest degree of the Legendre polynomials for m=0.
</entry>
<entry id="trk" value="1">
Highest degree of the associated Legendre polynomials.
</entry>
<entry id="pcols" value="16">
Maximum number of columns in a chunk (physics data structure).
</entry>
<entry id="psubcols" value="1">
Maximum number of sub-columns in a column (physics data structure).
</entry>
<entry id="ppcols" value="FALSE">
Whether pcols is a compile time parameter.
</entry>
<entry id="cam_exe" value="cam">
Name of CAM executable.
</entry>
<entry id="cppdefs" value="">
User specified CPP defines to append to Makefile defaults.
</entry>
<entry id="cc" value="">
User specified C compiler overrides Makefile default (linux only).
</entry>
<entry id="cflags" value="" list="1">
User specified C compiler options to append to Makefile defaults.
</entry>
<entry id="fc" value="">
User specified Fortran compiler overrides Makefile default.
</entry>
<entry id="fc_type" valid_values="pgi,intel,gnu,pathscale,xlf,nag" value="">
Type of Fortran compiler.  Used when -fc specifies a generic wrapper script
such as mpif90 or ftn.
</entry>
<entry id="bc_dep_to_snow_updates" valid_values="0,1" value="0">
Use updated treatment of BC/dust deposition to snow, ice: 0=off, 1=on.
</entry>
<entry id="rain_evap_to_coarse_aero" valid_values="0,1" value="0">
Switch to enable extra species (BC, POM and SOA) in coarse mode for MAM3 and MAM4 simulations: 0=off, 1=on.
</entry>
<entry id="debug" valid_values="0,1" value="0">
Switch to enable debugging options for Fortran compiler: 0=off, 1=on.
</entry>
<entry id="fflags" value="" list="1">
User specified Fortran compiler flags to append to Makefile defaults.
</entry>
<entry id="fopt" value="">
User specified Fortran optimization flags to override Makefile defaults.
</entry>
<entry id="linker" value="">
User specified linker.  Overrides the Makefile default $(FC).
</entry>
<entry id="ldflags" value="" list="1">
User specified load options to append to Makefile defaults.
</entry>
<entry id="spmd" valid_values="0,1" value="">
Switch to enable or disable building SPMD version of CAM: 0=off, 1=on.
</entry>
<entry id="ntasks" value="">
Number of MPI tasks.  This is used to determine default grid
decompositions.  Currently only used by CICE.
</entry>
<entry id="smp" valid_values="0,1" value="">
Switch to enable or disable building SMP version (OPENMP) of CAM: 0=off, 1=on.
</entry>
<entry id="nthreads" value="">
Number of OMP threads.  This is used to determine default grid
decompositions.  Currently only used by CICE.
</entry>
<entry id="nc_inc" value="">
Directory containing NetCDF include files.
</entry>
<entry id="nc_lib" value="">
Directory containing NetCDF library.
</entry>
<entry id="nc_ldflags" value="" list="1">
Arguments for linking NetCDF libraries.
</entry>
<entry id="nc_mod" value="">
Directory containing NetCDF module files.
</entry>
<entry id="pnc_inc" value="">
Directory containing pNetCDF include files.
</entry>
<entry id="pnc_lib" value="">
Directory containing pNetCDF library.
</entry>
<entry id="lapack_libdir" value="">
Directory containing LAPACK library.
</entry>
<entry id="esmf_libdir" value="">
Directory containing ESMF library (for linking to external ESMF).
</entry>
<entry id="esmf_libvers" value="">
Version of ESMF library.
</entry>
<entry id="mct_libdir" value="">
Directory containing MCT library (for linking to external MCT).
</entry>
<entry id="mpi_inc" value="">
Directory containing MPI include files.
</entry>
<entry id="mpi_lib" value="">
Directory containing MPI library.
</entry>
<entry id="mpi_lib_name" value="">
Name of MPI library.
</entry>
<entry id="cosp" valid_values="0,1" value="0">
Switch to enable building COSP simulator package.  1 => build COSP.
</entry>
<entry id="cosp_libdir" value="">
Directory containing COSP library.
</entry>
<entry id="target_os" value="">
OS for which CAM is being built.  The default value is the name contained
in Perl's $OSNAME variable.  This parameter allows the user to override
that setting to allow for cross-compilation, and for instances where the
$OSNAME value is too generic.  For example, currently on both cray-xt and
bluegene systems $OSNAME has the value "linux".
</entry>
<entry id="mach" value="">
System name for which CAM is being built.  The default value is the first
part (delimited by '.') of the name returned by Perl's Sys:Hostname hostname
routine.  This parameter allows the user to override that setting to allow
for system-specific namelist defaults when the hostname does not return the
desired name.
</entry>
<entry id="use_MMF" valid_values="0,1" value="0">
Switch to enable or disable MMF/super-parameterization: 0=off, 1=on.
</entry>
<entry id="use_MMF_VT" valid_values="0,1" value="0">
Switch to enable or disable MMF variance transport: 0=off, 1=on.
</entry>
<entry id="use_ECPP" valid_values="0,1" value="0">
Switch to enable or disable ECPP in CAM: 0=off, 1=on.
</entry>
<entry id="use_crm_cldfrac" valid_values="0,1" value="0">
Switch to enable or disable fractional cloudiness in m2005 microphysics in CRM: 0=off, 1=on.
</entry>
<entry id="MMF_microphysics_scheme" valid_values="sam1mom,m2005" value="sam1mom">
MMF CRM cloud microphysics scheme
</entry>
<entry id="crm" valid_values="sam,samomp,samxx" value="sam">
MMF CRM model
</entry>
<entry id="crm_adv" valid_values="MPDATA,UM5" value="MPDATA">
MMF CRM advection scheme
</entry>
<entry id="crm_nx" value="1">
CRM number of grid points in x
</entry>
<entry id="crm_ny" value="1">
CRM number of grid points in y
</entry>
<entry id="crm_nz" value="2">
CRM number of grid points in z
</entry>
<entry id="crm_dx" value="1">
CRM horizontal grid spacing, m
</entry>
<entry id="crm_dt" value="1">
CRM time step, s
</entry>
<entry id="crm_nx_rad" value="1">
CRM number of averaged columns in x for radiation
</entry>
<entry id="crm_ny_rad" value="1">
CRM number of averaged columns in y for radiation
</entry>

</config_definition><|MERGE_RESOLUTION|>--- conflicted
+++ resolved
@@ -44,21 +44,13 @@
 <entry id="phys" valid_values="cam3,cam3_5_1,cam4,cam5,ideal,adiabatic,default" value="">
 Physics package: cam3, cam4, cam5, ideal (Held-Suarez forcings), adiabatic, default (eam).
 </entry>
-<<<<<<< HEAD
-<entry id="microphys" valid_values="rk,mg1,mg1.5,mg2,p3" value="">
-Microphysics package: rk (Rasch and Kristjansson), mg1 (Morrison and Gettelman two moment scheme CAM5.1), mg1.5 (Morrison and Gettelman second version development), mg2 (Morrison and Gettelman second version), p3 (Morrison and Milbrandt (2015) two moment scheme).
+<entry id="microphys" valid_values="rk,mg1,mg1.5,mg2,p3,none" value="">
+Microphysics package: rk (Rasch and Kristjansson), mg1 (Morrison and Gettelman two moment scheme CAM5.1), mg1.5 (Morrison and Gettelman second version development), mg2 ((Morrison and Gettelman second version), p3 (Morrison and Milbrandt (2015) two moment scheme).
+A value of "none" indicates no microphysics parameterization is used.
 </entry>
 <entry id="macrophys" valid_values="rk,park,clubb_sgs,shoc_sgs,none" value="">
 Macrophysics package: RK, Park, CLUBB_SGS, SHOC_SGS.
-=======
-<entry id="microphys" valid_values="rk,mg1,mg1.5,mg2,none" value="">
-Microphysics package: rk (Rasch and Kristjansson), mg1 (Morrison and Gettelman two moment scheme CAM5.1), mg1.5 (Morrison and Gettelman second version development), mg2 ((Morrison and Gettelman second version).
 A value of "none" indicates no microphysics parameterization is used.
-</entry>
-<entry id="macrophys" valid_values="rk,park,clubb_sgs,none" value="">
-Macrophysics package: RK, Park, CLUBB_SGS.
-A value of "none" indicates no microphysics parameterization is used.
->>>>>>> b71b6092
 </entry>
 <entry id="clubb_sgs" valid_values="0,1" value="0">
 Switch to turn on/off CLUBB_SGS package: 0 => no, 1 => yes
@@ -75,18 +67,12 @@
 <entry id="clubb_single_prec" valid_values="0,1" value="0">
 Switch to turn on/off CLUBB single : 0 => double precision, 1 => single precision
 </entry>
-<<<<<<< HEAD
-<entry id="pbl" valid_values="uw,hb,hbr,clubb_sgs,shoc_sgs" value="">
+<entry id="pbl" valid_values="uw,hb,hbr,clubb_sgs,shoc_sgs,none" value="">
 PBL package: uw (University of Washington), hb (Holtslag and Boville), hbr
  (Holtslag, Boville, and Rasch), clubb_sgs, shoc_sgs.
-=======
-<entry id="pbl" valid_values="uw,hb,hbr,clubb_sgs,none" value="">
-PBL package: uw (University of Washington), hb (Holtslag and Boville), hbr
- (Holtslag, Boville, and Rasch), clubb_sgs.
  A value of "none" indicates no PBL parameterization is used.
  For the MMF a "none" is set by default, but a separate version of 
  the HB scheme is used for stability.
->>>>>>> b71b6092
 </entry>
 <entry id="rad" valid_values="rrtmg,rrtmgp" value="">
 Radiative transfer calculation: 
