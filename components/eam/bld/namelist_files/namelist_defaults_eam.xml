<?xml version="1.0"?>

<namelist_defaults>

<!-- Timestep size (this is the dynamics/physics coupling interval) -->
<dtime dyn="eul"                   >1200</dtime>

<dtime dyn="fv"                    >1800</dtime>
<dtime dyn="fv"    waccmx="1"      >300 </dtime>

<dtime dyn="se"                    >1800</dtime>
<dtime dyn="se"    hgrid="ne4np4"  >7200</dtime>
<dtime dyn="se"    hgrid="ne11np4" >7200</dtime>
<dtime dyn="se"    hgrid="ne30np4" >1800</dtime>
<dtime dyn="se"    hgrid="ne45np4" >1200</dtime>
<dtime dyn="se"    hgrid="ne60np4" >1800</dtime>
<dtime dyn="se"    hgrid="ne120np4">900 </dtime>
<dtime dyn="se"    hgrid="ne240np4">600 </dtime>
<dtime dyn="se"    hgrid="ne0np4_arm_x8v3_lowcon"  >600</dtime>
<dtime dyn="se"    hgrid="ne0np4_conus_x4v1_lowcon"  >900</dtime>
<dtime dyn="se"    hgrid="ne0np4_northamericax4v1"  >900</dtime>
<dtime dyn="se"    hgrid="ne0np4_antarcticax4v1"  >900</dtime>
<dtime dyn="se"    hgrid="ne0np4_arcticx4v1"      >900</dtime>
<dtime dyn="se"    hgrid="ne0np4_svalbard_x8v1_lowcon"  >600</dtime>
<dtime dyn="se"    hgrid="ne0np4_sooberingoa_x4x8v1_lowcon"  >600</dtime>
<dtime dyn="se"    hgrid="ne0np4_enax4v1">900</dtime>
<dtime dyn="se"    hgrid="ne0np4_twpx4v1">900</dtime>

<dtime dyn="sld"                   >3600</dtime>

<!-- Initial conditions -->
<ncdata          hgrid="64x128"   nlev="72"             ic_ymd="101" >atm/cam/inic/gaus/cami_0000-01-01_64x128_L72_c031210.nc</ncdata>
<ncdata dyn="se" hgrid="ne4np4"   nlev="128"            ic_ymd="101" >atm/cam/inic/homme/cami_mam3_Linoz_ne4np4_L128_20200205.nc</ncdata>
<ncdata dyn="se" hgrid="ne4np4"   nlev="72"             ic_ymd="101" >atm/cam/inic/homme/cami_mam3_Linoz_ne4np4_L72_c160909.nc</ncdata>
<ncdata dyn="se" hgrid="ne4np4"   nlev="30"             ic_ymd="101" >atm/cam/inic/homme/cami_mam3_0000-01-01_ne4np4_L30_c161102.nc</ncdata>
<ncdata dyn="se" hgrid="ne11np4"  nlev="72"             ic_ymd="101" >atm/cam/inic/homme/cami_mam3_Linoz_ne11np4_L72_c160622.nc</ncdata>
<ncdata dyn="se" hgrid="ne11np4"  nlev="30"             ic_ymd="101" >atm/cam/inic/homme/cami-mam3_0000-01-01_ne11np4_L30_c160824.nc</ncdata>
<ncdata dyn="se" hgrid="ne16np4"  nlev="26"             ic_ymd="101" >atm/cam/inic/homme/cami_0000-01-01_ne16np4_L26_c120525.nc</ncdata>
<ncdata dyn="se" hgrid="ne16np4"  nlev="30"             ic_ymd="101" >atm/cam/inic/homme/cami-mam3_0000-01-ne16np4_L30_c090306.nc</ncdata>
<ncdata dyn="se" hgrid="ne16np4"  nlev="72"             ic_ymd="101" >atm/cam/inic/homme/cami_mam3_Linoz_ne16np4_L72_c160614.nc</ncdata>
<ncdata dyn="se" hgrid="ne30np4"  nlev="26"             ic_ymd="101" >atm/cam/inic/homme/cami_0000-01-01_ne30np4_L26_c100108.nc</ncdata>
<ncdata dyn="se" hgrid="ne30np4"  nlev="26"             ic_ymd="901" >atm/cam/inic/homme/cami_0000-09-01_ne30np4_L26_c040422.nc</ncdata>
<ncdata dyn="se" hgrid="ne30np4"  nlev="30"             ic_ymd="101" >atm/cam/inic/homme/cami-mam3_0000-01-01_ne30np4_L30_c130424.nc</ncdata>
<ncdata dyn="se" hgrid="ne30np4"  nlev="72"             ic_ymd="101" >atm/cam/inic/homme/cami_mam3_Linoz_ne30np4_L72_c160214.nc</ncdata>
<ncdata dyn="se" hgrid="ne30np4"  nlev="128"            ic_ymd="101" >atm/cam/inic/homme/cami_mam3_Linoz_ne30np4_SCREAM_L128_c160214.nc</ncdata>
<ncdata dyn="se" hgrid="ne45np4"  nlev="72"             ic_ymd="101" >atm/cam/inic/homme/cami_mam3_Linoz_ne45np4_L72_c20200611.nc</ncdata>
<ncdata dyn="se" hgrid="ne60np4"  nlev="30"             ic_ymd="101" >atm/cam/inic/homme/cami-mam3_0000-01-ne60np4_L30_c090306.nc</ncdata>
<ncdata dyn="se" hgrid="ne120np4" nlev="26"             ic_ymd="901" >atm/cam/inic/homme/cami_0000-09-01_ne120np4_L26_c061106.nc</ncdata>
<ncdata dyn="se" hgrid="ne120np4" nlev="26"             ic_ymd="101" >atm/cam/inic/homme/cami_0000-01-01_ne120np4_L26_c110304.nc</ncdata>
<ncdata dyn="se" hgrid="ne120np4" nlev="30"             ic_ymd="101" >atm/cam/inic/homme/cami-mam3_0000-01-ne120np4_L30_c110928.nc</ncdata>
<ncdata dyn="se" hgrid="ne120np4" nlev="72"             ic_ymd="101" >atm/cam/inic/homme/cami_mam3_Linoz_0000-01-ne120np4_L72_c160318.nc</ncdata>
<ncdata dyn="se" hgrid="ne240np4" nlev="26"             ic_ymd="101" >atm/cam/inic/homme/cami_1850-01-01_ne240np4_L26_c110314.nc</ncdata>
<ncdata dyn="se" hgrid="ne240np4" nlev="26"             ic_ymd="901" >atm/cam/inic/homme/cami_0000-09-01_ne240np4_L26_c061106.nc</ncdata>

<!-- Spun-up F-case initial conditions do not exist for these grids -->

<!-- Initial conditions for DYAMOND1 (2016-08-01) and DYAMOND2 (2020-01-20) hindcast campaign -->
<ncdata hgrid="ne1024np4" nlev="128" ic_ymd="20160801">atm/cam/inic/homme/ifs_oper_T1279_2016080100_mod_subset_to_e3sm_ne1024np4_topoadj_L128_v20191116.nc</ncdata>
<ncdata hgrid="ne1024np4" nlev="72"  ic_ymd="20160801">atm/cam/inic/homme/ifs_oper_T1279_2016080100_mod_subset_to_e3sm_ne1024np4_topoadj_L72.nc           </ncdata>
<ncdata hgrid="ne1024np4" nlev="128" ic_ymd="20200120">atm/cam/inic/homme/ifs_oper_T1279_2020012000_mod_subset_to_e3sm_ne1024np4_topoadj_L128.nc          </ncdata>
<ncdata hgrid="ne512np4"  nlev="128" ic_ymd="20160801">atm/cam/inic/homme/ifs_oper_T1279_2016080100_mod_subset_to_e3sm_ne512np4_topoadj_L128_c20200115.nc </ncdata>
<ncdata hgrid="ne512np4"  nlev="72"  ic_ymd="20160801">atm/cam/inic/homme/ifs_oper_T1279_2016080100_mod_subset_to_e3sm_ne512np4_topoadj_L72.nc            </ncdata>
<ncdata hgrid="ne256np4"  nlev="128" ic_ymd="20160801">atm/cam/inic/homme/ifs_oper_T1279_2016080100_mod_subset_to_e3sm_ne256np4_topoadj_L128.nc           </ncdata>
<ncdata hgrid="ne256np4"  nlev="128" ic_ymd="20200120">atm/cam/inic/homme/ifs_oper_T1279_2020012000_mod_subset_to_e3sm_ne256np4_topoadj_L128.nc           </ncdata>
<ncdata hgrid="ne30np4"   nlev="128" ic_ymd="20160801">atm/cam/inic/homme/ifs_oper_T1279_2016080100_mod_subset_to_e3sm_ne30np4_topoadj_L128_c20200313.nc  </ncdata>
<ncdata hgrid="ne30np4"   nlev="72"  ic_ymd="20160801">atm/cam/inic/homme/ifs_oper_T1279_2016080100_mod_subset_to_e3sm_ne30np4_topoadj_L72_c20200313.nc   </ncdata>
<ncdata hgrid="ne4np4"    nlev="128" ic_ymd="20160801">atm/cam/inic/homme/ifs_oper_T1279_2016080100_mod_subset_to_e3sm_ne4np4_topoadj_L128_c20200313.nc   </ncdata>
<ncdata hgrid="ne4np4"    nlev="72"  ic_ymd="20160801">atm/cam/inic/homme/ifs_oper_T1279_2016080100_mod_subset_to_e3sm_ne4np4_topoadj_L72_c20200313.nc    </ncdata>

<!-- L60 files - primarily added for new MMF default (2021) -->
<!-- These were initially created from L72 files or regridded from similar grid. --> 
<!-- The resulting IC was used for a 10-day run to produce the final IC file. -->
<ncdata dyn="se" hgrid="ne4np4"   nlev="60"                         ic_ymd="101" >atm/cam/inic/homme/eam_i_mam3_Linoz_ne4np4_L60_c20210917.nc</ncdata>
<ncdata dyn="se" hgrid="ne30np4"  nlev="60"                         ic_ymd="101" >atm/cam/inic/homme/eam_i_mam3_Linoz_ne30np4_L60_c20210917.nc</ncdata>
<ncdata dyn="se" hgrid="ne45np4"  nlev="60"                         ic_ymd="101" >atm/cam/inic/homme/eam_i_mam3_Linoz_ne45np4_L60_c20210917.nc</ncdata>
<ncdata dyn="se" hgrid="ne120np4" nlev="60"                         ic_ymd="101" >atm/cam/inic/homme/eam_i_mam3_Linoz_ne120np4_L60_c20210917.nc</ncdata>
<ncdata dyn="se" hgrid="ne4np4"   nlev="60"  aquaplanet="1"         ic_ymd="101" >atm/cam/inic/homme/eam_i_aquaplanet_ne4np4_L60_c20210917.nc</ncdata>
<ncdata dyn="se" hgrid="ne30np4"  nlev="60"  aquaplanet="1"         ic_ymd="101" >atm/cam/inic/homme/eam_i_aquaplanet_ne30np4_L60_c20210917.nc</ncdata>
<ncdata dyn="se" hgrid="ne45np4"  nlev="60"  aquaplanet="1"         ic_ymd="101" >atm/cam/inic/homme/eam_i_aquaplanet_ne45np4_L60_c20210917.nc</ncdata>
<ncdata dyn="se" hgrid="ne4np4"   nlev="60"  aquaplanet="1" rce="1" ic_ymd="101" >atm/cam/inic/homme/eam_i_rcemip_ne4np4_L60_c20210917.nc</ncdata>
<ncdata dyn="se" hgrid="ne30np4"  nlev="60"  aquaplanet="1" rce="1" ic_ymd="101" >atm/cam/inic/homme/eam_i_rcemip_ne30np4_L60_c20210917.nc</ncdata>
<ncdata dyn="se" hgrid="ne45np4"  nlev="60"  aquaplanet="1" rce="1" ic_ymd="101" >atm/cam/inic/homme/eam_i_rcemip_ne45np4_L60_c20210917.nc</ncdata>

<!-- E3SM L72 Aquaplanet -->
<ncdata dyn="se" hgrid="ne4np4"   nlev="72"  aquaplanet="1" ic_ymd="101" >atm/cam/inic/homme/cami_aquaplanet_ne4np4_L72_c190218.nc</ncdata>
<ncdata dyn="se" hgrid="ne16np4"  nlev="72"  aquaplanet="1" ic_ymd="101" >atm/cam/inic/homme/cami_aquaplanet_ne16np4_L72_c190311.nc</ncdata>
<ncdata dyn="se" hgrid="ne30np4"  nlev="72"  aquaplanet="1" ic_ymd="101" >atm/cam/inic/homme/cami_aquaplanet_ne30np4_L72_c190215.nc</ncdata>
<ncdata dyn="se" hgrid="ne45np4"  nlev="72"  aquaplanet="1" ic_ymd="101" >atm/cam/inic/homme/cami_aquaplanet_ne45np4_L72_c20200611.nc</ncdata>

<!-- SCREAM L128 Aquaplanet -->
<ncdata dyn="se" hgrid="ne4np4"   nlev="128" aquaplanet="1" ic_ymd="101" >atm/cam/inic/homme/cami_aquaplanet_ne4np4_L128_20200204.nc</ncdata>
<ncdata dyn="se" hgrid="ne30np4"  nlev="128" aquaplanet="1" ic_ymd="101" >atm/cam/inic/homme/cami_aquaplanet_ne30np4_L128_20200207.nc</ncdata>

<!-- E3SM L72 RCE -->
<ncdata dyn="se" hgrid="ne4np4"   nlev="72"  aquaplanet="1" rce="1" ic_ymd="101" >atm/cam/inic/homme/cami_rcemip_ne4np4_L72_c190919.nc</ncdata>
<ncdata dyn="se" hgrid="ne30np4"  nlev="72"  aquaplanet="1" rce="1" ic_ymd="101" >atm/cam/inic/homme/cami_rcemip_ne30np4_L72_c190919.nc</ncdata>

<ncdata dyn="se" hgrid="ne240np4" nlev="30"              >atm/cam/inic/homme/cami-mam3_0000-01-ne240np4_L30_c111004.nc</ncdata>
<ncdata dyn="se" hgrid="ne240np4" nlev="72"              >atm/cam/inic/homme/cami_mam4_Linoz_0001-01-ne240np4_L72_c170910.nc</ncdata>

<ncdata dyn="se" hgrid="ne30np4x8arm"  nlev="30"                     >atm/cam/inic/homme/cami-mam3_0000-01-01_arm30x8_L30_c130424.nc</ncdata>
<ncdata dyn="se" hgrid="ne30np4x8arm"  nlev="26" ocn="aquaplanet"    >atm/cam/inic/homme/cami_0003-01-01_arm30x8_L26_ape_c000000.nc</ncdata>

<ncdata dyn="se" hgrid="ne0np4_arm_x8v3_lowcon"  nlev="30"                     >atm/cam/inic/homme/cami-mam3_0000-01-01_arm_x8v3_lowcon_np4_L30_c000000.nc</ncdata>
<ncdata dyn="se" hgrid="ne0np4_arm_x8v3_lowcon"  nlev="26" ocn="aquaplanet"    >atm/cam/inic/homme/cami_0003-01-01_arm_x8v3_lowcon_np4_L26_ape_c000000.nc</ncdata>

<!--Initial file from interpic utility:  ncdata dyn="se" hgrid="ne0np4_conus_x4v1_lowcon"  nlev="30"                     >atm/cam/inic/homme/cami-mam3_0000-01-01_conusx4v1np4_L30_c100618.nc</ncdata-->
<!-- New file from 1 month spin-up, the renamed $CASE.cam.i* file. -->
<ncdata dyn="se" hgrid="ne0np4_conus_x4v1_lowcon"  nlev="72"                     >atm/cam/inic/homme/cami_0002-01-01-00000_conusx4v1np4_L72_c160719.nc</ncdata>
<ncdata dyn="se" hgrid="ne0np4_conus_x4v1_lowcon"  nlev="30"                     >atm/cam/inic/homme/cami-mam3_0000-01-01_conusx4v1np4_L30_c141106.nc</ncdata>
<ncdata dyn="se" hgrid="ne0np4_conus_x4v1_lowcon"  nlev="30" ocn="aquaplanet"    >atm/cam/inic/homme/cami_0003-01-01_conusx4v1np4_L30_ape_c000000.nc</ncdata>

<!-- Worked, and used to generate the inic below for northamerica:  ncdata dyn="se" hgrid="ne0np4_northamericax4v1" nlev="72"    >/global/cscratch1/sd/wlin/northamericax4v1/ifs_oper_T1279_2016080100_mod_subset_to_e3sm_northamericax4v1_topoadj_L72.nc</ncdata-->
<ncdata dyn="se" hgrid="ne0np4_northamericax4v1" nlev="72"    >atm/cam/inic/homme/cami_0001-01-01_northamericax4v1_c190709.nc</ncdata>

<ncdata dyn="se" hgrid="ne0np4_antarcticax4v1" nlev="72"    >atm/cam/inic/homme/cami_mam3_Linoz_0000-01-antarcticax4v1_L72_topoadj_c20200507.nc</ncdata>

<ncdata dyn="se" hgrid="ne0np4_arcticx4v1" nlev="72"    >atm/cam/inic/homme/eam_i_mam4_Linoz_0011-01-arcticx4v1np4_L72_c20220127.nc</ncdata>
<!--Initial file from interpic utility:  ncdata dyn="se" hgrid="ne0np4_svalbard_x8v1_lowcon"  nlev="30"                     >atm/cam/inic/homme/cami-mam3_0000-01-01_svalbardx8v1np4_L30_c100618.nc</ncdata-->
<!-- New file from 1 month spin-up, the renamed $CASE.cam.i* file. -->
<ncdata dyn="se" hgrid="ne0np4_svalbard_x8v1_lowcon"  nlev="30"                     >atm/cam/inic/homme/cami-mam3_0000-01-01_svalbardx8v1np4_L30_c141107.nc</ncdata>
<ncdata dyn="se" hgrid="ne0np4_svalbard_x8v1_lowcon"  nlev="30" ocn="aquaplanet"    >atm/cam/inic/homme/cami_0003-01-01_svalbardx8v1np4_L30_ape_c000000.nc</ncdata>

<!--Initial file from interpic utility:  ncdata dyn="se" hgrid="ne0np4_sooberingoa_x4x8v1_lowcon"  nlev="30"                     >atm/cam/inic/homme/cami-mam3_0000-01-01_sooberingoax4x8v1np4_L30_c100618.nc</ncdata-->
<!-- New file from 1 month spin-up, the renamed $CASE.cam.i* file. -->
<ncdata dyn="se" hgrid="ne0np4_sooberingoa_x4x8v1_lowcon"  nlev="30"                     >atm/cam/inic/homme/cami-mam3_0000-01-01_sooberingoax4x8v1np4_L30_c141110.nc</ncdata>
<ncdata dyn="se" hgrid="ne0np4_sooberingoa_x4x8v1_lowcon"  nlev="30" ocn="aquaplanet"    >atm/cam/inic/homme/cami_0003-01-01_sooberingoax4x8v1np4_L30_ape_c000000.nc</ncdata>

<ncdata dyn="se" hgrid="ne0np4_twpx4v1" nlev="72" >atm/cam/inic/homme/cami-mam3_0002-01-01-twpx4v1_L72_c170723.nc</ncdata>
<!-- Initial condition file for ENA RRM grid from 1 year spin-up -->
<!-- (starting from initial file interpolated using interpic) -->
<ncdata dyn="se" hgrid="ne0np4_enax4v1" nlev="72">atm/cam/inic/homme/cami_0002-01-01_enax4v1_L72_c170706.nc</ncdata>


<!-- Topography -->
<bnd_topo hgrid="64x128"  >atm/cam/topo/USGS-gtopo30_64x128_c050520.nc</bnd_topo>

<bnd_topo hgrid="ne4np4"   npg="0">atm/cam/topo/USGS-gtopo30_ne4np4_16x.c20160612.nc</bnd_topo>
<bnd_topo hgrid="ne4np4"   npg="2">atm/cam/topo/USGS-gtopo30_ne4np4pg2_16x_converted.c20200527.nc</bnd_topo>
<bnd_topo hgrid="ne11np4"  npg="0">atm/cam/topo/USGS-gtopo30_ne11np4_16xconsistentSGH.c20160612.nc</bnd_topo>
<bnd_topo hgrid="ne16np4"  npg="0">atm/cam/topo/USGS-gtopo30_ne16np4_16xconsistentSGH.c20160612.nc</bnd_topo>
<bnd_topo hgrid="ne16np4"  npg="2">atm/cam/topo/USGS-gtopo30_ne16np4pg2_16xdel2_20200527.nc</bnd_topo>
<bnd_topo hgrid="ne30np4"  npg="0">atm/cam/topo/USGS-gtopo30_ne30np4_16xdel2-PFC-consistentSGH.nc</bnd_topo>
<bnd_topo hgrid="ne30np4"  npg="2">atm/cam/topo/USGS-gtopo30_ne30np4pg2_16xdel2.c20200108.nc</bnd_topo>
<bnd_topo hgrid="ne30np4"  npg="3">atm/cam/topo/USGS-gtopo30_ne30np4pg3_16xdel2.c20200504.nc</bnd_topo>
<bnd_topo hgrid="ne30np4"  npg="4">atm/cam/topo/USGS-gtopo30_ne30np4pg4_16xdel2.c20200504.nc</bnd_topo>
<bnd_topo hgrid="ne45np4"  npg="2">atm/cam/topo/USGS-gtopo30_ne45np4pg2_16xdel2.c20200615.nc</bnd_topo>
<bnd_topo hgrid="ne60np4"  npg="0">atm/cam/topo/USGS-gtopo30_ne60np4_16xconsistentSGH.c20140517.nc</bnd_topo>
<bnd_topo hgrid="ne120np4" npg="0">atm/cam/topo/USGS-gtopo30_ne120np4_16xdel2-PFC-consistentSGH.nc</bnd_topo>
<bnd_topo hgrid="ne120np4" npg="2">atm/cam/topo/USGS-gtopo30_ne120np4pg2_16xdel2.nc</bnd_topo>
<bnd_topo hgrid="ne240np4" npg="0">atm/cam/topo/USGS-gtopo30_ne240np4_16xconsistentSGH.c20130724.nc</bnd_topo>
<bnd_topo hgrid="ne512np4"  npg="0">atm/cam/topo/USGS-gtopo30_ne512np4_16xconsistentSGH_20190212.nc</bnd_topo>
<bnd_topo hgrid="ne1024np4" npg="0">atm/cam/topo/USGS-gtopo30_ne1024np4_16xconsistentSGH_20190528.nc</bnd_topo>
<bnd_topo hgrid="ne256np4"  npg="0">atm/cam/topo/USGS-gtopo30_ne256np4_16xdel2_consistentSGH_20220429.nc</bnd_topo>
<bnd_topo hgrid="ne256np4"  npg="2">atm/cam/topo/USGS-gtopo30_ne256np4pg2_16xdel2_20200213.nc</bnd_topo>
<bnd_topo hgrid="ne512np4"  npg="2">atm/cam/topo/USGS-gtopo30_ne512np4pg2_16xconsistentSGH_20190212_converted.nc</bnd_topo>
<bnd_topo hgrid="ne1024np4" npg="2">atm/cam/topo/USGS-gtopo30_ne1024np4pg2_16xconsistentSGH_20190528_converted.nc</bnd_topo>

<bnd_topo hgrid="ne0np4_arm_x8v3_lowcon"  >atm/cam/inic/homme/USGS-gtopo30_arm_x8v3_lowcon_tensor12xconsistentSGH.nc</bnd_topo>
<bnd_topo hgrid="ne0np4_conus_x4v1_lowcon"        >atm/cam/topo/USGS_conusx4v1-tensor12x_consistentSGH_c150924.nc</bnd_topo>
<bnd_topo hgrid="ne0np4_conus_x4v1_lowcon" npg="2">atm/cam/topo/USGS_conusx4v1pg2_12x_consistentSGH_20200609.nc</bnd_topo>
<bnd_topo hgrid="ne0np4_northamericax4v1"  >atm/cam/topo/USGS_northamericax4v1_12xdel2_consistentSGH_191023.nc</bnd_topo>
<bnd_topo hgrid="ne0np4_northamericax4v1" npg="2">atm/cam/topo/USGS_northamericax4v1pg2_12xdel2_consistentSGH_20020209.nc</bnd_topo>
<bnd_topo hgrid="ne0np4_antarcticax4v1"  >atm/cam/topo/USGS-gtopo30_antarcticax4v1_12xdel2_consistentSGH_191120.nc</bnd_topo>
<bnd_topo hgrid="ne0np4_antarcticax4v1"  npg="2">atm/cam/topo/USGS_gtopo30_antarcticax4v1pg2_12xdel2_consistentSGH_20200925.nc</bnd_topo>
<bnd_topo hgrid="ne0np4_arcticx4v1"      npg="2">atm/cam/topo/USGS-gtopo30_arcticx4v1pg2_12xdel2_20210527.nc</bnd_topo>
<bnd_topo hgrid="ne0np4_svalbard_x8v1_lowcon"  >atm/cam/topo/USGS_svalbardx8v1-tensor12x_c150612.nc</bnd_topo>
<bnd_topo hgrid="ne0np4_sooberingoa_x4x8v1_lowcon"  >atm/cam/topo/USGS_sooberingoax4x8v1-tensor12x_c150612.nc</bnd_topo>
<bnd_topo hgrid="ne0np4_enax4v1">atm/cam/topo/USGS_enax4v1_tensorx12_consistentSGH_170522.nc</bnd_topo>
<bnd_topo hgrid="ne0np4_twpx4v1" >atm/cam/topo/USGS_twpx4v1_tensor12x_consistentSGH_170629.nc</bnd_topo>

<!-- ieflx_opt 0: atmonly, 3: coupled -->
<ieflx_opt  ocn="socn"  >0</ieflx_opt>
<ieflx_opt  ocn="docn"  >0</ieflx_opt>
<ieflx_opt  ocn="mpaso" >3</ieflx_opt>

<!-- Bulk aerosol physical properties (includes optics) -->

<!-- CAM-Chem bulk aerosols (different names used in prescribed and prognostic modes) -->
<!-- Optics for RRTMG -->
<bam_sulf   rad="rrtmg">atm/cam/physprops/sulfate_rrtmg_c080918.nc</bam_sulf>
<bam_SO4    rad="rrtmg">atm/cam/physprops/sulfate_rrtmg_c080918.nc</bam_SO4>
<bam_dust1  rad="rrtmg">atm/cam/physprops/dust1_rrtmg_c080918.nc</bam_dust1>
<bam_DST01  rad="rrtmg">atm/cam/physprops/dust1_rrtmg_c080918.nc</bam_DST01>
<bam_dust2  rad="rrtmg">atm/cam/physprops/dust2_rrtmg_c080918.nc</bam_dust2>
<bam_DST02  rad="rrtmg">atm/cam/physprops/dust2_rrtmg_c080918.nc</bam_DST02>
<bam_dust3  rad="rrtmg">atm/cam/physprops/dust3_rrtmg_c080918.nc</bam_dust3>
<bam_DST03  rad="rrtmg">atm/cam/physprops/dust3_rrtmg_c080918.nc</bam_DST03>
<bam_dust4  rad="rrtmg">atm/cam/physprops/dust4_rrtmg_c080918.nc</bam_dust4>
<bam_DST04  rad="rrtmg">atm/cam/physprops/dust4_rrtmg_c080918.nc</bam_DST04>
<bam_bcar1  rad="rrtmg">atm/cam/physprops/bcpho_rrtmg_c080918.nc</bam_bcar1>
<bam_CB1    rad="rrtmg">atm/cam/physprops/bcpho_rrtmg_c080918.nc</bam_CB1>
<bam_bcar2  rad="rrtmg">atm/cam/physprops/bcphi_rrtmg_c080918.nc</bam_bcar2>
<bam_CB2    rad="rrtmg">atm/cam/physprops/bcphi_rrtmg_c080918.nc</bam_CB2>
<bam_ocar1  rad="rrtmg">atm/cam/physprops/ocpho_rrtmg_c080918.nc</bam_ocar1>
<bam_OC1    rad="rrtmg">atm/cam/physprops/ocpho_rrtmg_c080918.nc</bam_OC1>
<bam_ocar2  rad="rrtmg">atm/cam/physprops/ocphi_rrtmg_c080918.nc</bam_ocar2>
<bam_OC2    rad="rrtmg">atm/cam/physprops/ocphi_rrtmg_c080918.nc</bam_OC2>
<bam_sslt1  rad="rrtmg">atm/cam/physprops/seasalt1_rrtmg_c080918.nc</bam_sslt1>
<bam_SSLT01 rad="rrtmg">atm/cam/physprops/seasalt1_rrtmg_c080918.nc</bam_SSLT01>
<bam_sslt2  rad="rrtmg">atm/cam/physprops/seasalt2_rrtmg_c080918.nc</bam_sslt2>
<bam_SSLT02 rad="rrtmg">atm/cam/physprops/seasalt2_rrtmg_c080918.nc</bam_SSLT02>
<bam_sslt3  rad="rrtmg">atm/cam/physprops/seasalt3_rrtmg_c080918.nc</bam_sslt3>
<bam_SSLT03 rad="rrtmg">atm/cam/physprops/seasalt3_rrtmg_c080918.nc</bam_SSLT03>
<bam_sslt4  rad="rrtmg">atm/cam/physprops/seasalt4_rrtmg_c080918.nc</bam_sslt4>
<bam_SSLT04 rad="rrtmg">atm/cam/physprops/seasalt4_rrtmg_c080918.nc</bam_SSLT04>
<bam_SSLTA  rad="rrtmg">atm/cam/physprops/ssam_rrtmg_c080918.nc</bam_SSLTA>
<bam_SSLTC  rad="rrtmg">atm/cam/physprops/sscm_rrtmg_c080918.nc</bam_SSLTC>
<!-- Optics for RRTMGP; TODO: replace these!!! -->
<bam_sulf   rad="rrtmgp">atm/cam/physprops/sulfate_rrtmg_c080918.nc</bam_sulf>
<bam_SO4    rad="rrtmgp">atm/cam/physprops/sulfate_rrtmg_c080918.nc</bam_SO4>
<bam_dust1  rad="rrtmgp">atm/cam/physprops/dust1_rrtmg_c080918.nc</bam_dust1>
<bam_DST01  rad="rrtmgp">atm/cam/physprops/dust1_rrtmg_c080918.nc</bam_DST01>
<bam_dust2  rad="rrtmgp">atm/cam/physprops/dust2_rrtmg_c080918.nc</bam_dust2>
<bam_DST02  rad="rrtmgp">atm/cam/physprops/dust2_rrtmg_c080918.nc</bam_DST02>
<bam_dust3  rad="rrtmgp">atm/cam/physprops/dust3_rrtmg_c080918.nc</bam_dust3>
<bam_DST03  rad="rrtmgp">atm/cam/physprops/dust3_rrtmg_c080918.nc</bam_DST03>
<bam_dust4  rad="rrtmgp">atm/cam/physprops/dust4_rrtmg_c080918.nc</bam_dust4>
<bam_DST04  rad="rrtmgp">atm/cam/physprops/dust4_rrtmg_c080918.nc</bam_DST04>
<bam_bcar1  rad="rrtmgp">atm/cam/physprops/bcpho_rrtmg_c080918.nc</bam_bcar1>
<bam_CB1    rad="rrtmgp">atm/cam/physprops/bcpho_rrtmg_c080918.nc</bam_CB1>
<bam_bcar2  rad="rrtmgp">atm/cam/physprops/bcphi_rrtmg_c080918.nc</bam_bcar2>
<bam_CB2    rad="rrtmgp">atm/cam/physprops/bcphi_rrtmg_c080918.nc</bam_CB2>
<bam_ocar1  rad="rrtmgp">atm/cam/physprops/ocpho_rrtmg_c080918.nc</bam_ocar1>
<bam_OC1    rad="rrtmgp">atm/cam/physprops/ocpho_rrtmg_c080918.nc</bam_OC1>
<bam_ocar2  rad="rrtmgp">atm/cam/physprops/ocphi_rrtmg_c080918.nc</bam_ocar2>
<bam_OC2    rad="rrtmgp">atm/cam/physprops/ocphi_rrtmg_c080918.nc</bam_OC2>
<bam_sslt1  rad="rrtmgp">atm/cam/physprops/seasalt1_rrtmg_c080918.nc</bam_sslt1>
<bam_SSLT01 rad="rrtmgp">atm/cam/physprops/seasalt1_rrtmg_c080918.nc</bam_SSLT01>
<bam_sslt2  rad="rrtmgp">atm/cam/physprops/seasalt2_rrtmg_c080918.nc</bam_sslt2>
<bam_SSLT02 rad="rrtmgp">atm/cam/physprops/seasalt2_rrtmg_c080918.nc</bam_SSLT02>
<bam_sslt3  rad="rrtmgp">atm/cam/physprops/seasalt3_rrtmg_c080918.nc</bam_sslt3>
<bam_SSLT03 rad="rrtmgp">atm/cam/physprops/seasalt3_rrtmg_c080918.nc</bam_SSLT03>
<bam_sslt4  rad="rrtmgp">atm/cam/physprops/seasalt4_rrtmg_c080918.nc</bam_sslt4>
<bam_SSLT04 rad="rrtmgp">atm/cam/physprops/seasalt4_rrtmg_c080918.nc</bam_SSLT04>
<bam_SSLTA  rad="rrtmgp">atm/cam/physprops/ssam_rrtmg_c080918.nc</bam_SSLTA>
<bam_SSLTC  rad="rrtmgp">atm/cam/physprops/sscm_rrtmg_c080918.nc</bam_SSLTC>


<!-- CAM-Chem modal aerosols (different names used in prescribed and prognostic modes) -->
<!-- Optics for RRTMG -->
<!-- 3 mode -->
<mam_so4  rad="rrtmg">atm/cam/physprops/sulfate_rrtmg_c080918.nc</mam_so4>
<mam_pom  rad="rrtmg" mam="3mode">atm/cam/physprops/ocpho_rrtmg_c101112.nc</mam_pom>
<mam_pom  rad="rrtmg">atm/cam/physprops/ocpho_rrtmg_c130709.nc</mam_pom>
<mam_soa  rad="rrtmg">atm/cam/physprops/ocphi_rrtmg_c100508.nc</mam_soa>
<mam_bc   rad="rrtmg">atm/cam/physprops/bcpho_rrtmg_c100508.nc</mam_bc>
<mam_dst  rad="rrtmg">atm/cam/physprops/dust_aeronet_rrtmg_c141106.nc</mam_dst>
<mam_ncl  rad="rrtmg">atm/cam/physprops/ssam_rrtmg_c100508.nc</mam_ncl>
<mam_nh4  rad="rrtmg">atm/cam/physprops/sulfate_rrtmg_c080918.nc</mam_nh4>

<!-- Optics for RRTMGP -->
<mam_so4  rad="rrtmgp">atm/cam/physprops/sulfate_rrtmg_c080918.nc</mam_so4>
<mam_pom  rad="rrtmgp" mam="3mode">atm/cam/physprops/ocpho_rrtmg_c101112.nc</mam_pom>
<mam_pom  rad="rrtmgp">atm/cam/physprops/ocpho_rrtmg_c130709.nc</mam_pom>
<mam_soa  rad="rrtmgp">atm/cam/physprops/ocphi_rrtmg_c100508.nc</mam_soa>
<mam_bc   rad="rrtmgp">atm/cam/physprops/bcpho_rrtmg_c100508.nc</mam_bc>
<mam_dst  rad="rrtmgp">atm/cam/physprops/dust_aeronet_rrtmg_c141106.nc</mam_dst>
<mam_ncl  rad="rrtmgp">atm/cam/physprops/ssam_rrtmg_c100508.nc</mam_ncl>
<mam_nh4  rad="rrtmgp">atm/cam/physprops/sulfate_rrtmg_c080918.nc</mam_nh4>


<!-- Marine organic matter optical properties -->
<mam_mpoly  rad="rrtmg">atm/cam/physprops/poly_rrtmg_c130816.nc</mam_mpoly>
<mam_mprot  rad="rrtmg">atm/cam/physprops/prot_rrtmg_c130816.nc</mam_mprot>
<mam_mlip   rad="rrtmg">atm/cam/physprops/lipid_rrtmg_c130816.nc</mam_mlip>
<!-- For generic MOM, use poly optical properties -->
<mam_mom    rad="rrtmg">atm/cam/physprops/poly_rrtmg_c130816.nc</mam_mom>

<!-- Marine organic matter optics for RRTMGP -->
<mam_mpoly  rad="rrtmgp">atm/cam/physprops/poly_rrtmg_c130816.nc</mam_mpoly>
<mam_mprot  rad="rrtmgp">atm/cam/physprops/prot_rrtmg_c130816.nc</mam_mprot>
<mam_mlip   rad="rrtmgp">atm/cam/physprops/lipid_rrtmg_c130816.nc</mam_mlip>
<mam_mom    rad="rrtmgp">atm/cam/physprops/poly_rrtmg_c130816.nc</mam_mom>

<!-- Eruptive volcanic aerosols  -->
<VOLC_MMR rad="rrtmg">atm/cam/physprops/rrtmg_Bi_sigma1.8_c100521.nc'</VOLC_MMR>
<VOLC_MMR rad="rrtmgp">atm/cam/physprops/rrtmg_Bi_sigma1.8_c100521.nc'</VOLC_MMR>

<!-- Sea Salt aerosol emission scale factors -->
<seasalt_emis_scale>                          1.35 </seasalt_emis_scale>
<seasalt_emis_scale chem="trop_mam4">         1.35 </seasalt_emis_scale>
<seasalt_emis_scale chem="trop_mam4_resus">   1.35 </seasalt_emis_scale>
<seasalt_emis_scale chem="trop_mam4_resus_soag">   1.35 </seasalt_emis_scale>
<seasalt_emis_scale chem="trop_mam4_resus_mom">1.35 </seasalt_emis_scale>
<seasalt_emis_scale chem="trop_strat_mam4">   1.35 </seasalt_emis_scale>
<seasalt_emis_scale chem="linoz_mam3">        1.35 </seasalt_emis_scale>
<seasalt_emis_scale chem="linoz_mam4_resus">  1.35 </seasalt_emis_scale>
<seasalt_emis_scale chem="linoz_mam4_resus_soag"> 1.35 </seasalt_emis_scale>
<seasalt_emis_scale chem="linoz_mam4_resus_mom"> 1.35 </seasalt_emis_scale>
<seasalt_emis_scale chem="linoz_mam4_resus_mom_soag"> 1.35 </seasalt_emis_scale>
<seasalt_emis_scale chem="superfast_mam4_resus_mom_soag"> 1.35 </seasalt_emis_scale>
<seasalt_emis_scale chem="trop_mam7">         1.62 </seasalt_emis_scale>
<seasalt_emis_scale chem="trop_strat_mam7">   1.62 </seasalt_emis_scale>
<seasalt_emis_scale chem="trop_mam9">         1.62 </seasalt_emis_scale>

<!-- Modal optics calculations -->
<mam3_mode1_file rad="rrtmg">atm/cam/physprops/mam3_mode1_rrtmg_c110318.nc</mam3_mode1_file>
<mam3_mode2_file rad="rrtmg">atm/cam/physprops/mam3_mode2_rrtmg_c110318.nc</mam3_mode2_file>
<mam3_mode3_file rad="rrtmg">atm/cam/physprops/mam3_mode3_rrtmg_c110318.nc</mam3_mode3_file>

<mam4_mode1_file rad="rrtmg">atm/cam/physprops/mam4_mode1_rrtmg_aeronetdust_c141106.nc</mam4_mode1_file>
<mam4_mode2_file rad="rrtmg">atm/cam/physprops/mam4_mode2_rrtmg_c130628.nc</mam4_mode2_file>
<mam4_mode3_file rad="rrtmg">atm/cam/physprops/mam4_mode3_rrtmg_aeronetdust_c141106.nc</mam4_mode3_file>
<mam4_mode4_file rad="rrtmg">atm/cam/physprops/mam4_mode4_rrtmg_c130628.nc</mam4_mode4_file>

<mam7_mode1_file rad="rrtmg">atm/cam/physprops/mam7_mode1_rrtmg_c120904.nc</mam7_mode1_file>
<mam7_mode2_file rad="rrtmg">atm/cam/physprops/mam7_mode2_rrtmg_c120904.nc</mam7_mode2_file>
<mam7_mode3_file rad="rrtmg">atm/cam/physprops/mam7_mode3_rrtmg_c120904.nc</mam7_mode3_file>
<mam7_mode4_file rad="rrtmg">atm/cam/physprops/mam7_mode4_rrtmg_c120904.nc</mam7_mode4_file>
<mam7_mode5_file rad="rrtmg">atm/cam/physprops/mam7_mode5_rrtmg_c120904.nc</mam7_mode5_file>
<mam7_mode6_file rad="rrtmg">atm/cam/physprops/mam7_mode6_rrtmg_c120904.nc</mam7_mode6_file>
<mam7_mode7_file rad="rrtmg">atm/cam/physprops/mam7_mode7_rrtmg_c120904.nc</mam7_mode7_file>

<mam9_mode1_file rad="rrtmg">atm/cam/physprops/mam9_mode1_rrtmg_c120904.nc</mam9_mode1_file>
<mam9_mode2_file rad="rrtmg">atm/cam/physprops/mam9_mode2_rrtmg_c120904.nc</mam9_mode2_file>
<mam9_mode3_file rad="rrtmg">atm/cam/physprops/mam9_mode3_rrtmg_c120904.nc</mam9_mode3_file>
<mam9_mode4_file rad="rrtmg">atm/cam/physprops/mam9_mode4_rrtmg_c120904.nc</mam9_mode4_file>
<mam9_mode5_file rad="rrtmg">atm/cam/physprops/mam9_mode5_rrtmg_c120904.nc</mam9_mode5_file>
<mam9_mode6_file rad="rrtmg">atm/cam/physprops/mam9_mode6_rrtmg_c120904.nc</mam9_mode6_file>
<mam9_mode7_file rad="rrtmg">atm/cam/physprops/mam9_mode7_rrtmg_c120904.nc</mam9_mode7_file>
<!-- Note that modes 8 and 9 are marine accu. and marine Ait., respectively -->
<mam9_mode8_file rad="rrtmg">atm/cam/physprops/mam9_mode8_rrtmg_c120904.nc</mam9_mode8_file>
<mam9_mode9_file rad="rrtmg">atm/cam/physprops/mam9_mode9_rrtmg_c120904.nc</mam9_mode9_file>


<!-- Modal optics for RRTMGP -->
<mam3_mode1_file rad="rrtmgp">atm/cam/physprops/mam3_mode1_rrtmg_c110318.nc</mam3_mode1_file>
<mam3_mode2_file rad="rrtmgp">atm/cam/physprops/mam3_mode2_rrtmg_c110318.nc</mam3_mode2_file>
<mam3_mode3_file rad="rrtmgp">atm/cam/physprops/mam3_mode3_rrtmg_c110318.nc</mam3_mode3_file>

<mam4_mode1_file rad="rrtmgp">atm/cam/physprops/mam4_mode1_rrtmg_aeronetdust_c141106.nc</mam4_mode1_file>
<mam4_mode2_file rad="rrtmgp">atm/cam/physprops/mam4_mode2_rrtmg_c130628.nc</mam4_mode2_file>
<mam4_mode3_file rad="rrtmgp">atm/cam/physprops/mam4_mode3_rrtmg_aeronetdust_c141106.nc</mam4_mode3_file>
<mam4_mode4_file rad="rrtmgp">atm/cam/physprops/mam4_mode4_rrtmg_c130628.nc</mam4_mode4_file>

<mam7_mode1_file rad="rrtmgp">atm/cam/physprops/mam7_mode1_rrtmg_c120904.nc</mam7_mode1_file>
<mam7_mode2_file rad="rrtmgp">atm/cam/physprops/mam7_mode2_rrtmg_c120904.nc</mam7_mode2_file>
<mam7_mode3_file rad="rrtmgp">atm/cam/physprops/mam7_mode3_rrtmg_c120904.nc</mam7_mode3_file>
<mam7_mode4_file rad="rrtmgp">atm/cam/physprops/mam7_mode4_rrtmg_c120904.nc</mam7_mode4_file>
<mam7_mode5_file rad="rrtmgp">atm/cam/physprops/mam7_mode5_rrtmg_c120904.nc</mam7_mode5_file>
<mam7_mode6_file rad="rrtmgp">atm/cam/physprops/mam7_mode6_rrtmg_c120904.nc</mam7_mode6_file>
<mam7_mode7_file rad="rrtmgp">atm/cam/physprops/mam7_mode7_rrtmg_c120904.nc</mam7_mode7_file>

<mam9_mode1_file rad="rrtmgp">atm/cam/physprops/mam9_mode1_rrtmg_c120904.nc</mam9_mode1_file>
<mam9_mode2_file rad="rrtmgp">atm/cam/physprops/mam9_mode2_rrtmg_c120904.nc</mam9_mode2_file>
<mam9_mode3_file rad="rrtmgp">atm/cam/physprops/mam9_mode3_rrtmg_c120904.nc</mam9_mode3_file>
<mam9_mode4_file rad="rrtmgp">atm/cam/physprops/mam9_mode4_rrtmg_c120904.nc</mam9_mode4_file>
<mam9_mode5_file rad="rrtmgp">atm/cam/physprops/mam9_mode5_rrtmg_c120904.nc</mam9_mode5_file>
<mam9_mode6_file rad="rrtmgp">atm/cam/physprops/mam9_mode6_rrtmg_c120904.nc</mam9_mode6_file>
<mam9_mode7_file rad="rrtmgp">atm/cam/physprops/mam9_mode7_rrtmg_c120904.nc</mam9_mode7_file>
<mam9_mode8_file rad="rrtmgp">atm/cam/physprops/mam9_mode8_rrtmg_c120904.nc</mam9_mode8_file>
<mam9_mode9_file rad="rrtmgp">atm/cam/physprops/mam9_mode9_rrtmg_c120904.nc</mam9_mode9_file>

<!-- Refractive indices -->
<water_refindex_file rad="rrtmg">atm/cam/physprops/water_refindex_rrtmg_c080910.nc</water_refindex_file>
<water_refindex_file rad="rrtmgp">atm/cam/physprops/water_refindex_rrtmg_c080910.nc</water_refindex_file>


<!-- Cloud optics for RRTMG -->
<liqcldoptics  rad="rrtmg" microphys="rk">slingo</liqcldoptics>
<icecldoptics  rad="rrtmg" microphys="rk">ebertcurry</icecldoptics>
<liqcldoptics  rad="rrtmg">gammadist</liqcldoptics>
<icecldoptics  rad="rrtmg">mitchell</icecldoptics>
<iceopticsfile rad="rrtmg">atm/cam/physprops/iceoptics_c080917.nc</iceopticsfile>
<liqopticsfile rad="rrtmg">atm/cam/physprops/F_nwvl200_mu20_lam50_res64_t298_c080428.nc</liqopticsfile>

<!-- Cloud optics for RRTMGP -->
<liqcldoptics  rad="rrtmgp" microphys="rk">slingo</liqcldoptics>
<icecldoptics  rad="rrtmgp" microphys="rk">ebertcurry</icecldoptics>
<liqcldoptics  rad="rrtmgp">gammadist</liqcldoptics>
<icecldoptics  rad="rrtmgp">mitchell</icecldoptics>
<iceopticsfile rad="rrtmgp">atm/cam/physprops/iceoptics_c080917.nc</iceopticsfile>
<liqopticsfile rad="rrtmgp">atm/cam/physprops/F_nwvl200_mu20_lam50_res64_t298_c080428.nc</liqopticsfile>

<!-- Gas absorption coefficients for RRTMGP -->
<rrtmgp_coefficients_file_lw rad="rrtmgp">atm/cam/rad/rrtmgp-data-lw-g128-210809.nc</rrtmgp_coefficients_file_lw>
<rrtmgp_coefficients_file_sw rad="rrtmgp">atm/cam/rad/rrtmgp-data-sw-g112-210809.nc</rrtmgp_coefficients_file_sw>

<rrtmgp_enable_temperature_warnings rad="rrtmgp"               >.true.</rrtmgp_enable_temperature_warnings>
<rrtmgp_enable_temperature_warnings rad="rrtmgp" aquaplanet="1">.false.</rrtmgp_enable_temperature_warnings>

<radiation_scheme rad="rrtmg">rrtmg</radiation_scheme>
<radiation_scheme rad="rrtmgp">rrtmgp</radiation_scheme>
<radiation_scheme rad="none">none</radiation_scheme>

<!-- Higher radiation frequency with higher resolution simulations-->
<iradlw hgrid="ne256np4"  >3</iradlw>
<iradsw hgrid="ne256np4"  >3</iradsw>
<iradlw hgrid="ne512np4"  >3</iradlw>
<iradsw hgrid="ne512np4"  >3</iradsw>
<iradlw hgrid="ne1024np4" >3</iradlw>
<iradsw hgrid="ne1024np4" >3</iradsw>

<!-- CAM-Chem ozone (2000 climatology) -->
<prescribed_ozone_datapath>atm/cam/ozone</prescribed_ozone_datapath>
<prescribed_ozone_file>ozone_1.9x2.5_L26_2000clim_c091112.nc</prescribed_ozone_file>
<prescribed_ozone_name>O3</prescribed_ozone_name>
<prescribed_ozone_type>CYCLICAL</prescribed_ozone_type>
<prescribed_ozone_cycle_yr>2000</prescribed_ozone_cycle_yr>

<prescribed_ozone_file chem="waccm_ghg">waccm_ozone_c121126.nc</prescribed_ozone_file>
<prescribed_ozone_cycle_yr chem="waccm_ghg">0</prescribed_ozone_cycle_yr>

<!-- SPA input files and defaults -->
<spa_datapath>atm/cam/chem/spa </spa_datapath>
<spa_file>spa_mixing_ratio_data.nc</spa_file>


<!-- CAM-Chem aerosols (2000 climatology) -->
<prescribed_aero_datapath  aer_model='bam'  >atm/cam/chem/trop_mozart_aero/aero</prescribed_aero_datapath>
<prescribed_aero_file      aer_model='bam'  >aero_1.9x2.5_L26_2000clim_c091112.nc</prescribed_aero_file>
<prescribed_aero_model     aer_model='bam'  >bulk</prescribed_aero_model>
<prescribed_aero_type      aer_model='bam'  >CYCLICAL</prescribed_aero_type>
<prescribed_aero_cycle_yr  aer_model='bam'  >2000</prescribed_aero_cycle_yr>
<prescribed_aero_filelist  aer_model='bam'  >aero_1.9x2.5_L26_list_c070514.txt</prescribed_aero_filelist>
<prescribed_aero_datapath  aer_model='mam'  >atm/cam/chem/trop_mam/aero</prescribed_aero_datapath>
<prescribed_aero_file      aer_model='mam'  >mam3_1.9x2.5_L30_2000clim_c130319.nc</prescribed_aero_file>
<prescribed_aero_model     aer_model='mam'  >modal</prescribed_aero_model>
<prescribed_aero_type      aer_model='mam'  >CYCLICAL</prescribed_aero_type>
<prescribed_aero_cycle_yr  aer_model='mam'  >2000</prescribed_aero_cycle_yr>
<prescribed_aero_filelist  aer_model='mam'  >aero_1.9x2.5_L26_list_c070514.txt</prescribed_aero_filelist>

<!-- aerosol deposition (2000 climatology) -->
<aerodep_flx_datapath  aer_model='bam'  >atm/cam/chem/trop_mozart_aero/aero</aerodep_flx_datapath>
<aerodep_flx_file      aer_model='bam'  >aerosoldep_monthly_1849-2006_1.9x2.5_c090803.nc</aerodep_flx_file>
<aerodep_flx_type      aer_model='bam'  >CYCLICAL</aerodep_flx_type>
<aerodep_flx_cycle_yr  aer_model='bam'  >2000</aerodep_flx_cycle_yr>
<aerodep_flx_datapath  aer_model='mam'  >atm/cam/chem/trop_mam/aero</aerodep_flx_datapath>
<aerodep_flx_file      aer_model='mam'  >mam3_1.9x2.5_L30_2000clim_c130319.nc</aerodep_flx_file>
<aerodep_flx_type      aer_model='mam'  >CYCLICAL</aerodep_flx_type>
<aerodep_flx_cycle_yr  aer_model='mam'  >2000</aerodep_flx_cycle_yr>

<!-- Volcanic Aerosol Mass -->
<bndtvvolc>atm/cam/rad/VolcanicMass_1870-1999_64x1_L18_c040115.nc</bndtvvolc>

<!-- Tropopause climatology -->
<tropopause_climo_file>atm/cam/chem/trop_mozart/ub/clim_p_trop.nc</tropopause_climo_file>


<!-- Solar constant from Judith Lean via Caspar Ammann for 1990 or 2000 -->
<solar_const>1361.27</solar_const>
<solar_data_file                    >atm/cam/solar/solar_ave_sc19-sc23.c090810.nc</solar_data_file>
<solar_data_file chem="waccm_mozart"   >atm/cam/solar/spectral_irradiance_Lean_1610-2009_ann_c100405.nc</solar_data_file>
<solar_data_file chem="waccm_mozart_mam3">atm/cam/solar/spectral_irradiance_Lean_1610-2009_ann_c100405.nc</solar_data_file>
<solar_data_file chem="waccm_mozart_sulfur">atm/cam/solar/spectral_irradiance_Lean_1610-2009_ann_c100405.nc</solar_data_file>

<!-- GHG values for 2000 from ghg_hist_1850-2005_c090419.nc -->
<co2vmr>367.0e-6</co2vmr>
<ch4vmr>1760.0e-9</ch4vmr>
<n2ovmr>316.0e-9</n2ovmr>
<f11vmr>653.45e-12</f11vmr>
<f12vmr>535.0e-12</f12vmr>

<!-- Time-variant chemistry surface values -->
<bndtvghg>atm/cam/ggas/ghg_hist_1765-2005_c091218.nc</bndtvghg>
<flbc_file>atm/waccm/lb/LBC_1850-2100_1.9x2.5_REF2_za_c080114.nc</flbc_file>
<flbc_file chem="waccm_mozart_sulfur">atm/waccm/lb/LBC_1765-2005_1.9x2.5_CMIP5_za_c111110.nc</flbc_file>

<!-- Time-variant CO2 fossil fuel emissions -->
<!-- <co2flux_fuel_file  sim_year="1850-2000">atm/cam/ggas/co2flux_fossil_1751-2006-monthly_0.9x1.25_c20100204.nc</co2flux_fuel_file> -->
<co2flux_fuel_file  hgrid="ne4np4" npg="2">atm/cam/ggas/ne4pg2_eam_CO2-em-anthro_input4MIPs_emissions_CMIP_CEDS-2017-05-18_gr_175001-201412_c20201111.nc</co2flux_fuel_file>
<co2flux_fuel_file  hgrid="ne30np4" npg="2">atm/cam/ggas/ne30pg2_eam_CO2-em-anthro_input4MIPs_emissions_CMIP_CEDS-2017-05-18_gr_175001-201412_c20201111.nc</co2flux_fuel_file>
<ac_CO2_emis hgrid="ne4np4" npg="2">filelist_FUELBURN_hist_ne4pg2.txt</ac_CO2_emis>
<ac_CO2_emis hgrid="ne30np4" npg="2">filelist_FUELBURN_hist_ne30pg2.txt</ac_CO2_emis>
<aircraft_datapath>atm/cam/ggas/</aircraft_datapath>

<!-- DMS surface emissions -->
<bndtvdms          hgrid="64x128"   >atm/cam/scyc/DMS_emissions_64x128_c030722.nc</bndtvdms>

<!-- Ocean macromolecule concentrations for marine organic matter emissions -->
<mam_mom_specifier>'chla:CHL1','mpoly:TRUEPOLYC','mprot:TRUEPROTC','mlip:TRUELIPC'</mam_mom_specifier>
<mam_mom_filename>monthly_macromolecules_0.1deg_bilinear_latlon_year01_merge_date.nc</mam_mom_filename>
<mam_mom_datapath>atm/cam/chem/trop_mam/marine_BGC/</mam_mom_datapath>
<mam_mom_datatype>CYCLICAL</mam_mom_datatype>
<mam_mom_cycle_yr>1</mam_mom_cycle_yr>
<mam_mom_fixed_ymd>0</mam_mom_fixed_ymd>
<mam_mom_fixed_tod>0</mam_mom_fixed_tod>
<mam_mom_bubble_thickness>0.1e-6</mam_mom_bubble_thickness>
<mam_mom_mixing_state>0</mam_mom_mixing_state>
<mam_mom_parameterization>1</mam_mom_parameterization>

<!-- oxidant data for prognostic sulfur cycle -->
<bndtvoxid          hgrid="64x128"  >atm/cam/scyc/oxid_3d_64x128_L26_c030722.nc</bndtvoxid>

<!-- SOx surface emissions -->
<bndtvsox          hgrid="64x128"   >atm/cam/scyc/SOx_emissions_64x128_L2_c030722.nc</bndtvsox>

<!-- Greenhouse gas production/loss rates -->
<bndtvg>atm/cam/ggas/noaamisc.r8.nc</bndtvg>

<!-- WACCM_GHG H2O production/loss rates -->
<h2orates chem="waccm_ghg">atm/waccm/phot/xh2o_c080826.nc</h2orates>

<!-- Constituents for non-LTE calculations and heating rates below 200 nm -->
<waccm_forcing_datapath chem="waccm_ghg">atm/waccm/ub</waccm_forcing_datapath>
<waccm_forcing_file     chem="waccm_ghg">ghg_forcing_2000_c110321.nc</waccm_forcing_file>

<!-- Waccm electric field parameters -->
<efield_lflux_file >atm/waccm/efld/coeff_lflux.dat</efield_lflux_file>
<efield_hflux_file >atm/waccm/efld/coeff_hflux.dat</efield_hflux_file>
<efield_wei96_file >atm/waccm/efld/wei96.cofcnts</efield_wei96_file>

<!-- Waccm aurora and euv parameters -->
<euvacdat_file  >atm/waccm/phot/euvac.dat</euvacdat_file>
<photon_file    chem="waccm_mozart">atm/waccm/phot/photon_c101203.dat</photon_file>
<photon_file    chem="waccm_mozart_mam3">atm/waccm/phot/photon_c101203.dat</photon_file>
<photon_file    chem="waccm_mozart_sulfur">atm/waccm/phot/photon_c101203.dat</photon_file>
<electron_file  >atm/waccm/phot/electron.dat</electron_file>
<euvac_file     >atm/waccm/phot/euvac.nc</euvac_file>

<!-- Waccm solar variability parameters -->
<solar_parms_file                    >atm/waccm/phot/wasolar_ave.nc</solar_parms_file>
<solar_parms_file chem="waccm_ghg"   >atm/waccm/phot/wasolar.nc</solar_parms_file>
<solar_parms_file chem="waccm_mozart">atm/waccm/phot/wasolar.nc</solar_parms_file>
<solar_parms_file chem="waccm_mozart_sulfur">atm/waccm/phot/wasolar.nc</solar_parms_file>
<solar_parms_file chem="waccm_mozart_mam3">atm/waccm/phot/wasolar.nc</solar_parms_file>

<!-- Gravity wave settings for WACCM -->
<effgw_oro>0.125D0</effgw_oro>

<effgw_cm>1.D0</effgw_cm>
<frontgfc            >1.25D-15</frontgfc>
<frontgfc hgrid="4x5">7.5D-16</frontgfc>
<taubgnd             >1.5D-3</taubgnd>
<taubgnd  hgrid="4x5">1.0D-3</taubgnd>

<effgw_beres>0.1D0</effgw_beres>

<!-- Changes to default gravity wave settings for 60 layer CAM -->
<effgw_beres nlev="60">0.55D0</effgw_beres>
<effgw_oro   nlev="60">0.0625D0</effgw_oro>

<!-- Beres scheme gravity wave file -->
<gw_drag_file>atm/waccm/gw/newmfspectra40_dc25.nc</gw_drag_file>

<!-- Waccm-x runtime option -->
<waccmx_opt           >off</waccmx_opt>
<waccmx_opt waccmx="1">neutral</waccmx_opt>

<!-- For MEGAN VOCs -->
<megan_factors_file>atm/cam/chem/trop_mozart/emis/megan21_emis_factors_c20130304.nc</megan_factors_file>

<!-- Airplane emissions -->
<airpl_emis_file>atm/cam/chem/trop_mozart/emis/emissions.aircraft.T42LR.nc</airpl_emis_file>
<no2_aircraft_emis_file>atm/cam/chem/1850-2000_emis/IPCC_emissions_aircraft_NO2_1850-2000_1.9x2.5_c090729.nc</no2_aircraft_emis_file>
<bc_aircraft_emis_file>atm/cam/chem/1850-2000_emis/IPCC_emissions_aircraft_BC_1850-2000_1.9x2.5.c090729.nc</bc_aircraft_emis_file>

<co_aircraft_emis  >atm/cam/chem/trop_mozart/emis/extfrc.CO.1.9x2.5_c101206.nc</co_aircraft_emis>
<no_aircraft_emis  >atm/cam/chem/trop_mozart/emis/extfrc.NO.1.9x2.5_c101206.nc</no_aircraft_emis>
<so2_aircraft_emis >atm/cam/chem/trop_mozart/emis/extfrc.SO2.1.9x2.5_c101206.nc</so2_aircraft_emis>

<!-- Trop chem emissions (default emis files) -->
<bigalk_emis_file      >atm/cam/chem/emis/1992-2010/emissions.BIGALK.surface.1.9x2.5_c110426.nc</bigalk_emis_file>
<bigene_emis_file      >atm/cam/chem/emis/1992-2010/emissions.BIGENE.surface.1.9x2.5_c110426.nc</bigene_emis_file>
<c10h16_emis_file      >atm/cam/chem/emis/1992-2010/emissions.C10H16.surface.1.9x2.5_c110426.nc</c10h16_emis_file>
<c2h2_emis_file        >atm/cam/chem/emis/1992-2010/emissions.C2H2.surface.1.9x2.5_c110426.nc</c2h2_emis_file>
<c2h4_emis_file        >atm/cam/chem/emis/1992-2010/emissions.C2H4.surface.1.9x2.5_c110426.nc</c2h4_emis_file>
<c2h5oh_emis_file      >atm/cam/chem/emis/1992-2010/emissions.C2H5OH.surface.1.9x2.5_c110426.nc</c2h5oh_emis_file>
<c2h6_emis_file        >atm/cam/chem/emis/1992-2010/emissions.C2H6.surface.1.9x2.5_c110426.nc</c2h6_emis_file>
<c3h6_emis_file        >atm/cam/chem/emis/1992-2010/emissions.C3H6.surface.1.9x2.5_c110426.nc</c3h6_emis_file>
<c3h8_emis_file        >atm/cam/chem/emis/1992-2010/emissions.C3H8.surface.1.9x2.5_c110426.nc</c3h8_emis_file>
<cb1_emis_file         >atm/cam/chem/emis/1992-2010/emissions.CB1.surface.1.9x2.5_c110426.nc</cb1_emis_file>
<cb2_emis_file         >atm/cam/chem/emis/1992-2010/emissions.CB2.surface.1.9x2.5_c110426.nc</cb2_emis_file>
<ch2o_emis_file        >atm/cam/chem/emis/1992-2010/emissions.CH2O.surface.1.9x2.5_c110426.nc</ch2o_emis_file>
<ch3cho_emis_file      >atm/cam/chem/emis/1992-2010/emissions.CH3CHO.surface.1.9x2.5_c110426.nc</ch3cho_emis_file>
<ch3cn_emis_file       >atm/cam/chem/emis/1992-2010/emissions.CH3CN.surface.1.9x2.5_c110426.nc</ch3cn_emis_file>
<ch3coch3_emis_file    >atm/cam/chem/emis/1992-2010/emissions.CH3COCH3.surface.1.9x2.5_c110426.nc</ch3coch3_emis_file>
<acetone_emis_file     >atm/cam/chem/emis/1992-2010/emissions.CH3COCH3.surface.1.9x2.5_c110426.nc</acetone_emis_file>
<ch3cooh_emis_file     >atm/cam/chem/emis/1992-2010/emissions.CH3COOH.surface.1.9x2.5_c110426.nc</ch3cooh_emis_file>
<ch3oh_emis_file       >atm/cam/chem/emis/1992-2010/emissions.CH3OH.surface.1.9x2.5_c110426.nc</ch3oh_emis_file>
<co_emis_file          >atm/cam/chem/emis/1992-2010/emissions.CO.surface.1.9x2.5_c110426.nc</co_emis_file>
<dms_emis_file         >atm/cam/chem/emis/1992-2010/emissions.DMS.surface.1.9x2.5_c110426.nc</dms_emis_file>
<hcn_emis_file         >atm/cam/chem/emis/1992-2010/emissions.HCN.surface.1.9x2.5_c110426.nc</hcn_emis_file>
<hcooh_emis_file       >atm/cam/chem/emis/1992-2010/emissions.HCOOH.surface.1.9x2.5_c110426.nc</hcooh_emis_file>
<isop_emis_file        >atm/cam/chem/emis/1992-2010/emissions.ISOP.surface.1.9x2.5_c110426.nc</isop_emis_file>
<mek_emis_file         >atm/cam/chem/emis/1992-2010/emissions.MEK.surface.1.9x2.5_c110426.nc</mek_emis_file>
<nh3_emis_file         >atm/cam/chem/emis/1992-2010/emissions.NH3.surface.1.9x2.5_c110426.nc</nh3_emis_file>
<no_emis_file          >atm/cam/chem/emis/1992-2010/emissions.NO.surface.1.9x2.5_c110426.nc</no_emis_file>
<nox_emis_file         >atm/cam/chem/emis/1992-2010/emissions.NO.surface.1.9x2.5_c110426.nc</nox_emis_file>
<oc1_emis_file         >atm/cam/chem/emis/1992-2010/emissions.OC1.surface.1.9x2.5_c110426.nc</oc1_emis_file>
<oc2_emis_file         >atm/cam/chem/emis/1992-2010/emissions.OC1.surface.1.9x2.5_c110426.nc</oc2_emis_file>
<so2_emis_file         >atm/cam/chem/emis/1992-2010/emissions.SO2.surface.1.9x2.5_c110426.nc</so2_emis_file>
<toluene_emis_file     >atm/cam/chem/emis/1992-2010/emissions.TOLUENE.surface.1.9x2.5_c110426.nc</toluene_emis_file>
<soa_benzene_emis_file >atm/cam/chem/emis/1992-2010/emissions.SOA_BENZENE.surface.1.9x2.5_c120313.nc</soa_benzene_emis_file>
<soa_xylene_emis_file  >atm/cam/chem/emis/1992-2010/emissions.SOA_XYLENE.surface.1.9x2.5_c120313.nc</soa_xylene_emis_file>
<soa_toluene_emis_file >atm/cam/chem/emis/1992-2010/emissions.SOA_TOLUENE.surface.1.9x2.5_c120313.nc</soa_toluene_emis_file>
<benzene_emis_file     >atm/cam/chem/2000_emis/IPCC_emissions_houw_BENZENE_2000_1.9x2.5_c120227.nc</benzene_emis_file>
<xylene_emis_file      >atm/cam/chem/2000_emis/IPCC_emissions_houw_XYLENE_2000_1.9x2.5_c120227.nc</xylene_emis_file>

<!-- WACCM emissions -->
<nox_emis_file  chem="waccm_mozart">atm/cam/chem/1850-2000_emis/IPCC_emissions_houw_NOx_1850-2000_1.9x2.5.c090728.nc</nox_emis_file>
<co_emis_file   chem="waccm_mozart">atm/cam/chem/1850-2000_emis/IPCC_emissions_houw_CO_1850-2000_1.9x2.5.c090728.nc</co_emis_file>
<ch2o_emis_file chem="waccm_mozart">atm/cam/chem/1850-2000_emis/IPCC_emissions_houw_CH2O_1850-2000_1.9x2.5.c090728.nc</ch2o_emis_file>
<so2_emis_file  chem="waccm_mozart">atm/cam/chem/1850-2000_emis/IPCC_emissions_houw_SO2_1850-2000_1.9x2.5.c090522.nc</so2_emis_file> 

<nox_emis_file  chem="waccm_mozart_mam3">atm/cam/chem/emis/1992-2010/emissions.NO.surface.1.9x2.5_c110426.nc</nox_emis_file>
<co_emis_file   chem="waccm_mozart_mam3">atm/cam/chem/emis/1992-2010/emissions.CO.surface.1.9x2.5_c110426.nc</co_emis_file>
<ch2o_emis_file chem="waccm_mozart_mam3">atm/cam/chem/emis/1992-2010/emissions.CH2O.surface.1.9x2.5_c110426.nc</ch2o_emis_file>
<dms_emis_file	chem="waccm_mozart_mam3">atm/cam/chem/trop_mozart_aero/emis/aerocom_mam3_dms_surf_2000_c120315.nc</dms_emis_file>
<so2_emis_file	chem="waccm_mozart_mam3">atm/cam/chem/trop_mozart_aero/emis/ar5_mam3_so2_surf_2000_c120315.nc</so2_emis_file>

<nox_emis_file  chem="waccm_mozart_sulfur">atm/cam/chem/1850-2000_emis/IPCC_emissions_houw_NOx_1850-2000_1.9x2.5.c090728.nc</nox_emis_file>
<co_emis_file   chem="waccm_mozart_sulfur">atm/cam/chem/1850-2000_emis/IPCC_emissions_houw_CO_1850-2000_1.9x2.5.c090728.nc</co_emis_file>
<ch2o_emis_file chem="waccm_mozart_sulfur">atm/cam/chem/1850-2000_emis/IPCC_emissions_houw_CH2O_1850-2000_1.9x2.5.c090728.nc</ch2o_emis_file>
<so2_emis_file  chem="waccm_mozart_sulfur">atm/cam/chem/1850-2000_emis/IPCC_emissions_houw_SO2_1850-2000_1.9x2.5.c090522.nc</so2_emis_file> 

<!-- super_fast Chemistry emissions -->
<ch2o_emis_file	   chem="super_fast_llnl">atm/cam/chem/trop_mozart/emis/emissions.CH2O.surface.T42LR.nc</ch2o_emis_file>
<co_emis_file      chem="super_fast_llnl">atm/cam/chem/trop_mozart/emis/emissions.CO.surface.T42LR.nc</co_emis_file>
<dms_emis_file     chem="super_fast_llnl">atm/cam/chem/trop_mozart/emis/emissions.DMS.surface.T42LR.nc</dms_emis_file>
<nox_emis_file     chem="super_fast_llnl">atm/cam/chem/trop_mozart/emis/emissions.NO.surface.T42LR.nc</nox_emis_file>
<so2_emis_file     chem="super_fast_llnl">atm/cam/chem/trop_mozart/emis/emissions.SO2.surface.T42LR.nc</so2_emis_file>
<isop_emis_file    chem="super_fast_llnl">atm/cam/chem/trop_mozart/emis/emissions.ISOP.surface.T42LR.nc</isop_emis_file>

<!-- BAM and MAM aerosol emissions -->
<dms_emis_bam      >atm/cam/chem/trop_mozart_aero/emis/aerocom_DMS_2000.c080417.nc</dms_emis_bam>
<cb1_emis_bam      >atm/cam/chem/trop_mozart_aero/emis/aerocom_CB1_2000.c080807.nc</cb1_emis_bam>
<oc1_emis_bam      >atm/cam/chem/trop_mozart_aero/emis/aerocom_OC1_2000.nosoa.c080807.nc</oc1_emis_bam>
<so2_emis_bam      >atm/cam/chem/trop_mozart_aero/emis/aerocom_SO2_surface_2000.c080807.nc</so2_emis_bam>
<so4_emis_bam      >atm/cam/chem/trop_mozart_aero/emis/aerocom_SO4_surface_2000.c080807.nc</so4_emis_bam>

<so2_vrt_emis_file >atm/cam/chem/trop_mozart_aero/emis/aerocom_SO2_vertical_2000.c080807.nc</so2_vrt_emis_file>
<so4_vrt_emis_file >atm/cam/chem/trop_mozart_aero/emis/aerocom_SO4_vertical_2000.c080807.nc</so4_vrt_emis_file>

<!-- modal aerosol emissions -->
<nh3_emis_file     ver="mam">atm/cam/chem/trop_mozart_aero/emis/emis_NH3_2000_c111014.nc</nh3_emis_file>
<dms_emis_file	   ver="mam">atm/cam/chem/trop_mozart_aero/emis/aerocom_mam3_dms_surf_2000_c120315.nc</dms_emis_file>
<so2_emis_file	   ver="mam">atm/cam/chem/trop_mozart_aero/emis/ar5_mam3_so2_surf_2000_c120315.nc</so2_emis_file>
<soag_emis_file	   ver="mam">atm/cam/chem/trop_mozart_aero/emis/ar5_mam3_soag_1.5_surf_2000_c130422.nc</soag_emis_file>
<bc_a1_emis_file   ver="mam">atm/cam/chem/trop_mozart_aero/emis/ar5_mam3_bc_surf_2000_c120315.nc</bc_a1_emis_file>
<bc_a3_emis_file   ver="mam">atm/cam/chem/trop_mozart_aero/emis/ar5_mam3_bc_surf_2000_c120315.nc</bc_a3_emis_file>
<bc_a4_emis_file   ver="mam">atm/cam/chem/trop_mozart_aero/emis/ar5_mam3_bc_surf_2000_c120315.nc</bc_a4_emis_file>
<pom_a1_emis_file  ver="mam">atm/cam/chem/trop_mozart_aero/emis/ar5_mam3_pom_surf_2000_c130422.nc</pom_a1_emis_file>
<pom_a3_emis_file  ver="mam">atm/cam/chem/trop_mozart_aero/emis/ar5_mam3_pom_surf_2000_c130422.nc</pom_a3_emis_file>
<pom_a4_emis_file  ver="mam">atm/cam/chem/trop_mozart_aero/emis/ar5_mam3_pom_surf_2000_c130422.nc</pom_a4_emis_file>
<so4_a1_emis_file  ver="mam">atm/cam/chem/trop_mozart_aero/emis/ar5_mam3_so4_a1_surf_2000_c120315.nc</so4_a1_emis_file>
<so4_a2_emis_file  ver="mam">atm/cam/chem/trop_mozart_aero/emis/ar5_mam3_so4_a2_surf_2000_c120315.nc</so4_a2_emis_file>
<num_a1_emis_file  ver="mam">atm/cam/chem/trop_mozart_aero/emis/ar5_mam3_num_a1_surf_2000_c120315.nc</num_a1_emis_file>
<num_a2_emis_file  ver="mam">atm/cam/chem/trop_mozart_aero/emis/ar5_mam3_num_a2_surf_2000_c120315.nc</num_a2_emis_file>

<so2_ext_file      ver="mam">atm/cam/chem/trop_mozart_aero/emis/ar5_mam3_so2_elev_2000_c120315.nc </so2_ext_file>
<so4_a1_ext_file   ver="mam">atm/cam/chem/trop_mozart_aero/emis/ar5_mam3_so4_a1_elev_2000_c120315.nc</so4_a1_ext_file>
<so4_a2_ext_file   ver="mam">atm/cam/chem/trop_mozart_aero/emis/ar5_mam3_so4_a2_elev_2000_c120315.nc</so4_a2_ext_file>
<num_a1_ext_file   ver="mam">atm/cam/chem/trop_mozart_aero/emis/ar5_mam3_num_a1_elev_2000_c120315.nc</num_a1_ext_file>
<num_a2_ext_file   ver="mam">atm/cam/chem/trop_mozart_aero/emis/ar5_mam3_num_a2_elev_2000_c120315.nc</num_a2_ext_file>
<pom_a1_ext_file   ver="mam">atm/cam/chem/trop_mozart_aero/emis/ar5_mam3_pom_elev_2000_c130422.nc </pom_a1_ext_file>
<pom_a3_ext_file   ver="mam">atm/cam/chem/trop_mozart_aero/emis/ar5_mam3_pom_elev_2000_c130422.nc </pom_a3_ext_file>
<pom_a4_ext_file   ver="mam">atm/cam/chem/trop_mozart_aero/emis/ar5_mam3_pom_elev_2000_c130422.nc </pom_a4_ext_file>
<bc_a1_ext_file    ver="mam">atm/cam/chem/trop_mozart_aero/emis/ar5_mam3_bc_elev_2000_c120315.nc </bc_a1_ext_file>
<bc_a3_ext_file    ver="mam">atm/cam/chem/trop_mozart_aero/emis/ar5_mam3_bc_elev_2000_c120315.nc </bc_a3_ext_file>
<bc_a4_ext_file    ver="mam">atm/cam/chem/trop_mozart_aero/emis/ar5_mam3_bc_elev_2000_c120315.nc </bc_a4_ext_file>

<mam7_num_a1_emis_file >atm/cam/chem/trop_mozart_aero/emis/ar5_mam7_num_a1_surf_2000_c120716.nc</mam7_num_a1_emis_file>
<mam7_num_a3_emis_file >atm/cam/chem/trop_mozart_aero/emis/ar5_mam7_num_a3_surf_2000_c120716.nc</mam7_num_a3_emis_file>
<mam7_num_a1_ext_file  >atm/cam/chem/trop_mozart_aero/emis/ar5_mam7_num_a1_elev_2000_c120716.nc</mam7_num_a1_ext_file>
<mam7_num_a3_ext_file  >atm/cam/chem/trop_mozart_aero/emis/ar5_mam7_num_a3_elev_2000_c120716.nc</mam7_num_a3_ext_file>

<!-- prescribed oxidants for prognostic aerosol chemistry -->
<tracer_cnst_file     ver="fixed_ox">oxid_1.9x2.5_L26_1850-2005_c091123.nc</tracer_cnst_file>
<tracer_cnst_datapath ver="fixed_ox">atm/cam/chem/trop_mozart_aero/oxid</tracer_cnst_datapath>
<tracer_cnst_type     ver="fixed_ox">CYCLICAL</tracer_cnst_type>
<tracer_cnst_cycle_yr ver="fixed_ox">2000</tracer_cnst_cycle_yr>
<tracer_cnst_filelist ver="fixed_ox">oxid_1.9x2.5_L26_clim_list.c090805.txt</tracer_cnst_filelist>

<!-- prescribed methane  -->
<tracer_cnst_file     ver="fixed_ch4">CH4_1990-1999_clim_c090605.nc</tracer_cnst_file>
<tracer_cnst_filelist ver="fixed_ch4">filelist_c090605.txt</tracer_cnst_filelist>
<tracer_cnst_datapath ver="fixed_ch4">atm/cam/chem/methane</tracer_cnst_datapath>
<tracer_cnst_type     ver="fixed_ch4">CYCLICAL</tracer_cnst_type>
<tracer_cnst_cycle_yr ver="fixed_ch4">1995</tracer_cnst_cycle_yr>

<prescribed_ghg_file      ver="fixed_ch4">CH4_1990-1999_clim_c090605.nc</prescribed_ghg_file>
<prescribed_ghg_filelist  ver="fixed_ch4">filelist_c090605.txt</prescribed_ghg_filelist>
<prescribed_ghg_datapath  ver="fixed_ch4">atm/cam/chem/methane</prescribed_ghg_datapath>
<prescribed_ghg_type      ver="fixed_ch4">CYCLICAL</prescribed_ghg_type>
<prescribed_ghg_cycle_yr  ver="fixed_ch4">1995</prescribed_ghg_cycle_yr>

<!-- SAD data -->
<sad_file>atm/waccm/sulf/SAD_SULF_1950-2011_1.9x2.5_c130102.nc</sad_file>

<!-- sulfate data -->
<sulf_file>atm/waccm/sulf/sulfate.ar5_camchem_c130304.nc</sulf_file>

<!-- dry deposition method -->
<drydep_method                 >xactive_lnd</drydep_method>
<drydep_method chem="trop_mam3">xactive_atm</drydep_method>
<drydep_method chem="trop_mam4">xactive_atm</drydep_method>
<drydep_method chem="trop_mam4_resus">xactive_atm</drydep_method>
<drydep_method chem="trop_mam4_resus_soag">xactive_atm</drydep_method>
<drydep_method chem="trop_mam4_resus_mom">xactive_atm</drydep_method>
<drydep_method chem="trop_mam4_mom">xactive_atm</drydep_method>
<drydep_method chem="trop_mam7">xactive_atm</drydep_method>
<drydep_method chem="trop_mam9">xactive_atm</drydep_method>
<drydep_method chem="linoz_mam3">xactive_atm</drydep_method>
<drydep_method chem="linoz_mam4_resus">xactive_atm</drydep_method>
<drydep_method chem="linoz_mam4_resus_soag">xactive_atm</drydep_method>
<drydep_method chem="linoz_mam4_resus_mom">xactive_atm</drydep_method>
<drydep_method chem="linoz_mam4_resus_mom_soag">xactive_atm</drydep_method>
<drydep_method chem="superfast_mam4_resus_mom_soag">xactive_atm</drydep_method>
<drydep_method chem="waccm_mozart_mam3">xactive_atm</drydep_method>

<!-- Dry Dep surface data file needed by prognostic MAM on unstructured grid only. -->
<drydep_srf_file hgrid="ne4np4"  >atm/cam/chem/trop_mam/atmsrf_ne4np4_c151204.nc</drydep_srf_file>
<drydep_srf_file hgrid="ne4np4" npg="2">atm/cam/chem/trop_mam/atmsrf_ne4pg2_200527.nc</drydep_srf_file>
<drydep_srf_file hgrid="ne11np4" >atm/cam/chem/trop_mam/atmsrf_ne11np4_c151204.nc</drydep_srf_file>
<drydep_srf_file hgrid="ne16np4" >atm/cam/chem/trop_mam/atmsrf_ne16np4_110920.nc</drydep_srf_file>
<drydep_srf_file hgrid="ne16np4" npg="2">atm/cam/chem/trop_mam/atmsrf_ne16pg2_200527.nc</drydep_srf_file>
<drydep_srf_file hgrid="ne30np4" npg="0">atm/cam/chem/trop_mam/atmsrf_ne30np4_110920.nc</drydep_srf_file>
<drydep_srf_file hgrid="ne30np4" npg="2">atm/cam/chem/trop_mam/atmsrf_ne30pg2_200129.nc</drydep_srf_file>
<drydep_srf_file hgrid="ne30np4" npg="3">atm/cam/chem/trop_mam/atmsrf_ne30pg3_200501.nc</drydep_srf_file>
<drydep_srf_file hgrid="ne30np4" npg="4">atm/cam/chem/trop_mam/atmsrf_ne30pg4_200501.nc</drydep_srf_file>
<drydep_srf_file hgrid="ne45np4" npg="2">atm/cam/chem/trop_mam/atmsrf_ne45pg2_200527.nc</drydep_srf_file>
<drydep_srf_file hgrid="ne60np4" >atm/cam/chem/trop_mam/atmsrf_ne60np4_110920.nc</drydep_srf_file>
<drydep_srf_file hgrid="ne120np4">atm/cam/chem/trop_mam/atmsrf_ne120np4_110920.nc</drydep_srf_file>
<drydep_srf_file hgrid="ne240np4">atm/cam/chem/trop_mam/atmsrf_ne240np4_110920.nc</drydep_srf_file>
<drydep_srf_file hgrid="ne512np4">atm/cam/chem/trop_mam/atmsrf_ne512np4_interp_20190409.nc</drydep_srf_file>
<drydep_srf_file hgrid="ne1024np4">atm/cam/chem/trop_mam/atmsrf_ne1024np4_20190621.nc</drydep_srf_file>
<drydep_srf_file hgrid="ne120np4"  npg="2">atm/cam/chem/trop_mam/atmsrf_ne120pg2_200511.nc</drydep_srf_file>
<drydep_srf_file hgrid="ne256np4"  npg="2">atm/cam/chem/trop_mam/atmsrf_ne256pg2_200212.nc</drydep_srf_file>
<drydep_srf_file hgrid="ne512np4"  npg="2">atm/cam/chem/trop_mam/atmsrf_ne512pg2_200212.nc</drydep_srf_file>
<drydep_srf_file hgrid="ne1024np4" npg="2">atm/cam/chem/trop_mam/atmsrf_ne1024pg2_200212.nc</drydep_srf_file>

<drydep_srf_file hgrid="ne0np4_arm_x8v3_lowcon">atm/cam/chem/trop_mam/atmsrf_armx8v3.nc</drydep_srf_file>
<drydep_srf_file hgrid="ne0np4_conus_x4v1_lowcon" >atm/cam/chem/trop_mam/atmsrf_conusx4v1.nc</drydep_srf_file>
<drydep_srf_file hgrid="ne0np4_conus_x4v1_lowcon" npg="2" >atm/cam/chem/trop_mam/atmsrf_conusx4v1pg2_20020609.nc</drydep_srf_file>
<drydep_srf_file hgrid="ne0np4_northamericax4v1">atm/cam/chem/trop_mam/atmsrf_northamericax4v1np4_20191023.nc</drydep_srf_file>
<drydep_srf_file hgrid="ne0np4_northamericax4v1" npg="2">atm/cam/chem/trop_mam/atmsrf_northamericax4v1pg2_20020209.nc</drydep_srf_file>
<drydep_srf_file hgrid="ne0np4_antarcticax4v1">atm/cam/chem/trop_mam/atmsrf_antarcticax4v1np4_20191127.nc</drydep_srf_file>
<drydep_srf_file hgrid="ne0np4_antarcticax4v1" npg="2">atm/cam/chem/trop_mam/atmsrf_antarcticax4v1pg2_20020925.nc</drydep_srf_file>
<drydep_srf_file hgrid="ne0np4_arcticx4v1"     npg="2">atm/cam/chem/trop_mam/atmsrf_arcticx4v1pg2_20210512.nc</drydep_srf_file>
<drydep_srf_file hgrid="ne0np4_svalbard_x8v1_lowcon">atm/cam/chem/trop_mam/atmsrf_svalbardx8v1.nc</drydep_srf_file>
<drydep_srf_file hgrid="ne0np4_sooberingoa_x4x8v1_lowcon">atm/cam/chem/trop_mam/atmsrf_sooberingoax4x8v1.nc</drydep_srf_file>
<drydep_srf_file hgrid="ne0np4_twpx4v1">atm/cam/chem/trop_mam/atmsrf_twpx4v1_170629.nc</drydep_srf_file>
<!-- NOTE: ENA dry deposition file interpolated from existing rather than created new -->
<drydep_srf_file hgrid="ne0np4_enax4v1">atm/cam/chem/trop_mam/atmsrf_enax4v1_170517.nc</drydep_srf_file>

<!-- depvel data -->
<depvel_file    >atm/cam/chem/trop_mozart/dvel/depvel_monthly.nc</depvel_file>
<depvel_lnd_file>atm/cam/chem/trop_mozart/dvel/regrid_vegetation.nc</depvel_lnd_file>
<clim_soilw_file>atm/cam/chem/trop_mozart/dvel/clim_soilw.nc</clim_soilw_file>
<season_wes_file>atm/cam/chem/trop_mozart/dvel/season_wes.nc</season_wes_file>

<!-- photolysis inputs -->
<xs_coef_file>atm/waccm/phot/effxstex.txt</xs_coef_file>
<tuv_xsect_file>atm/cam/chem/trop_mozart/phot/tuv_xsect.nc</tuv_xsect_file>
<o2_xsect_file>atm/cam/chem/trop_mozart/phot/o2src.nc</o2_xsect_file>
<xs_short_file>atm/waccm/phot/xs_short_jpl10_c130206.nc</xs_short_file>
<xs_long_file >atm/waccm/phot/temp_prs_GT200nm_JPL10_c130206.nc</xs_long_file>
<xs_short_file chem="trop_mam3">atm/waccm/phot/xs_short_jpl06_c080930.nc</xs_short_file>
<xs_long_file  chem="trop_mam3">atm/waccm/phot/temp_prs_GT200nm_jpl06_c080930.nc</xs_long_file>
<xs_short_file chem="linoz_mam3">atm/waccm/phot/xs_short_jpl06_c080930.nc</xs_short_file>
<xs_long_file  chem="linoz_mam3">atm/waccm/phot/temp_prs_GT200nm_jpl06_c080930.nc</xs_long_file>
<rsf_file                     >atm/waccm/phot/RSF_GT200nm_v3.0_c080811.nc</rsf_file>
<exo_coldens_file>atm/cam/chem/trop_mozart/phot/exo_coldens.nc</exo_coldens_file>

<!-- WACCM Upper boundary conditions -->
<tgcm_ubc_file>atm/waccm/ub/tgcm_ubc_1993_c100204.nc</tgcm_ubc_file>
<snoe_ubc_file>atm/waccm/ub/snoe_eof.nc</snoe_ubc_file>

<!-- Boundary data for Tropopheric Chemistry -->
<fstrat_file    >atm/cam/chem/trop_mozart/ub/ubvals_b40.20th.track1_1996-2005_c110315.nc</fstrat_file>
<linoz_data_path>atm/cam/chem/trop_mozart/ub</linoz_data_path>
<linoz_data_file>linoz2004_2006jpl_c081216.nc</linoz_data_file>
<chlorine_loading_file>atm/cam/chem/trop_mozart/ub/EESC_1850-2100_c090603.nc</chlorine_loading_file>

<!-- Fossil fuel carbon aerosol surface emissions-->
  <!-- standard 4 species carbon --> 
<caer_emis          hgrid="64x128"  >atm/cam/rad/carbon_penner_cooke_doubled_64x128_c021120.nc</caer_emis>
<caer_emis          hgrid="32x64"   >atm/cam/rad/carbon_penner_cooke_doubled_32x64_c021120.nc</caer_emis>
<caer_emis dyn="fv" hgrid="4x5"     >atm/cam/rad/carbon_penner_cooke_doubled_4x5_c021120.nc</caer_emis>
  <!-- 'alternative' 16 species carbon from Tami Bond. --> 
<caer_emis          hgrid="64x128" nspecies="16" >atm/cam/rad/ftbc-btbc-oct03-64x128_c050929.nc</caer_emis>


<!-- soil erodibility factors -->
<soil_erod_file                  >atm/cam/dst/dst_1.9x2.5_c090203.nc</soil_erod_file>
<!-- Maintain FV 1-deg version since production model tuned with it. -->
<soil_erod_file  hgrid="0.9x1.25">atm/cam/dst/dst_0.9x1.25_c100121.nc</soil_erod_file>
<!-- Use some special files at low resolutions for backwards compatibility only -->
<soil_erod_file  hgrid="64x128"  >atm/cam/dst/dst_64x128_c090203.nc</soil_erod_file>


<!-- Turbulent Mountain Stress -->
<do_tms                                                     > .false. </do_tms>
<do_tms    hgrid="48x96"                                    > .true.  </do_tms>
<do_tms                   chem="waccm_mozart"               > .true.  </do_tms>
<do_tms                   chem="waccm_mozart_sulfur"        > .true.  </do_tms>
<do_tms                   chem="waccm_ghg"                  > .true.  </do_tms>
<do_tms                                       phys="cam5"   > .true.  </do_tms>

<tms_z0fac                                                  > 0.075D0 </tms_z0fac>
<tms_z0fac hgrid="48x96"                                    > 0.100D0 </tms_z0fac>
<tms_z0fac                chem="waccm_mozart"               > 0.100D0 </tms_z0fac>
<tms_z0fac                chem="waccm_mozart_sulfur"        > 0.100D0 </tms_z0fac>
<tms_z0fac                chem="waccm_ghg"                  > 0.100D0 </tms_z0fac>

<tms_orocnst                                                > 1.0D0   </tms_orocnst>

<!-- Implicit Turbulent Surface Stress -->
<do_iss                 > .false. </do_iss>
<do_iss phys="default"      > .true.  </do_iss>

<!-- Use convective water in radiation calculation -->
<conv_water_in_rad                 > 0 </conv_water_in_rad>
<conv_water_in_rad phys="default"      > 1 </conv_water_in_rad>

<conv_water_frac_limit            > 0.01d0  </conv_water_frac_limit>

<!-- CLUBB_SGS -->
<do_clubb_sgs                > .false. </do_clubb_sgs>
<do_clubb_sgs  clubb_sgs="1" > .true.  </do_clubb_sgs>

<!-- SHOC_SGS -->
<do_shoc_sgs                 > .false. </do_shoc_sgs>
<do_shoc_sgs   shoc_sgs="1"  > .true. </do_shoc_sgs>
<shoc_timestep               > -1 </shoc_timestep>
<shoc_thl2tune               > 1.0D0 </shoc_thl2tune>
<shoc_qw2tune                > 1.0D0 </shoc_qw2tune>
<shoc_qwthl2tune             > 1.0D0 </shoc_qwthl2tune>
<shoc_w2tune                 > 1.0D0 </shoc_w2tune>
<shoc_length_fac             > 0.5D0 </shoc_length_fac>
<shoc_c_diag_3rd_mom         > 7.0D0 </shoc_c_diag_3rd_mom>
<shoc_lambda_low             > 0.001D0 </shoc_lambda_low>
<shoc_lambda_high            > 0.04D0 </shoc_lambda_high>
<shoc_lambda_slope           > 2.65D0 </shoc_lambda_slope>
<shoc_lambda_thresh          > 0.02D0 </shoc_lambda_thresh>
<shoc_Ckh                    > 0.1D0 </shoc_Ckh>
<shoc_Ckm                    > 0.1D0 </shoc_Ckm>
<shoc_Ckh_s_min              > 0.1D0 </shoc_Ckh_s_min>
<shoc_Ckm_s_min              > 0.1D0 </shoc_Ckm_s_min>
<shoc_Ckh_s_max              > 0.1D0 </shoc_Ckh_s_max>
<shoc_Ckm_s_max              > 0.1D0 </shoc_Ckm_s_max>

<!-- CLUBB options -->
<clubb_rainevap_turb                              > .false. </clubb_rainevap_turb>
<clubb_rainevap_turb microphys="mg2" clubb_sgs="1"> .false.  </clubb_rainevap_turb>
<clubb_rainevap_turb microphys="p3"  clubb_sgs="1"> .false.  </clubb_rainevap_turb>
<clubb_cloudtop_cooling                           > .false. </clubb_cloudtop_cooling>
<clubb_expldiff                                   > .false. </clubb_expldiff>
<clubb_expldiff     clubb_sgs="1"                 > .true.  </clubb_expldiff>
<clubb_stabcorrect                                > .false. </clubb_stabcorrect>
<clubb_timestep                                   > 300.0D0 </clubb_timestep>
<clubb_rnevap_effic                               > 1.2D0   </clubb_rnevap_effic>
<clubb_liq_deep                                   > 8.e-6   </clubb_liq_deep>
<clubb_liq_sh                                     > 10.e-6  </clubb_liq_sh>
<clubb_ice_deep                                   > 25.e-6  </clubb_ice_deep>
<clubb_ice_sh                                     > 50.e-6  </clubb_ice_sh>
<clubb_tk1                                        > 268.15D0  </clubb_tk1>
<clubb_tk2                                        > 238.15D0  </clubb_tk2>
<clubb_wpxp_L_thresh                              > 60.0D0   </clubb_wpxp_L_thresh>
<relvar_fix                                       > .false.  </relvar_fix>      
<clubb_use_sgv                                    > .false. </clubb_use_sgv>
<clubb_vert_avg_closure                           > .true.  </clubb_vert_avg_closure>
<clubb_ipdf_call_placement                        > 1       </clubb_ipdf_call_placement>

<!-- CLUBB_history -->
<clubb_history               > .false. </clubb_history>
<clubb_rad_history           > .false. </clubb_rad_history>

<!-- MMF -->
<MMF_microphysics_scheme MMF_microphysics_scheme="sam1mom">sam1mom</MMF_microphysics_scheme>
<MMF_microphysics_scheme MMF_microphysics_scheme="m2005">m2005</MMF_microphysics_scheme>
<use_MMF                      > .false.</use_MMF>
<use_MMF    use_MMF="1"       > .true. </use_MMF>
<use_ECPP                     > .false.</use_ECPP>
<use_ECPP   use_ECPP="1"      > .true. </use_ECPP>
<use_MMF_VT                   > .false.</use_MMF_VT>
<use_MMF_VT use_MMF_VT="1"    > .true. </use_MMF_VT>
<MMF_VT_wn_max                > 0      </MMF_VT_wn_max>
<use_MMF_ESMT                 > .false.</use_MMF_ESMT>
<use_MMF_ESMT use_MMF_ESMT="1"> .true. </use_MMF_ESMT>

<MMF_orientation_angle yes3Dval=0 > 90.0 </MMF_orientation_angle>
<MMF_orientation_angle yes3Dval=1 >  0.0 </MMF_orientation_angle>

<do_aerocom_ind3                > .false. </do_aerocom_ind3>
<do_aerocom_ind3  aerocom_ind3="1" > .true.  </do_aerocom_ind3>

<!-- Microphysics scheme -->
<microp_scheme microphys="rk">   RK</microp_scheme>
<microp_scheme microphys="mg1">  MG</microp_scheme>
<microp_scheme microphys="mg1.5">MG</microp_scheme>
<microp_scheme microphys="mg2">  MG</microp_scheme>
<microp_scheme microphys="p3">   P3</microp_scheme>
<microp_scheme use_MMF="1">     off</microp_scheme>

<micro_mg_version     microphys="mg1">    1          </micro_mg_version>
<micro_mg_sub_version microphys="mg1">    0          </micro_mg_sub_version>
<micro_mg_num_steps   microphys="mg1">    1          </micro_mg_num_steps>
<micro_mg_dcs         microphys="mg1">    400.D-6    </micro_mg_dcs>
<ice_sed_ai           microphys="mg1">    700.0      </ice_sed_ai>
<micro_mg_accre_enhan_fac  microphys="mg1"> 1.0D0    </micro_mg_accre_enhan_fac>

<micro_mg_version     microphys="mg1.5">  1          </micro_mg_version>
<micro_mg_sub_version microphys="mg1.5">  5          </micro_mg_sub_version>
<micro_mg_num_steps   microphys="mg1.5">  2          </micro_mg_num_steps>
<micro_mg_dcs         microphys="mg1.5">  250.D-6    </micro_mg_dcs>
<ice_sed_ai           microphys="mg1.5">  700.0      </ice_sed_ai>
<micro_mg_accre_enhan_fac  microphys="mg1.5"> 1.0D0  </micro_mg_accre_enhan_fac>

<micro_mg_version     microphys="mg2">                                 2          </micro_mg_version>
<micro_mg_sub_version microphys="mg2">                                 0          </micro_mg_sub_version>
<micro_mg_num_steps   microphys="mg2">                                 2          </micro_mg_num_steps>
<micro_mg_num_steps   microphys="mg2" clubb_sgs="1">                   1          </micro_mg_num_steps>
<micro_mg_num_steps   microphys="mg2" shoc_sgs="1">                   1          </micro_mg_num_steps>
<micro_mg_dcs         microphys="mg2">                                 150.D-6    </micro_mg_dcs>
<micro_mg_dcs         microphys="mg2" clubb_sgs="1">                   195.D-6    </micro_mg_dcs>
<micro_mg_dcs         microphys="mg2" clubb_sgs="1" clubb_do_deep="1"> 195.D-6    </micro_mg_dcs>
<micro_mg_dcs         microphys="mg2" shoc_sgs="1">                   195.D-6    </micro_mg_dcs>
<ice_sed_ai           microphys="mg2">                                 700.0      </ice_sed_ai>
<micro_mg_accre_enhan_fac  microphys="mg2"> 1.0D0                                 </micro_mg_accre_enhan_fac>
<prc_coef1            microphys="mg2">  1350.0      </prc_coef1>
<prc_exp              microphys="mg2">  2.47        </prc_exp>
<prc_exp1             microphys="mg2">  -1.79       </prc_exp1>
<cld_sed              microphys="mg2">  1.0D0       </cld_sed>
<mg_prc_coeff_fix     microphys="mg2">  .false.     </mg_prc_coeff_fix>
<micro_nccons         microphys="mg2">  100.D6      </micro_nccons>
<micro_nicons         microphys="mg2">  0.1D6       </micro_nicons>
<micro_mincdnc        microphys="mg2">  -999.       </micro_mincdnc>

<<<<<<< HEAD
<!-- P3 specific namelist variables (using v2 defaults rather than KK defaults) -->
<micro_p3_lookup_dir	        > atm/cam/physprops </micro_p3_lookup_dir>
<micro_p3_tableversion		>  4.1.2 	</micro_p3_tableversion>
<micro_aerosolactivation        > .true.  </micro_aerosolactivation>
<micro_subgrid_cloud     	> .true.  </micro_subgrid_cloud>
<micro_tend_output       	> .false.  </micro_tend_output>
<p3_autocon_coeff    		>  30500.0D0   </p3_autocon_coeff>
<p3_qc_autocon_expon    	>  3.19D0   </p3_qc_autocon_expon>
<p3_nc_autocon_expon            >  -1.40D0   </p3_nc_autocon_expon>
<p3_accret_coeff    		>  117.25D0   </p3_accret_coeff>
<p3_qc_accret_expon    		>  1.15D0   </p3_qc_accret_expon>
<p3_wbf_coeff                   > 0.7D0     </p3_wbf_coeff>
<p3_max_mean_rain_size          > 0.005D0     </p3_max_mean_rain_size>
<p3_embryonic_rain_size         > 0.000025D0  </p3_embryonic_rain_size>
<do_prescribed_CCN              > .false. </do_prescribed_CCN>
<do_Cooper_inP3                 > .false. </do_Cooper_inP3>
=======
<!-- P3 specific namelist variables -->
<micro_p3_lookup_dir     microphys="p3"> atm/scream/tables </micro_p3_lookup_dir>
<micro_p3_tableversion   microphys="p3"> 4.1.1  </micro_p3_tableversion>
<micro_aerosolactivation microphys="p3"> .true.  </micro_aerosolactivation>
<micro_subgrid_cloud     microphys="p3"> .true.  </micro_subgrid_cloud>
<micro_tend_output       microphys="p3"> .true.  </micro_tend_output>
<p3_qc_autoCon_Expon     microphys="p3"> 2.47   </p3_qc_autoCon_Expon>
<p3_qc_accret_Expon      microphys="p3"> 1.15   </p3_qc_accret_Expon>
<do_prescribed_CCN       microphys="p3"> .false. </do_prescribed_CCN>
>>>>>>> c7f67cbf

<!-- special defaults for MMF, which now sets all other physics scheme options to "off" -->
<micro_mincdnc        use_MMF="1">  -999.       </micro_mincdnc>

<rrtmg_temp_fix                      > .false.      </rrtmg_temp_fix>

<micro_mg_precip_frac_method                  >  max_overlap </micro_mg_precip_frac_method>
<micro_mg_precip_frac_method   clubb_sgs="1"  >  in_cloud    </micro_mg_precip_frac_method>
<micro_mg_precip_frac_method   shoc_sgs="1"  >  in_cloud    </micro_mg_precip_frac_method>

<micro_mg_berg_eff_factor                  >  1.0D0    </micro_mg_berg_eff_factor>
<micro_mg_berg_eff_factor   clubb_sgs="1"  >  0.1D0    </micro_mg_berg_eff_factor>
<micro_mg_berg_eff_factor   shoc_sgs="1"  >  0.1D0    </micro_mg_berg_eff_factor>

<micro_do_icesupersat> .false. </micro_do_icesupersat>

<cld_macmic_num_steps>                               1 </cld_macmic_num_steps>
<cld_macmic_num_steps microphys="mg2" clubb_sgs="1"> 6 </cld_macmic_num_steps>
<<<<<<< HEAD
<cld_macmic_num_steps microphys="p3"  clubb_sgs="1"> 6 </cld_macmic_num_steps>
=======
<cld_macmic_num_steps microphys="mg2" shoc_sgs="1"> 6 </cld_macmic_num_steps>
<cld_macmic_num_steps microphys="p3"  clubb_sgs="1"> 6 </cld_macmic_num_steps>
<cld_macmic_num_steps microphys="p3"  shoc_sgs="1"> 6 </cld_macmic_num_steps>
>>>>>>> c7f67cbf

<microp_uniform>.false.</microp_uniform>
<!-- Added flags for regenration and liq cld frac bug fixes    -->
<regen_fix             >.false.</regen_fix>
<liqcf_fix             >.false.</liqcf_fix>

<!-- Ice nucleation -->
<nucleate_ice_subgrid                  >1.0D0</nucleate_ice_subgrid>
<so4_sz_thresh_icenuc                  >0.1e-6 </so4_sz_thresh_icenuc>
<nucleate_ice_subgrid microphys="mg1"  >1.2D0</nucleate_ice_subgrid>
<nucleate_ice_subgrid microphys="mg1.5">1.2D0</nucleate_ice_subgrid>
<nucleate_ice_subgrid clubb_sgs="1"     microphys="mg2" >1.2D0</nucleate_ice_subgrid>
<nucleate_ice_subgrid shoc_sgs="1"     microphys="mg2" >1.2D0</nucleate_ice_subgrid>
<nucleate_ice_subgrid clubb_do_deep="1" microphys="mg2" >1.0D0</nucleate_ice_subgrid>
<nucleate_ice_subgrid clubb_sgs="1"     microphys="p3" >1.2D0</nucleate_ice_subgrid>
<<<<<<< HEAD
=======
<nucleate_ice_subgrid shoc_sgs="1"      microphys="p3" >1.2D0</nucleate_ice_subgrid>
>>>>>>> c7f67cbf
<nucleate_ice_subgrid clubb_do_deep="1" microphys="p3" >1.0D0</nucleate_ice_subgrid>

<!-- Macrophysics scheme -->
<macrop_scheme                       >none</macrop_scheme>
<macrop_scheme macrophys="rk"        >rk</macrop_scheme>
<macrop_scheme macrophys="park"      >park</macrop_scheme>
<macrop_scheme macrophys="clubb_sgs" >CLUBB_SGS</macrop_scheme>
<macrop_scheme macrophys="shoc_sgs"  >SHOC_SGS</macrop_scheme>
<macrop_scheme use_MMF="1"           >off</macrop_scheme>

<!-- Vertical limit on troposphere cloud physics -->

<trop_cloud_top_press>      1.D2 </trop_cloud_top_press>

<!-- Vertical limit for modal aerosol processes -->

<clim_modal_aero_top_press> 1.D-4 </clim_modal_aero_top_press>

<!-- Scaling eddy diffusivities -->
  <!-- NOTE: the kv and eddy values are alternate ways of trying to -->
  <!-- limit high diffusivities with diag_TKE. -->
<kv_top_pressure                      >0.D0</kv_top_pressure>

<kv_top_scale                            >1.D0</kv_top_scale>
<kv_top_scale phys="cam5" waccm_phys="1" >0.D0</kv_top_scale>

<kv_freetrop_scale                    >1.D0</kv_freetrop_scale>

<eddy_lbulk_max                       >40.D3</eddy_lbulk_max>

<eddy_leng_max                            >40.D3</eddy_leng_max>
<eddy_leng_max phys="cam5" waccm_phys="1" >100.D0</eddy_leng_max>

<eddy_max_bot_pressure                            >100.D3</eddy_max_bot_pressure>
<eddy_max_bot_pressure phys="cam5" waccm_phys="1" >100.D0</eddy_max_bot_pressure>

<eddy_moist_entrain_a2l           >30.D0</eddy_moist_entrain_a2l>

<diff_cnsrv_mass_check                > .false. </diff_cnsrv_mass_check>

<!-- Molecular diffusion limits -->

<do_molec_press> 0.1D0 </do_molec_press>
<molec_diff_bot_press> 50.D0 </molec_diff_bot_press>

<!-- dust emission tuning factor -->
<dust_emis_fact                                                         >2.76D0</dust_emis_fact>
<dust_emis_fact          hgrid="ne30np4"   phys="cam5"                  >1.38D0</dust_emis_fact>
<dust_emis_fact          hgrid="ne45np4"   phys="cam5"                  >1.38D0</dust_emis_fact>
<dust_emis_fact          hgrid="ne120np4"  phys="cam5"                  >1.2D0</dust_emis_fact>

<dust_emis_fact                                         chem="trop_bam"	>4.2D0 </dust_emis_fact>
<dust_emis_fact                            phys="cam5"                  >0.35D0</dust_emis_fact>
<dust_emis_fact          hgrid="0.47x0.63" phys="cam5"                  >0.45D0</dust_emis_fact>
<dust_emis_fact          hgrid="0.23x0.31" phys="cam5"                  >0.45D0</dust_emis_fact>

<dust_emis_fact dyn="se"                   phys="cam5"                  >0.55D0</dust_emis_fact>
<dust_emis_fact dyn="fv"                   phys="cam5" clubb_sgs="1"    >0.13D0</dust_emis_fact>


<!-- Sea Salt tuning option for scavenging mods by PNNL -->
<ssalt_tuning>.false.</ssalt_tuning>

<!-- convective transport scheme options by PNNL -->
<convproc_do_aer         >.false.</convproc_do_aer>
<convproc_method_activate>2</convproc_method_activate>
<convproc_do_gas         >.false.</convproc_do_gas>

<!-- To turn on amicphys codes in cam-->
<mam_amicphys_optaa      >0</mam_amicphys_optaa>

<!-- number of so4(+nh4) monolayers needed to "age" a carbon particle-->
<n_so4_monolayers_pcage > 3.0D0 </n_so4_monolayers_pcage>

<!--  wet deposition option by PNNL -->
<resus_fix>.false.</resus_fix>

<!-- in-cloud scav for cloud-borne aerosol tuning factor -->
<sol_facti_cloud_borne                 >1.0D0</sol_facti_cloud_borne>
<sol_facti_cloud_borne clubb_sgs="1"   >0.6D0</sol_facti_cloud_borne>
<!-- wet scavenging tuning option by PNNL -->
<sscav_tuning>.false.</sscav_tuning>

<!-- ice nucleation option by PNNL -->
<demott_ice_nuc>.false.</demott_ice_nuc>
<pergro_mods>.false.</pergro_mods>
<pergro_test_active>.false.</pergro_test_active>

<sol_facti_cloud_borne clubb_sgs="1" microphys="mg2"                  >1.0D0</sol_facti_cloud_borne>
<sol_facti_cloud_borne clubb_sgs="1" clubb_do_deep="1" microphys="mg2">3.0D0</sol_facti_cloud_borne>
<<<<<<< HEAD
=======
<!-- AaronDonahue, Do we need this for p3 too? -->
>>>>>>> c7f67cbf
<sol_facti_cloud_borne clubb_sgs="1" microphys="p3"                  >1.0D0</sol_facti_cloud_borne>
<sol_facti_cloud_borne clubb_sgs="1" clubb_do_deep="1" microphys="p3">3.0D0</sol_facti_cloud_borne>

<sol_factb_interstitial                >0.1D0</sol_factb_interstitial>

<sol_factic_interstitial                >0.4D0</sol_factic_interstitial>

<!-- sub-column switches for physics packages -->
<use_subcol_microp>.false.</use_subcol_microp>
<subcol_scheme    >off    </subcol_scheme>

<!-- sub-column tstcp switches for testing purposes -->
<subcol_tstcp_noAvg  >.false.</subcol_tstcp_noAvg>
<subcol_tstcp_filter >.false.</subcol_tstcp_filter>
<subcol_tstcp_weight >.false.</subcol_tstcp_weight>
<subcol_tstcp_perturb>.false.</subcol_tstcp_perturb>

<!-- sub-column vamp switches  -->
<subcol_vamp_ctyp  > 3 </subcol_vamp_ctyp>
<subcol_vamp_otyp  > 1 </subcol_vamp_otyp>
<subcol_vamp_nsubc > 10 </subcol_vamp_nsubc>

<!-- sub-column SILHS switches -->
<subcol_silhs_weight >.true.</subcol_silhs_weight>
<subcol_silhs_numsubcol >4</subcol_silhs_numsubcol>

<!-- Deep convection scheme -->
<deep_scheme>ZM</deep_scheme>
<deep_scheme clubb_do_deep="1" >CLUBB_SGS</deep_scheme>
<deep_scheme use_MMF="1"       >off      </deep_scheme>

<!-- PBL scheme -->
<eddy_scheme pbl="uw"             >diag_TKE </eddy_scheme>
<eddy_scheme pbl="hb"             >HB       </eddy_scheme>
<eddy_scheme pbl="hbr"            >HBR      </eddy_scheme>
<eddy_scheme pbl="clubb_sgs"      >CLUBB_SGS</eddy_scheme>
<eddy_scheme pbl="shoc_sgs"       >SHOC_SGS</eddy_scheme>
<eddy_scheme use_MMF="1"          >off      </eddy_scheme>

<shallow_scheme pbl="uw"          >UW       </shallow_scheme>
<shallow_scheme pbl="hb"          >Hack     </shallow_scheme>
<shallow_scheme pbl="hbr"         >Hack     </shallow_scheme>
<shallow_scheme pbl="clubb_sgs"   >CLUBB_SGS</shallow_scheme>
<shallow_scheme pbl="shoc_sgs"    >SHOC_SGS</shallow_scheme>
<shallow_scheme use_MMF="1"       >off      </shallow_scheme>

<!-- Surface flux averaging -->
<srf_flux_avg             >0</srf_flux_avg>
<srf_flux_avg use_MMF="1" >1</srf_flux_avg>

<!-- Linearization of boundary layer winds -->
<linearize_pbl_winds>.false.</linearize_pbl_winds>

<!-- Export gustiness value -->
<export_gustiness>.false.</export_gustiness>

<!-- MMF CRM mean state acceleration -->
<use_crm_accel    use_MMF="0">.false.</use_crm_accel>
<crm_accel_uv     use_MMF="0">.false.</crm_accel_uv>
<crm_accel_factor use_MMF="0">0</crm_accel_factor>
<use_crm_accel    use_MMF="1" MMF_microphysics_scheme="sam1mom">.true.</use_crm_accel>
<crm_accel_uv     use_MMF="1" MMF_microphysics_scheme="sam1mom">.true.</crm_accel_uv>
<!-- Disable MMF MSA for 2-mom microphyics -->
<use_crm_accel    use_MMF="1" MMF_microphysics_scheme="m2005">.false.</use_crm_accel>
<crm_accel_uv     use_MMF="1" MMF_microphysics_scheme="m2005">.false.</crm_accel_uv>
<crm_accel_factor use_MMF="1">2</crm_accel_factor>

<!-- Cloud fraction -->
<cldfrc_freeze_dry             >.true.</cldfrc_freeze_dry>

<cldfrc_ice            >.false.</cldfrc_ice>
<cldfrc_ice phys="default" >.true.</cldfrc_ice>

<cldfrc_rhminl                                                        > 0.900D0 </cldfrc_rhminl>
<<<<<<< HEAD
<cldfrc_rhminl                   phys="default" microphys="mg2"          > 0.950D0 </cldfrc_rhminl>
<cldfrc_rhminl                   phys="default" microphys="p3"           > 0.950D0 </cldfrc_rhminl>
=======
<cldfrc_rhminl                   phys="default" microphys="p3"        > 0.950D0 </cldfrc_rhminl>
<cldfrc_rhminl                   phys="default" microphys="mg2"       > 0.950D0 </cldfrc_rhminl>
>>>>>>> c7f67cbf

<cldfrc_rhminl_adj_land                                               > 0.100D0 </cldfrc_rhminl_adj_land>

<cldfrc_rhminh                                                        > 0.800D0 </cldfrc_rhminh>

<cldfrc_sh1                                                           > 0.07D0 </cldfrc_sh1>
<cldfrc_sh1 dyn="se"                                               > 0.04D0 </cldfrc_sh1>

<cldfrc_sh2                                                           > 500.0D0 </cldfrc_sh2>

<cldfrc_dp1                                                           > 0.14D0 </cldfrc_dp1>
<cldfrc_dp2                                                           > 500.0D0 </cldfrc_dp2>

<cldfrc_premit                                                        > 75000.0D0 </cldfrc_premit>
<cldfrc_premit dyn="se"                                            > 25000.0D0 </cldfrc_premit>
<cldfrc_premit dyn="se"                          pbl="uw"          > 40000.0D0 </cldfrc_premit>

<cldfrc_premib              > 750.0D2 </cldfrc_premib>
<cldfrc_premib  phys="default" > 700.0D2 </cldfrc_premib>

<cldfrc_iceopt                             > 1 </cldfrc_iceopt>
<cldfrc_iceopt  phys="default"                > 5 </cldfrc_iceopt>

<cldfrc_minice                             > 1.0e-12 </cldfrc_minice>
<cldfrc_minice iceopt="7"  > 1.0e-5        </cldfrc_minice>

<cldfrc_icecrit                            > 0.95D0 </cldfrc_icecrit>
<cldfrc_icecrit phys="default"                > 0.93D0 </cldfrc_icecrit>

<cldfrc2m_rhmini               >  0.80D0  </cldfrc2m_rhmini>

<cldfrc2m_rhmaxi                                     >  1.1D0  </cldfrc2m_rhmaxi>
<cldfrc2m_rhmaxi    clubb_sgs="1" clubb_do_deep="0"  >  1.0D0  </cldfrc2m_rhmaxi>

<!-- Cldwat -->
<cldwat_icritc                                                        >  5.0e-6  </cldwat_icritc>
<cldwat_icritc  dyn="se"                                           > 18.0e-6  </cldwat_icritc>

<cldwat_icritw                                                        >  4.0e-4  </cldwat_icritw>
<cldwat_icritw  dyn="se"                                           >  2.0e-4  </cldwat_icritw>

<cldwat_conke                                                        >  10.0e-6 </cldwat_conke>
<cldwat_conke dyn="se"                                            >  5.0e-6  </cldwat_conke>

<cldwat_r3lcrit                                                      >  10.0e-6  </cldwat_r3lcrit>

<!-- hkconv Moist Convection -->
<hkconv_cmftau> 1800.0D0 </hkconv_cmftau>
<hkconv_c0                                                         >  2.0e-4 </hkconv_c0>
<hkconv_c0   dyn="se"                                           >  1.0e-4 </hkconv_c0>

<!-- uwshcu Moist Convection -->
<uwshcu_rpen                                                       >  10.0 </uwshcu_rpen>

<uwshcu_rpen dyn="se"                                           >   5.0 </uwshcu_rpen>

<!-- zm conv -->
<zmconv_c0_lnd                                                        > 0.0030D0 </zmconv_c0_lnd>
<zmconv_c0_lnd  microphys="p3"  clubb_sgs="1"    phys="default"       > 0.0075D0 </zmconv_c0_lnd>
<zmconv_c0_lnd                  hgrid="ne120np4" phys="default"       > 0.0035D0 </zmconv_c0_lnd>
<zmconv_c0_ocn                                                        > 0.0030D0 </zmconv_c0_ocn>
<zmconv_c0_ocn                  hgrid="ne120np4" phys="default"       > 0.0035D0 </zmconv_c0_ocn>

<zmconv_tau			                                                      > 3600</zmconv_tau>
<zmconv_alfa			                                                      > 0.1</zmconv_alfa>

<zmconv_ke                                                            > 3.0E-6 </zmconv_ke>
<zmconv_ke      dyn="se"                                           > 1.0E-6 </zmconv_ke>

<zmconv_trigdcape_ull                                                 >.false. </zmconv_trigdcape_ull>
<zmconv_trig_dcape_only                                               >.false. </zmconv_trig_dcape_only>
<zmconv_trig_ull_only                                                 >.false. </zmconv_trig_ull_only>
<zmconv_tiedke_add                                                    >0.5D0   </zmconv_tiedke_add>
<zmconv_cape_cin                                                      >5       </zmconv_cape_cin>
<zmconv_mx_bot_lyr_adj                                                >0       </zmconv_mx_bot_lyr_adj>
<zmconv_dmpdz                                                         >-1.0E-3 </zmconv_dmpdz>
<zmconv_tp_fac                                                        >0.D0 </zmconv_tp_fac>

<!-- Cloud sedimentation -->

<cldsed_ice_stokes_fac                                    > 1.0D0 </cldsed_ice_stokes_fac>
<cldsed_ice_stokes_fac waccm_phys="1"                     > 0.5D0 </cldsed_ice_stokes_fac>
<cldsed_ice_stokes_fac hgrid="1.9x2.5"   phys="cam4"      > 0.5D0 </cldsed_ice_stokes_fac>


<!-- Gravity wave drag parameters -->
<fcrit2              >1.0</fcrit2>

<!-- FV dycore -->
<fft_flt              >1</fft_flt>

<div24del2flag                              > 2</div24del2flag>

<nspltvrm                  >1</nspltvrm>
<nspltvrm    waccm_phys="1">2</nspltvrm>
<nspltrac    waccm_phys="1">2</nspltrac>

<nsplit      waccm_phys="1">8</nsplit>

<del2coef                >3.e+5</del2coef>

<filtcw                  >0</filtcw>

<!--for subcycling spectral-->
<eul_nsplit dyn="eul"> 1 </eul_nsplit>

<!-- iop dataset for SCAM mode -->
<iopfile dyn="eul">atm/cam/scam/iop/ARM95_4scam.nc</iopfile>

<!-- Doubly periodic CRM mode -->
<omega dpcrm_mode="1">0.D0</omega>

<!-- physics loadbalance -->
<phys_loadbalance dyn="se"> 2 </phys_loadbalance>
<phys_loadbalance dyn="eul"> 3 </phys_loadbalance>

<!-- Control output to create prescribed aerosol climatology -->
<get_presc_aero_data>       .false. </get_presc_aero_data>

<!-- physics chunk first dimension upper bound,
     encoding empirically-determined defaults -->
<phys_chnk_fdim_max > 16 </phys_chnk_fdim_max>
<phys_chnk_fdim_max mach="compy" dyn="se" npg="0"> 24 </phys_chnk_fdim_max>
<phys_chnk_fdim_max mach="compy" dyn="se" npg="2"> 20 </phys_chnk_fdim_max>
<phys_chnk_fdim_max mach="cori-knl" dyn="se" npg="0"> 128 </phys_chnk_fdim_max>
<phys_chnk_fdim_max mach="cori-knl" dyn="se" npg="2"> 30 </phys_chnk_fdim_max>

<!-- physics chunk first dimension factor,
     encoding empirically-determined defaults -->
<phys_chnk_fdim_mult > 1 </phys_chnk_fdim_mult>
<phys_chnk_fdim_mult mach="cori-knl" dyn="se"> 2 </phys_chnk_fdim_mult>

<!-- Control output to history file(s) -->
<history_amwg>                 .true.   </history_amwg>
<history_verbose>              .false.  </history_verbose>
<history_vdiag>                .false.  </history_vdiag>
<history_aerosol>              .false.  </history_aerosol>
<history_aero_optics>          .false.  </history_aero_optics>
<history_eddy>                 .false.  </history_eddy>
<history_budget>               .false.  </history_budget>
<history_waccm>                .false.  </history_waccm>
<history_waccm waccm_phys="1"> .true.   </history_waccm>
<history_clubb>      .false.   </history_clubb>

<!-- BSINGH - ndrop.F90 "repeated g1 equation" bug fix flag -->
<fix_g1_err_ndrop>             .false.  </fix_g1_err_ndrop>

<!-- BSINGH - Flag (when .TRUE.)calculates solar zenith angle averaged over a time step.
     In default model solar zenith angle is held constant over time -->
<use_rad_dt_cosz>             .false.  </use_rad_dt_cosz>
<raytau0>                     0.0    </raytau0>

<!-- Only for use with RRTMGP -->
<do_aerosol_rad>              .true.   </do_aerosol_rad>
<fixed_total_solar_irradiance>-1       </fixed_total_solar_irradiance>
<do_spa_optics> .false.</do_spa_optics>

<!-- ================================================================== -->
<!-- Defaults for SE                                                    -->
<!-- ================================================================== -->

<se_partmethod> 4 </se_partmethod>
<se_topology> "cube" </se_topology>
<se_topology dpcrm_mode="1"> "plane" </se_topology>
<se_geometry> "sphere" </se_geometry>
<se_geometry dpcrm_mode="1"> "plane" </se_geometry>
<se_ne_x> 0 </se_ne_x>
<se_ne_y> 0 </se_ne_y>
<se_lx> 0.0 </se_lx>
<se_ly> 0.0 </se_ly>
<statefreq> 480 </statefreq>
<integration> "explicit" </integration>

<se_ftype> 2 </se_ftype>

<se_limiter_option> 9 </se_limiter_option>


<vert_remap_q_alg> 10 </vert_remap_q_alg>



<theta_hydrostatic_mode>.true.</theta_hydrostatic_mode>
<theta_advect_form> 1 </theta_advect_form>

<interpolate_analysis> .false. </interpolate_analysis>
<interp_nlon> 0 </interp_nlon>
<interp_nlat> 0 </interp_nlat>
<interp_type> 1 </interp_type>
<interp_gridtype> 1 </interp_gridtype>
<vthreads> 1 </vthreads>

<transport_alg> 12 </transport_alg>


<se_fv_phys_remap_alg> 1 </se_fv_phys_remap_alg>

<cubed_sphere_map> 2 </cubed_sphere_map>
<cubed_sphere_map npg="0"> 0 </cubed_sphere_map>

<!-- scream -->
<cubed_sphere_map hgrid="ne256np4"  npg="0"> 2 </cubed_sphere_map>
<cubed_sphere_map hgrid="ne512np4"  npg="0"> 2 </cubed_sphere_map>
<cubed_sphere_map hgrid="ne1024np4" npg="0"> 2 </cubed_sphere_map>


<!-- RRM grids  -->

<se_ne hgrid="ne0np4_arm_x8v3_lowcon"  > 0 </se_ne>
<se_ne hgrid="ne0np4_conus_x4v1_lowcon"  > 0 </se_ne>
<se_ne hgrid="ne0np4_northamericax4v1"  > 0 </se_ne>
<se_ne hgrid="ne0np4_svalbard_x8v1_lowcon"  > 0 </se_ne>
<se_ne hgrid="ne0np4_sooberingoa_x4x8v1_lowcon"  > 0 </se_ne>
<se_ne hgrid="ne0np4_enax4v1">0</se_ne>
<se_ne hgrid="ne0np4_twpx4v1" > 0 </se_ne>

<mesh_file>/dev/null</mesh_file>
<mesh_file hgrid="ne0np4_arm_x8v3_lowcon"  >atm/cam/inic/homme/arm_x8v3_lowcon.g</mesh_file>
<mesh_file hgrid="ne0np4_conus_x4v1_lowcon"  >atm/cam/inic/homme/conusx4v1.g</mesh_file>
<mesh_file hgrid="ne0np4_northamericax4v1"  >atm/cam/inic/homme/northamericax4v1.g</mesh_file>
<mesh_file hgrid="ne0np4_antarcticax4v1"  >atm/cam/inic/homme/antarcticax4v1.g</mesh_file>
<mesh_file hgrid="ne0np4_arcticx4v1"      >atm/cam/inic/homme/arcticx4v1.g</mesh_file>
<mesh_file hgrid="ne0np4_svalbard_x8v1_lowcon"  >atm/cam/inic/homme/svalbardx8v1.g</mesh_file>
<mesh_file hgrid="ne0np4_sooberingoa_x4x8v1_lowcon"  >atm/cam/inic/homme/sooberingoax4x8v1.g</mesh_file>
<mesh_file hgrid="ne0np4_enax4v1">atm/cam/inic/homme/enax4v1.g</mesh_file>
<mesh_file hgrid="ne0np4_twpx4v1" >atm/cam/inic/homme/twpx4v1.g</mesh_file>

<!-- viscosity  -->

<tom_sponge_start> 0d0 </tom_sponge_start>
<nu_top> 2.5e5 </nu_top>
<nu_top dyn_target="theta-l" hgrid="ne120np4"> 1e5 </nu_top>
<nu_top dyn_target="theta-l" hgrid="ne240np4"> 4.3e4 </nu_top>
<nu_top dyn_target="theta-l" hgrid="ne256np4"> 4e4 </nu_top>
<nu_top dyn_target="theta-l" hgrid="ne512np4"> 2e4 </nu_top>
<nu_top dyn_target="theta-l" hgrid="ne1024np4"> 1e4 </nu_top>
<nu_top dyn_target="theta-l" hgrid="ne0np4_northamericax4v1"> 1e5 </nu_top>
<nu_top dyn_target="theta-l" hgrid="ne0np4_antarcticax4v1"> 1e5 </nu_top>
<nu_top dyn_target="theta-l" hgrid="ne0np4_arcticx4v1"    > 1e5 </nu_top>
<nu_top dyn_target="theta-l" hgrid="ne0np4_conus_x4v1_lowcon"> 1e5 </nu_top>
<nu_top dyn_target="theta-l" hgrid="ne0np4_enax4v1"> 1e5 </nu_top>
<nu_top dyn_target="theta-l" hgrid="ne0np4_twpx4v1"> 1e5 </nu_top>


<!-- tensor hyperviscsoity -->
<nu>                   3.4e-8 </nu>
<hypervis_order >     2 </hypervis_order>
<hypervis_scaling> 3.0 </hypervis_scaling>

<!-- -1.0 indicates use the value for nu -->
<nu_q> -1.0 </nu_q>
<nu_p> -1.0 </nu_p>
<nu_s> -1.0 </nu_s>
<nu_div> -1.0 </nu_div>

<!-- ================================================================== -->
<!-- timesteps  -->
<!-- ================================================================== -->
<tstep_type > 5 </tstep_type>
<hypervis_subcycle > 1 </hypervis_subcycle>
<dt_tracer_factor > 6 </dt_tracer_factor>
<dt_remap_factor>  2  </dt_remap_factor>
<hypervis_subcycle_q> 6 </hypervis_subcycle_q>
<hypervis_subcycle_tom> 1 </hypervis_subcycle_tom>
<qsplit > -1 </qsplit>
<rsplit > -1 </rsplit>
<se_nsplit > -1 </se_nsplit>

<se_tstep >                  600 </se_tstep>
<se_tstep dyn_target="theta-l" hgrid="ne30np4" >  300 </se_tstep>
<se_tstep dyn_target="theta-l" hgrid="ne45np4" >  200 </se_tstep>
<se_tstep dyn_target="theta-l" hgrid="ne60np4" >  150 </se_tstep>
<se_tstep dyn_target="theta-l" hgrid="ne120np4">  75 </se_tstep>
<se_tstep dyn_target="theta-l" hgrid="ne0np4_northamericax4v1"> 75 </se_tstep>
<se_tstep dyn_target="theta-l" hgrid="ne0np4_antarcticax4v1"> 75 </se_tstep>
<se_tstep dyn_target="theta-l" hgrid="ne0np4_arcticx4v1"    > 75 </se_tstep>
<se_tstep dyn_target="theta-l" hgrid="ne0np4_conus_x4v1_lowcon"> 75 </se_tstep>
<se_tstep dyn_target="theta-l" hgrid="ne0np4_enax4v1"> 75 </se_tstep>
<se_tstep dyn_target="theta-l" hgrid="ne0np4_twpx4v1"> 75 </se_tstep>

<dt_remap_factor     dyn_target="theta-l" hgrid="ne16np4"> 3    </dt_remap_factor>
<dt_tracer_factor    dyn_target="theta-l" hgrid="ne16np4"> 3    </dt_tracer_factor>
<hypervis_subcycle_q dyn_target="theta-l" hgrid="ne16np4"> 3    </hypervis_subcycle_q>

<se_tstep            dyn_target="theta-l" hgrid="ne240np4"> 37.5 </se_tstep>
<dt_tracer_factor    dyn_target="theta-l" hgrid="ne240np4"> 8    </dt_tracer_factor>
<hypervis_subcycle_q dyn_target="theta-l" hgrid="ne240np4"> 8    </hypervis_subcycle_q>

<se_tstep            dyn_target="theta-l" hgrid="ne256np4"> 37.5 </se_tstep>
<dt_tracer_factor    dyn_target="theta-l" hgrid="ne256np4"> 8    </dt_tracer_factor>
<hypervis_subcycle_q dyn_target="theta-l" hgrid="ne256np4"> 8    </hypervis_subcycle_q>

<se_tstep            dyn_target="theta-l" hgrid="ne512np4"> 18.75 </se_tstep>
<dt_tracer_factor    dyn_target="theta-l" hgrid="ne512np4"> 8     </dt_tracer_factor>
<hypervis_subcycle_q dyn_target="theta-l" hgrid="ne512np4"> 8     </hypervis_subcycle_q>

<se_tstep            dyn_target="theta-l" hgrid="ne1024np4"> 8.333333333333333d0 </se_tstep>
<dt_tracer_factor    dyn_target="theta-l" hgrid="ne1024np4"> 6  </dt_tracer_factor>
<hypervis_subcycle_q dyn_target="theta-l" hgrid="ne1024np4"> 6  </hypervis_subcycle_q>

<hypervis_subcycle_tom dyn_target="theta-l" hgrid="ne0np4_northamericax4v1"> 3 </hypervis_subcycle_tom>
<hypervis_subcycle_tom dyn_target="theta-l" hgrid="ne0np4_antarcticax4v1"  > 3 </hypervis_subcycle_tom>
<hypervis_subcycle_tom dyn_target="theta-l" hgrid="ne0np4_arcticx4v1"      > 3 </hypervis_subcycle_tom>
<hypervis_subcycle_tom dyn_target="theta-l" hgrid="ne0np4_conus_x4v1"      > 3 </hypervis_subcycle_tom>
<hypervis_subcycle_tom dyn_target="theta-l" hgrid="ne0np4_exan4v1"      > 3 </hypervis_subcycle_tom>
<hypervis_subcycle_tom dyn_target="theta-l" hgrid="ne0np4_twpx4v1"      > 3 </hypervis_subcycle_tom>

<hypervis_subcycle dyn_target="theta-l" hgrid="ne0np4_conus_x4v1_lowcon"> 2 </hypervis_subcycle>
<hypervis_subcycle dyn_target="theta-l" hgrid="ne0np4_northamericax4v1" > 2 </hypervis_subcycle>
<hypervis_subcycle dyn_target="theta-l" hgrid="ne0np4_antarcticax4v1"   > 2 </hypervis_subcycle>
<hypervis_subcycle dyn_target="theta-l" hgrid="ne0np4_arcticx4v1"       > 2 </hypervis_subcycle>
<hypervis_subcycle dyn_target="theta-l" hgrid="ne0np4_twpx4v1"   > 2 </hypervis_subcycle>
<hypervis_subcycle dyn_target="theta-l" hgrid="ne0np4_enax4v1"   > 2 </hypervis_subcycle>


<!-- Modifications for MMF, which uses a shorter physics time step for stability (20 min for ne4, ne30)-->
<dt_tracer_factor    use_MMF="1" dyn_target="theta-l" hgrid="ne4np4"> 2 </dt_tracer_factor>
<hypervis_subcycle_q use_MMF="1" dyn_target="theta-l" hgrid="ne4np4"> 2 </hypervis_subcycle_q>

<dt_tracer_factor    use_MMF="1" dyn_target="theta-l" hgrid="ne30np4"> 4 </dt_tracer_factor>
<hypervis_subcycle_q use_MMF="1" dyn_target="theta-l" hgrid="ne30np4"> 4 </hypervis_subcycle_q>


<!-- ================================================================== -->
<!-- 
Defaults for SE preqx dycore.  preqx can run with theta-l settings 
above, but these settings preserve E3SM V1 behavoir.  Remove after V2
Uses older timestep interface, controlled by se_nsplit, rsplit, qsplit,
with se_tstep, dt_remap_factor, dt_tracer_factor set to -1
-->
<!-- ================================================================== -->

<se_limiter_option dyn_target="preqx"> 8 </se_limiter_option>
<vert_remap_q_alg dyn_target="preqx"> 1 </vert_remap_q_alg>
<transport_alg dyn_target="preqx"> 0 </transport_alg>

<!-- viscosity  -->
<nu_top dyn_target="preqx" > 2.5e5 </nu_top>
<nu_top dyn_target="preqx" hgrid="ne240np4"> 1.0e5 </nu_top>

<nu dyn_target="preqx" hgrid="ne4np4"  >  5.0e17 </nu>
<nu dyn_target="preqx" hgrid="ne11np4" >  2.0e16 </nu>
<nu dyn_target="preqx" hgrid="ne16np4" >  7.0e15 </nu>
<nu dyn_target="preqx" hgrid="ne30np4" >  1.0e15 </nu>
<nu dyn_target="preqx" hgrid="ne45np4" >  3.0E+14 </nu>
<nu dyn_target="preqx" hgrid="ne60np4" >  1.25e14 </nu>
<nu dyn_target="preqx" hgrid="ne120np4">  1.0e13 </nu>
<nu dyn_target="preqx" hgrid="ne240np4">  1.9e12 </nu>
<nu dyn_target="preqx" hgrid="ne256np4">  1.6e12 </nu>
<nu dyn_target="preqx" hgrid="ne512np4">  2.0e11 </nu>
<nu dyn_target="preqx" hgrid="ne1024np4"> 2.5e10 </nu>
<nu dyn_target="preqx" hgrid="ne0np4_arm_x8v3_lowcon"  > 8.0e-8</nu>
<nu dyn_target="preqx" hgrid="ne0np4_conus_x4v1_lowcon"  > 8.0e-8</nu>
<nu dyn_target="preqx" hgrid="ne0np4_northamericax4v1"  > 8.0e-8</nu>
<nu dyn_target="preqx" hgrid="ne0np4_antarcticax4v1"  > 8.0e-8</nu>
<nu dyn_target="preqx" hgrid="ne0np4_arcticx4v1"      > 8.0e-8</nu>
<nu dyn_target="preqx" hgrid="ne0np4_svalbard_x8v1_lowcon"  > 8.0e-8</nu>
<nu dyn_target="preqx" hgrid="ne0np4_sooberingoa_x4x8v1_lowcon"  > 8.0e-8</nu>
<nu dyn_target="preqx" hgrid="ne0np4_enax4v1">8.0e-8</nu>
<nu dyn_target="preqx" hgrid="ne0np4_twpx4v1" >8.0e-8</nu>

<!-- preqx uses nu_div = 2.5*nu -->
<nu_div dyn_target="preqx" hgrid="ne4np4" >  1.25e18 </nu_div>
<nu_div dyn_target="preqx" hgrid="ne11np4" >  5.0e16 </nu_div>
<nu_div dyn_target="preqx" hgrid="ne16np4" > 15.5e15 </nu_div>
<nu_div dyn_target="preqx" hgrid="ne30np4" >  2.5e15 </nu_div>
<nu_div dyn_target="preqx" hgrid="ne45np4" > 7.4E+14 </nu_div>
<nu_div dyn_target="preqx" hgrid="ne60np4" >  2.5e14 </nu_div>
<nu_div dyn_target="preqx" hgrid="ne120np4">  2.5e13 </nu_div>
<nu_div dyn_target="preqx" hgrid="ne240np4">  2.5e12 </nu_div>
<nu_div dyn_target="preqx" hgrid="ne512np4">  5.0e11 </nu_div>
<nu_div dyn_target="preqx" hgrid="ne1024np4"> 6.25e10 </nu_div>
<nu_div dyn_target="preqx" hgrid="ne0np4_arm_x8v3_lowcon"  > 20.0e-8</nu_div>
<nu_div dyn_target="preqx" hgrid="ne0np4_conus_x4v1_lowcon"  > 20.0e-8</nu_div>
<nu_div dyn_target="preqx" hgrid="ne0np4_northamericax4v1"  > 20.0e-8</nu_div>
<nu_div dyn_target="preqx" hgrid="ne0np4_antarcticax4v1"  > 20.0e-8</nu_div>
<nu_div dyn_target="preqx" hgrid="ne0np4_arcticx4v1"      > 20.0e-8</nu_div>
<nu_div dyn_target="preqx" hgrid="ne0np4_svalbard_x8v1_lowcon"  > 20.0e-8</nu_div>
<nu_div dyn_target="preqx" hgrid="ne0np4_sooberingoa_x4x8v1_lowcon"  > 20.0e-8</nu_div>
<nu_div dyn_target="preqx" hgrid="ne0np4_enax4v1">20.0e-8</nu_div>
<nu_div dyn_target="preqx" hgrid="ne0np4_twpx4v1" >20.0e-8</nu_div>

<hypervis_scaling dyn_target="preqx" > 0 </hypervis_scaling>
<hypervis_scaling dyn_target="preqx" hgrid="ne0np4_arm_x8v3_lowcon"  > 3.2 </hypervis_scaling>
<hypervis_scaling dyn_target="preqx" hgrid="ne0np4_conus_x4v1_lowcon"  > 3.2 </hypervis_scaling>
<hypervis_scaling dyn_target="preqx" hgrid="ne0np4_northamericax4v1"  > 3.2 </hypervis_scaling>
<hypervis_scaling dyn_target="preqx" hgrid="ne0np4_antarcticax4v1"  > 3.2 </hypervis_scaling>
<hypervis_scaling dyn_target="preqx" hgrid="ne0np4_arcticx4v1"      > 3.2 </hypervis_scaling>
<hypervis_scaling dyn_target="preqx" hgrid="ne0np4_svalbard_x8v1_lowcon"  > 3.2 </hypervis_scaling>
<hypervis_scaling dyn_target="preqx" hgrid="ne0np4_sooberingoa_x4x8v1_lowcon"  > 3.2 </hypervis_scaling>
<hypervis_scaling dyn_target="preqx" hgrid="ne0np4_enax4v1">3.2</hypervis_scaling>
<hypervis_scaling dyn_target="preqx" hgrid="ne0np4_twpx4v1" > 3.2 </hypervis_scaling>


<!-- old interface, used by preqx.  timesteps controlled by se_nsplit, rsplit, qsplit -->
<!-- se_tstep, dt_remap_factor, dt_tracer_factor set to -1 -->
<se_tstep dyn_target="preqx"> -1 </se_tstep>
<dt_tracer_factor dyn_target="preqx"> -1 </dt_tracer_factor>
<dt_remap_factor  dyn_target="preqx">  -1  </dt_remap_factor>
<hypervis_subcycle_q dyn_target="preqx"> 1 </hypervis_subcycle_q>
<hypervis_subcycle_tom dyn_target="preqx"> 0 </hypervis_subcycle_tom>

<!-- ne45 defaults to new time step interface -->
<se_tstep         dyn_target="preqx" hgrid="ne45np4"> 200 </se_tstep>
<dt_remap_factor  dyn_target="preqx" hgrid="ne45np4"> 2 </dt_remap_factor>
<dt_tracer_factor dyn_target="preqx" hgrid="ne45np4"> 1 </dt_tracer_factor>

<qsplit dyn_target="preqx">  1 </qsplit>
<qsplit dyn_target="preqx" hgrid="ne45np4"> -1 </qsplit>

<rsplit dyn_target="preqx">  3 </rsplit>
<rsplit dyn_target="preqx" hgrid="ne4np4" >  1 </rsplit>
<rsplit dyn_target="preqx" hgrid="ne11np4">  2 </rsplit>
<rsplit dyn_target="preqx" hgrid="ne45np4"> -1 </rsplit>

<se_nsplit dyn_target="preqx"> 2 </se_nsplit>
<se_nsplit dyn_target="preqx" hgrid="ne4np4" >   4 </se_nsplit>
<se_nsplit dyn_target="preqx" hgrid="ne11np4" >  4 </se_nsplit>
<se_nsplit dyn_target="preqx" hgrid="ne16np4" >  1 </se_nsplit>
<se_nsplit dyn_target="preqx" hgrid="ne30np4" >  2 </se_nsplit>
<se_nsplit dyn_target="preqx" hgrid="ne45np4">  -1 </se_nsplit>
<se_nsplit dyn_target="preqx" hgrid="ne60np4" >  4 </se_nsplit>
<se_nsplit dyn_target="preqx" hgrid="ne120np4">  4 </se_nsplit>
<se_nsplit dyn_target="preqx" hgrid="ne240np4">  5 </se_nsplit>
<se_nsplit dyn_target="preqx" hgrid="ne512np4">  5 </se_nsplit>
<se_nsplit dyn_target="preqx" hgrid="ne1024np4"> 10 </se_nsplit>
<se_nsplit dyn_target="preqx" hgrid="ne0np4_arm_x8v3_lowcon"  > 5 </se_nsplit>
<se_nsplit dyn_target="preqx" hgrid="ne0np4_conus_x4v1_lowcon"  > 4 </se_nsplit>
<se_nsplit dyn_target="preqx" hgrid="ne0np4_northamericax4v1"  > 4 </se_nsplit>
<se_nsplit dyn_target="preqx" hgrid="ne0np4_antarcticax4v1"  > 4 </se_nsplit>
<se_nsplit dyn_target="preqx" hgrid="ne0np4_arcticx4v1"      > 4 </se_nsplit>
<se_nsplit dyn_target="preqx" hgrid="ne0np4_svalbard_x8v1_lowcon"  > 5 </se_nsplit>
<se_nsplit dyn_target="preqx" hgrid="ne0np4_sooberingoa_x4x8v1_lowcon"  > 5 </se_nsplit>
<se_nsplit dyn_target="preqx" hgrid="ne0np4_enax4v1">4</se_nsplit>
<se_nsplit dyn_target="preqx" hgrid="ne0np4_twpx4v1" > 4 </se_nsplit>


<hypervis_subcycle hgrid="ne4np4" dyn_target="preqx">   3 </hypervis_subcycle>
<hypervis_subcycle hgrid="ne11np4" dyn_target="preqx" >  3 </hypervis_subcycle>
<hypervis_subcycle hgrid="ne16np4" dyn_target="preqx">  3 </hypervis_subcycle>
<hypervis_subcycle hgrid="ne30np4" dyn_target="preqx">  3 </hypervis_subcycle>
<hypervis_subcycle hgrid="ne45np4" dyn_target="preqx">  4 </hypervis_subcycle>
<hypervis_subcycle hgrid="ne60np4" dyn_target="preqx">  4 </hypervis_subcycle>
<hypervis_subcycle hgrid="ne120np4" dyn_target="preqx">  4 </hypervis_subcycle>
<hypervis_subcycle hgrid="ne240np4" dyn_target="preqx">  4 </hypervis_subcycle>
<hypervis_subcycle hgrid="ne512np4" dyn_target="preqx">  10 </hypervis_subcycle>
<hypervis_subcycle hgrid="ne1024np4" dyn_target="preqx"> 20 </hypervis_subcycle>
<hypervis_subcycle hgrid="ne0np4_arm_x8v3_lowcon" dyn_target="preqx" > 8 </hypervis_subcycle>
<hypervis_subcycle hgrid="ne0np4_conus_x4v1_lowcon" dyn_target="preqx" > 7 </hypervis_subcycle>
<hypervis_subcycle hgrid="ne0np4_northamericax4v1" dyn_target="preqx"  > 7 </hypervis_subcycle>
<hypervis_subcycle hgrid="ne0np4_antarcticax4v1" dyn_target="preqx"  > 7 </hypervis_subcycle>
<hypervis_subcycle hgrid="ne0np4_arcticx4v1"     dyn_target="preqx"  > 7 </hypervis_subcycle>
<hypervis_subcycle hgrid="ne0np4_svalbard_x8v1_lowcon" dyn_target="preqx" > 8 </hypervis_subcycle>
<hypervis_subcycle hgrid="ne0np4_sooberingoa_x4x8v1_lowcon" dyn_target="preqx"  > 8 </hypervis_subcycle>
<hypervis_subcycle hgrid="ne0np4_enax4v1" dyn_target="preqx">7</hypervis_subcycle>
<hypervis_subcycle hgrid="ne0np4_twpx4v1" dyn_target="preqx"> 7 </hypervis_subcycle>


<!-- ================================================================== -->
<!-- Defaults for driver namelist seq_infodata_inparm                   -->
<!-- ================================================================== -->

<!-- Case name -->
<case_name>camrun</case_name>

<!-- Run-type of simulation -->
<start_type>startup</start_type>

<!-- ================================================================== -->
<!-- Defaults for driver namelist seq_timemgr_inparm                    -->
<!-- ================================================================== -->

<!-- Length of run -->
<stop_option>ndays</stop_option>
<stop_n>1</stop_n>

<!-- Length of time for restarts -->
<restart_option>'monthly'</restart_option>

<!-- Starting date.  The value of start_ymd is used to match the ic_ymd    -->
<!-- attribute of the ncdata files -->
<start_ymd>101</start_ymd>

<!-- Orbit -->
<orb_iyear >1990</orb_iyear>

<ocean_tight_coupling >.true.</ocean_tight_coupling>

<!-- ================================================================== -->
<!-- Defaults for clm_inparm                                            -->
<!-- ================================================================== -->

<!-- Urban air conditioning/heating and wasteheat -->
<urban_hac>ON_WASTEHEAT</urban_hac>

<!-- Urban traffic flux -->
<urban_traffic>.false.</urban_traffic>

<!-- Plant function types (relative to {csmdata}) -->
<fpftcon>lnd/clm2/pftdata/pft-physiology.clm40.c130424.nc</fpftcon>

<!-- Initial condition datasets (relative to {csmdata}) -->
<!-- The year has been removed from the ic_ymd attribute for the climatology files -->
<!-- so that they will be used when the default 101 climatology start date -->
<!-- is used.  The sim_year attribute defaults to 2000 in build-namelist, -->
<!-- and is set explicitly in the use case files -->
<finidat hgrid="ne30np4"   ic_ymd="101" sim_year="2000">lnd/clm2/initdata/clmi.BCN.2000-01-01_ne30np4_gx1v6_simyr2000_c110328.nc</finidat>
<finidat hgrid="ne0np4_arm_x8v3_lowcon"  ic_ymd="101" sim_year="2000">lnd/clm2/initdata/clmi.armx8v3.1850-01-01.nc</finidat>
<!-- for CLM4.0finidat hgrid="ne0np4_conus_x4v1_lowcon" ic_ymd="101" sim_year="2000">lnd/clm2/initdata/clmi.conusx4v1.2000-01-01_c141106.nc</finidat-->
<finidat hgrid="ne0np4_conus_x4v1_lowcon" ic_ymd="101" sim_year="2000">lnd/clm2/initdata_map/clmi.ICRUCLM45.0021-01-01.conusx4v1.0ac6464_simyr2000_c161130.nc</finidat>
<finidat hgrid="ne0np4_svalbard_x8v1_lowcon"  ic_ymd="101" sim_year="1850">lnd/clm2/initdata/clmi.svalbardx8v1.1850-01-01.nc</finidat>
<finidat hgrid="ne0np4_sooberingoa_x4x8v1_lowcon"  ic_ymd="101" sim_year="1850">lnd/clm2/initdata/clmi.sooberingoax4x8v1.1850-01-01_c141110.nc</finidat>

<!-- Surface datasets (relative to {csmdata}) -->
<!-- for present day simulations - year 2000 -->
<fsurdat hgrid="64x128"    sim_year="2000">lnd/clm2/surfdata/surfdata_64x128_simyr2000_c090928.nc</fsurdat>
<fsurdat hgrid="ne16np4"   sim_year="2000">lnd/clm2/surfdata_map/surfdata_ne16np4_simyr2000_c120126.nc</fsurdat>
<fsurdat hgrid="ne30np4"   sim_year="2000">lnd/clm2/surfdata_map/surfdata_ne30np4_simyr2000_c110801.nc</fsurdat>
<fsurdat hgrid="ne60np4"   sim_year="2000">lnd/clm2/surfdata_map/surfdata_ne60np4_simyr2000_c120416.nc</fsurdat>
<fsurdat hgrid="ne120np4"  sim_year="2000">lnd/clm2/surfdata_map/surfdata_ne120np4_simyr2000_c120711.nc</fsurdat>
<fsurdat hgrid="ne240np4"  sim_year="2000">lnd/clm2/surfdata_map/surfdata_ne240np4_simyr2000_c110801.nc</fsurdat>

<!-- for pre-industrial simulations - year 1850 -->
<fsurdat hgrid="64x128"    sim_year="1850">lnd/clm2/surfdata/surfdata_64x128_simyr1850_c090928.nc</fsurdat>

<fsurdat hgrid="ne16np4"   sim_year="1850">lnd/clm2/surfdata/surfdata_ne16np4_simyr1850_c120126.nc</fsurdat>
<fsurdat hgrid="ne30np4"   sim_year="1850">lnd/clm2/surfdata/surfdata_ne30np4_simyr1850_c110727.nc</fsurdat>
<fsurdat hgrid="ne60np4"   sim_year="1850">lnd/clm2/surfdata/surfdata_ne60np4_simyr1850_c120416.nc</fsurdat>
<fsurdat hgrid="ne120np4"  sim_year="1850">lnd/clm2/surfdata/surfdata_ne120np4_simyr1850_c110817.nc</fsurdat>
<fsurdat hgrid="ne240np4"  sim_year="1850">lnd/clm2/surfdata/surfdata_ne240np4_simyr1850_c120127.nc</fsurdat>

<!-- Dynamic PFT surface datasets (relative to {csmdata}) -->
<fpftdyn hgrid="1.9x2.5"       sim_year="1850-2000" >lnd/clm2/surfdata/surfdata.pftdyn_1.9x2.5_simyr1850-2005_c091108.nc</fpftdyn>
<fpftdyn hgrid="2.5x3.33"      sim_year="1850-2000" >lnd/clm2/surfdata/surfdata.pftdyn_2.5x3.33_simyr1850-2005_c091109.nc</fpftdyn>
<fpftdyn hgrid="10x15"         sim_year="1850-2000" >lnd/clm2/surfdata/surfdata.pftdyn_10x15_simyr1850-2005_c100205.nc</fpftdyn>

<!-- Dynamic PFT surface datasets for future scenarios(relative to {csmdata}) -->
<fpftdyn hgrid="0.9x1.25"      rcp="8.5" sim_year="1850-2100" >lnd/clm2/surfdata/surfdata.pftdyn_0.9x1.25_rcp8.5_simyr1850-2100_c100319.nc</fpftdyn>
<fpftdyn hgrid="1.9x2.5"       rcp="8.5" sim_year="1850-2100" >lnd/clm2/surfdata/surfdata.pftdyn_1.9x2.5_rcp8.5_simyr1850-2100_c100322.nc</fpftdyn>
<fpftdyn hgrid="10x15"         rcp="8.5" sim_year="1850-2100" >lnd/clm2/surfdata/surfdata.pftdyn_10x15_rcp8.5_simyr1850-2100_c100202.nc</fpftdyn>

<fpftdyn hgrid="0.9x1.25"      rcp="6"  sim_year="1850-2100" >lnd/clm2/surfdata/surfdata.pftdyn_0.9x1.25_rcp6.0_simyr1850-2100_c100812.nc</fpftdyn>
<fpftdyn hgrid="1.9x2.5"       rcp="6"  sim_year="1850-2100" >lnd/clm2/surfdata/surfdata.pftdyn_1.9x2.5_rcp6.0_simyr1850-2100_c100813.nc</fpftdyn>
<fpftdyn hgrid="10x15"         rcp="6"  sim_year="1850-2100" >lnd/clm2/surfdata/surfdata.pftdyn_10x15_rcp6.0_simyr1850-2100_c100901.nc</fpftdyn>

<fpftdyn hgrid="0.9x1.25"      rcp="4.5" sim_year="1850-2100" >lnd/clm2/surfdata/surfdata.pftdyn_0.9x1.25_rcp4.5_simyr1850-2100_c100406.nc</fpftdyn>
<fpftdyn hgrid="1.9x2.5"       rcp="4.5" sim_year="1850-2100" >lnd/clm2/surfdata/surfdata.pftdyn_1.9x2.5_rcp4.5_simyr1850-2100_c100322.nc</fpftdyn>
<fpftdyn hgrid="10x15"         rcp="4.5" sim_year="1850-2100" >lnd/clm2/surfdata/surfdata.pftdyn_10x15_rcp4.5_simyr1850-2100_c100322.nc</fpftdyn>

<fpftdyn hgrid="0.9x1.25"      rcp="2.6" sim_year="1850-2100" >lnd/clm2/surfdata/surfdata.pftdyn_0.9x1.25_rcp2.6_simyr1850-2100_c100323.nc</fpftdyn>
<fpftdyn hgrid="1.9x2.5"       rcp="2.6" sim_year="1850-2100" >lnd/clm2/surfdata/surfdata.pftdyn_1.9x2.5_rcp2.6_simyr1850-2100_c100322.nc</fpftdyn>
<fpftdyn hgrid="10x15"         rcp="2.6" sim_year="1850-2100" >lnd/clm2/surfdata/surfdata.pftdyn_10x15_rcp2.6_simyr1850-2100_c100322.nc</fpftdyn>


<!-- Grid/Fraction datasets (relative to {csmdata}) -->

<fatmlndfrc hgrid="64x128"    >share/domains/domain.clm/domain.lnd.T42_USGS.111004.nc</fatmlndfrc>

<fatmlndfrc hgrid="ne16np4"   >share/domains/domain.lnd.ne16np4_gx3v7.120406.nc</fatmlndfrc>
<fatmlndfrc hgrid="ne30np4"   >share/domains/domain.lnd.ne30np4_gx1v6.110905.nc</fatmlndfrc>
<fatmlndfrc hgrid="ne60np4"   >share/domains/domain.lnd.ne60np4_gx1v6.120406.nc</fatmlndfrc>
<fatmlndfrc hgrid="ne120np4"  >share/domains/domain.lnd.ne120np4_gx1v6.111226.nc</fatmlndfrc>
<fatmlndfrc hgrid="ne240np4"  >share/domains/domain.lnd.ne240np4_gx1v6.120125.nc</fatmlndfrc>

<fatmlndfrc hgrid="ne0np4_enax4v1">share/domains/domain.lnd.enax4v1_oRRS18to6.170621.nc</fatmlndfrc>

<!-- SNICAR (SNow, ICe, and Aerosol Radiative model) datasets -->
<fsnowoptics >lnd/clm2/snicardata/snicar_optics_5bnd_mam_c160322.nc</fsnowoptics>
<fsnowaging  >lnd/clm2/snicardata/snicar_drdt_bst_fit_60_c070416.nc</fsnowaging>

<!-- River Transport Model 1/2 degree grid river routing file (relative to {csmdata}) -->
<frivinp_rtm>lnd/clm2/rtmdata/rdirc_0.5x0.5_simyr2000_c101124.nc</frivinp_rtm>

<!-- ================================================================== -->
<!-- CAM specific surface models DOM and CSIM4                          -->
<!-- ================================================================== -->

<!-- SST datasets used with DOM/CSIM4 and DOCN -->
<!-- Present day SST -->
<!-- Warning: I think bndtvs has been superseded by SSTICE* (pjc, 2016-8-5) -->
<bndtvs hgrid="64x128"     sim_year="2000">atm/cam/sst/sst_HadOIBl_bc_64x128_clim_c050526.nc</bndtvs>

<bndtvs dyn="se"        sim_year="2000">atm/cam/sst/sst_HadOIBl_bc_1x1_clim_c101029.nc</bndtvs>

<!-- Pre-industrial SST: 1850 -->

<bndtvs dyn="se"        sim_year="1850">atm/cam/sst/sst_HadOIBl_bc_1x1_clim_pi_c100129.nc</bndtvs>

<!-- Time-varying SSTs: 1850-2005 -->
<bndtvs hgrid="64x128"     sim_year="1850-2000">atm/cam/sst/sst_HadOIBl_bc_64x128_1850_2012_c130411.nc</bndtvs>

<bndtvs dyn="se"        sim_year="1850-2000">atm/cam/sst/sst_HadOIBl_bc_1x1_1850_2012_c130411.nc</bndtvs>

<!-- SST domain files -->
<bndtvs_domain dyn="se"  >ocn/docn7/domain.ocn.1x1.111007.nc</bndtvs_domain>

<!-- Ocean domain files -->
<focndomain hgrid="64x128"  >atm/cam/ocnfrac/domain.camocn.64x128_USGS_070807.nc</focndomain>

<focndomain hgrid="ne16np4"   >share/domains/domain.ocn.ne16np4_gx3v7.121113.nc</focndomain>
<focndomain hgrid="ne30np4"   >share/domains/domain.ocn.ne30np4_gx1v6_110217.nc</focndomain>
<focndomain hgrid="ne60np4"   >share/domains/domain.ocn.ne60np4_gx1v6.120406.nc</focndomain>
<focndomain hgrid="ne120np4"  >share/domains/domain.ocn.ne120np4_gx1v6.111226.nc</focndomain>
<focndomain hgrid="ne240np4"  >share/domains/domain.ocn.ne240np4_gx1v6.111226.nc</focndomain>

<focndomain hgrid="ne0np4_enax4v1">share/domains/domain.ocn.enax4v1_oRRS18to6.170621.nc</focndomain>

<!-- set default parameter values for v2, moved from use_case file -->

<!-- Ice nucleation mods-->
<use_hetfrz_classnuc               >.false.</use_hetfrz_classnuc>
<hist_hetfrz_classnuc              >.false.</hist_hetfrz_classnuc>
<use_hetfrz_classnuc phys="default">.true.</use_hetfrz_classnuc>
<use_hetfrz_classnuc MMF_microphysics_scheme="sam1mom">.false.</use_hetfrz_classnuc>
<use_preexisting_ice               >.false.</use_preexisting_ice>
<micro_mg_dcs_tdep phys="default">.true.</micro_mg_dcs_tdep>
<microp_aero_wsub_scheme               >1</microp_aero_wsub_scheme>

<!-- For Polar mods-->
<sscav_tuning phys="default">.true.</sscav_tuning>
<convproc_do_aer phys="default">.true.</convproc_do_aer>
<convproc_do_gas phys="default">.false.</convproc_do_gas>
<convproc_method_activate phys="default">2</convproc_method_activate>
<demott_ice_nuc phys="default">.true.</demott_ice_nuc>
<liqcf_fix phys="default">.true.</liqcf_fix>
<regen_fix phys="default">.true.</regen_fix>
<resus_fix phys="default">.true.</resus_fix>
<mam_amicphys_optaa phys="default">1</mam_amicphys_optaa>

<fix_g1_err_ndrop phys="default">.true.</fix_g1_err_ndrop>
<ssalt_tuning phys="default">.true.</ssalt_tuning>

<!-- Radiation bugfix -->
<use_rad_dt_cosz phys="default">.true.</use_rad_dt_cosz>

<!-- Tunable parameters for 72 layer model -->

<ice_sed_ai phys="default" microphys="mg2"> 500.0     </ice_sed_ai>
<clubb_ice_sh phys="default"> 50.e-6    </clubb_ice_sh>
<clubb_liq_deep phys="default"> 8.e-6     </clubb_liq_deep>  
<clubb_liq_sh phys="default"> 10.e-6    </clubb_liq_sh>
<clubb_C2rt phys="default"> 1.75D0    </clubb_C2rt>
<zmconv_dmpdz phys="default">-0.7e-3    </zmconv_dmpdz>
<zmconv_ke phys="default" dyn="se"> 5.0E-6      </zmconv_ke>
<cldfrc2m_rhmaxi phys="default" clubb_sgs="1" clubb_do_deep="0"> 1.05D0    </cldfrc2m_rhmaxi>
<do_tms phys="default"> .false.   </do_tms>
<do_tms phys="default" use_MMF="1"> .true.   </do_tms>
<n_so4_monolayers_pcage phys="default"> 8.0D0     </n_so4_monolayers_pcage>
<zmconv_tiedke_add phys="default"> 0.8D0     </zmconv_tiedke_add>
<zmconv_cape_cin phys="default"> 1         </zmconv_cape_cin>
<taubgnd phys="default"> 2.5D-3    </taubgnd>
<raytau0 phys="default"> 5.0D0     </raytau0>
<prc_coef1 phys="default"  microphys="mg2"> 30500.0D0 </prc_coef1>
<prc_exp phys="default"  microphys="mg2"> 3.19D0    </prc_exp>
<relvar_fix phys="default"> .true.    </relvar_fix>
<mg_prc_coeff_fix phys="default" microphys="mg2"> .true.    </mg_prc_coeff_fix>
<rrtmg_temp_fix phys="default"> .true.    </rrtmg_temp_fix>

<!-- Revised and new tunable parameters for v2 -->

<clubb_ipdf_call_placement phys="default"> 2         </clubb_ipdf_call_placement>
<zmconv_trigdcape_ull phys="default"> .true.     </zmconv_trigdcape_ull>
<cld_sed phys="default" microphys="mg2"> 1.0D0      </cld_sed>
<effgw_beres phys="default"> 0.35       </effgw_beres>
<gw_convect_hcf               > 10.0       </gw_convect_hcf>
<effgw_oro phys="default"> 0.375      </effgw_oro>
<use_gw_energy_fix phys="default"> .true.      </use_gw_energy_fix>
<clubb_C14 phys="default"> 2.5D0      </clubb_C14>
<clubb_tk1 phys="default"> 268.15D0   </clubb_tk1>
<dust_emis_fact phys="default"> 1.50D0     </dust_emis_fact>
<linoz_psc_T               > 197.5      </linoz_psc_T>
<micro_mincdnc phys="default" microphys="mg2"> 10.D6      </micro_mincdnc>
<clubb_C1 phys="default"> 2.4        </clubb_C1>
<clubb_C11 phys="default"> 0.70       </clubb_C11>
<clubb_C11b phys="default"> 0.20       </clubb_C11b>
<clubb_C11c phys="default"> 0.85       </clubb_C11c>
<clubb_C1b  phys="default"> 2.8        </clubb_C1b>
<clubb_C1c  phys="default"> 0.75       </clubb_C1c>
<clubb_C6rtb phys="default"> 7.50       </clubb_C6rtb>
<clubb_C6rtc phys="default"> 0.50       </clubb_C6rtc>
<clubb_C6thlb phys="default"> 7.50       </clubb_C6thlb>
<clubb_C6thlc phys="default"> 0.50       </clubb_C6thlc>
<clubb_C8 phys="default"> 5.2        </clubb_C8>
<clubb_c_K10 phys="default"> 0.35       </clubb_c_K10>
<clubb_c_K10h phys="default"> 0.35       </clubb_c_K10h>
<clubb_gamma_coef phys="default"> 0.12D0     </clubb_gamma_coef>
<clubb_gamma_coefb phys="default"> 0.28D0     </clubb_gamma_coefb>
<clubb_gamma_coefc phys="default"> 1.2        </clubb_gamma_coefc>
<clubb_mu phys="default"> 0.0005     </clubb_mu>
<clubb_wpxp_l_thresh phys="default"> 100.0D0    </clubb_wpxp_l_thresh>
<clubb_ice_deep phys="default"> 14.e-6     </clubb_ice_deep>
<clubb_use_sgv phys="default"> .true.     </clubb_use_sgv>
<seasalt_emis_scale phys="default" chem="linoz_mam4_resus_mom_soag"> 0.6        </seasalt_emis_scale>
<zmconv_c0_lnd phys="default"> 0.0020     </zmconv_c0_lnd>
<zmconv_c0_ocn phys="default"> 0.0020     </zmconv_c0_ocn>
<zmconv_alfa phys="default"> 0.14D0     </zmconv_alfa>
<zmconv_tp_fac phys="default"> 2.0D0      </zmconv_tp_fac>
<zmconv_mx_bot_lyr_adj phys="default"> 1          </zmconv_mx_bot_lyr_adj>
<prc_exp1 phys="default"  microphys="mg2"> -1.40D0    </prc_exp1>
<micro_mg_accre_enhan_fac phys="default" microphys="mg2"> 1.75D0     </micro_mg_accre_enhan_fac>
<microp_aero_wsubmin               > 0.001D0    </microp_aero_wsubmin>
<so4_sz_thresh_icenuc phys="default"> 0.080e-6   </so4_sz_thresh_icenuc>
<micro_mg_berg_eff_factor phys="default" clubb_sgs="1"> 0.7D0      </micro_mg_berg_eff_factor>
<cldfrc_dp1  phys="default"> 0.018D0    </cldfrc_dp1>
<cosp_ncolumns phys="default"> 10 </cosp_ncolumns>

</namelist_defaults><|MERGE_RESOLUTION|>--- conflicted
+++ resolved
@@ -919,34 +919,33 @@
 <micro_nicons         microphys="mg2">  0.1D6       </micro_nicons>
 <micro_mincdnc        microphys="mg2">  -999.       </micro_mincdnc>
 
-<<<<<<< HEAD
-<!-- P3 specific namelist variables (using v2 defaults rather than KK defaults) -->
-<micro_p3_lookup_dir	        > atm/cam/physprops </micro_p3_lookup_dir>
-<micro_p3_tableversion		>  4.1.2 	</micro_p3_tableversion>
-<micro_aerosolactivation        > .true.  </micro_aerosolactivation>
-<micro_subgrid_cloud     	> .true.  </micro_subgrid_cloud>
-<micro_tend_output       	> .false.  </micro_tend_output>
-<p3_autocon_coeff    		>  30500.0D0   </p3_autocon_coeff>
-<p3_qc_autocon_expon    	>  3.19D0   </p3_qc_autocon_expon>
-<p3_nc_autocon_expon            >  -1.40D0   </p3_nc_autocon_expon>
-<p3_accret_coeff    		>  117.25D0   </p3_accret_coeff>
-<p3_qc_accret_expon    		>  1.15D0   </p3_qc_accret_expon>
-<p3_wbf_coeff                   > 0.7D0     </p3_wbf_coeff>
-<p3_max_mean_rain_size          > 0.005D0     </p3_max_mean_rain_size>
-<p3_embryonic_rain_size         > 0.000025D0  </p3_embryonic_rain_size>
-<do_prescribed_CCN              > .false. </do_prescribed_CCN>
-<do_Cooper_inP3                 > .false. </do_Cooper_inP3>
-=======
+
 <!-- P3 specific namelist variables -->
-<micro_p3_lookup_dir     microphys="p3"> atm/scream/tables </micro_p3_lookup_dir>
-<micro_p3_tableversion   microphys="p3"> 4.1.1  </micro_p3_tableversion>
-<micro_aerosolactivation microphys="p3"> .true.  </micro_aerosolactivation>
-<micro_subgrid_cloud     microphys="p3"> .true.  </micro_subgrid_cloud>
-<micro_tend_output       microphys="p3"> .true.  </micro_tend_output>
-<p3_qc_autoCon_Expon     microphys="p3"> 2.47   </p3_qc_autoCon_Expon>
-<p3_qc_accret_Expon      microphys="p3"> 1.15   </p3_qc_accret_Expon>
-<do_prescribed_CCN       microphys="p3"> .false. </do_prescribed_CCN>
->>>>>>> c7f67cbf
+<micro_aerosolactivation            microphys="p3"> .true.  </micro_aerosolactivation>
+<micro_subgrid_cloud                microphys="p3"> .true.  </micro_subgrid_cloud>
+<do_prescribed_CCN                  microphys="p3"> .false. </do_prescribed_CCN>
+  
+<!-- P3 specific namelist variables (for v3 version of P3) -->
+<micro_p3_lookup_dir    clubb_sgs="1" microphys="p3"> atm/cam/physprops </micro_p3_lookup_dir>
+<micro_p3_tableversion  clubb_sgs="1" microphys="p3">  4.1.2 	</micro_p3_tableversion>
+<micro_tend_output      clubb_sgs="1" microphys="p3"> .false.  </micro_tend_output>
+<p3_autocon_coeff    	  clubb_sgs="1" microphys="p3">  30500.0D0   </p3_autocon_coeff>
+<p3_qc_autocon_expon    clubb_sgs="1" microphys="p3">  3.19D0   </p3_qc_autocon_expon>
+<p3_nc_autocon_expon    clubb_sgs="1" microphys="p3">  -1.40D0   </p3_nc_autocon_expon>
+<p3_accret_coeff        clubb_sgs="1" microphys="p3">  117.25D0   </p3_accret_coeff>
+<p3_qc_accret_expon     clubb_sgs="1" microphys="p3">  1.15D0   </p3_qc_accret_expon>
+<p3_wbf_coeff           clubb_sgs="1" microphys="p3"> 0.7D0     </p3_wbf_coeff>
+<p3_max_mean_rain_size  clubb_sgs="1" microphys="p3"> 0.005D0     </p3_max_mean_rain_size>
+<p3_embryonic_rain_size clubb_sgs="1" microphys="p3"> 0.000025D0  </p3_embryonic_rain_size>
+<do_Cooper_inP3         clubb_sgs="1" microphys="p3"> .false. </do_Cooper_inP3>
+
+<!-- P3 specific namelist variables (for SCREAM version of P3) -->
+<micro_p3_lookup_dir   shoc_sgs="1" microphys="p3"> atm/scream/tables </micro_p3_lookup_dir>
+<micro_p3_tableversion shoc_sgs="1" microphys="p3"> 4.1.1  </micro_p3_tableversion>
+<micro_tend_output     shoc_sgs="1" microphys="p3"> .true.  </micro_tend_output>
+<p3_qc_autoCon_Expon   shoc_sgs="1" microphys="p3"> 2.47   </p3_qc_autoCon_Expon>
+<p3_qc_accret_Expon    shoc_sgs="1" microphys="p3"> 1.15   </p3_qc_accret_Expon>
+
 
 <!-- special defaults for MMF, which now sets all other physics scheme options to "off" -->
 <micro_mincdnc        use_MMF="1">  -999.       </micro_mincdnc>
@@ -965,13 +964,9 @@
 
 <cld_macmic_num_steps>                               1 </cld_macmic_num_steps>
 <cld_macmic_num_steps microphys="mg2" clubb_sgs="1"> 6 </cld_macmic_num_steps>
-<<<<<<< HEAD
-<cld_macmic_num_steps microphys="p3"  clubb_sgs="1"> 6 </cld_macmic_num_steps>
-=======
 <cld_macmic_num_steps microphys="mg2" shoc_sgs="1"> 6 </cld_macmic_num_steps>
 <cld_macmic_num_steps microphys="p3"  clubb_sgs="1"> 6 </cld_macmic_num_steps>
 <cld_macmic_num_steps microphys="p3"  shoc_sgs="1"> 6 </cld_macmic_num_steps>
->>>>>>> c7f67cbf
 
 <microp_uniform>.false.</microp_uniform>
 <!-- Added flags for regenration and liq cld frac bug fixes    -->
@@ -987,10 +982,7 @@
 <nucleate_ice_subgrid shoc_sgs="1"     microphys="mg2" >1.2D0</nucleate_ice_subgrid>
 <nucleate_ice_subgrid clubb_do_deep="1" microphys="mg2" >1.0D0</nucleate_ice_subgrid>
 <nucleate_ice_subgrid clubb_sgs="1"     microphys="p3" >1.2D0</nucleate_ice_subgrid>
-<<<<<<< HEAD
-=======
 <nucleate_ice_subgrid shoc_sgs="1"      microphys="p3" >1.2D0</nucleate_ice_subgrid>
->>>>>>> c7f67cbf
 <nucleate_ice_subgrid clubb_do_deep="1" microphys="p3" >1.0D0</nucleate_ice_subgrid>
 
 <!-- Macrophysics scheme -->
@@ -1081,10 +1073,6 @@
 
 <sol_facti_cloud_borne clubb_sgs="1" microphys="mg2"                  >1.0D0</sol_facti_cloud_borne>
 <sol_facti_cloud_borne clubb_sgs="1" clubb_do_deep="1" microphys="mg2">3.0D0</sol_facti_cloud_borne>
-<<<<<<< HEAD
-=======
-<!-- AaronDonahue, Do we need this for p3 too? -->
->>>>>>> c7f67cbf
 <sol_facti_cloud_borne clubb_sgs="1" microphys="p3"                  >1.0D0</sol_facti_cloud_borne>
 <sol_facti_cloud_borne clubb_sgs="1" clubb_do_deep="1" microphys="p3">3.0D0</sol_facti_cloud_borne>
 
@@ -1158,14 +1146,9 @@
 <cldfrc_ice            >.false.</cldfrc_ice>
 <cldfrc_ice phys="default" >.true.</cldfrc_ice>
 
-<cldfrc_rhminl                                                        > 0.900D0 </cldfrc_rhminl>
-<<<<<<< HEAD
-<cldfrc_rhminl                   phys="default" microphys="mg2"          > 0.950D0 </cldfrc_rhminl>
-<cldfrc_rhminl                   phys="default" microphys="p3"           > 0.950D0 </cldfrc_rhminl>
-=======
+
 <cldfrc_rhminl                   phys="default" microphys="p3"        > 0.950D0 </cldfrc_rhminl>
 <cldfrc_rhminl                   phys="default" microphys="mg2"       > 0.950D0 </cldfrc_rhminl>
->>>>>>> c7f67cbf
 
 <cldfrc_rhminl_adj_land                                               > 0.100D0 </cldfrc_rhminl_adj_land>
 
