--- conflicted
+++ resolved
@@ -101,12 +101,8 @@
             totaldt = cpl_dt * int(ncpl)
             if totaldt != basedt:
                 expect(False, " %s ncpl doesn't divide base dt evenly" %comp)
-<<<<<<< HEAD
             nmlgen.add_default(comp.lower() + '_cpl_dt', value=cpl_dt)
-=======
-            nmlgen.set_value(comp.lower() + '_cpl_dt', value=cpl_dt)
             mindt = min(mindt, cpl_dt)
->>>>>>> 1330db97
 #        elif comp.lower() is not 'cpl':
 
     #--------------------------------
