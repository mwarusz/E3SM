#!/usr/bin/env python
"""Namelist creator for CIME's driver.
"""
# Typically ignore this.
# pylint: disable=invalid-name

# Disable these because this is our standard setup
# pylint: disable=wildcard-import,unused-wildcard-import,wrong-import-position

import os, sys, glob, itertools, re

_CIMEROOT = os.path.join(os.path.dirname(os.path.abspath(__file__)), "..","..","..","..")
sys.path.append(os.path.join(_CIMEROOT, "scripts", "Tools"))

from standard_script_setup import *
from CIME.case import Case
from CIME.nmlgen import NamelistGenerator
from CIME.utils import expect, safe_copy
from CIME.utils import get_model, get_time_in_seconds, get_timestamp
from CIME.buildnml import create_namelist_infile, parse_input
from CIME.XML.files import Files
from CIME.XML.grids import Grids

logger = logging.getLogger(__name__)

###############################################################################
def _create_drv_namelists(case, infile, confdir, nmlgen, files):
###############################################################################

    #--------------------------------
    # Set up config dictionary
    #--------------------------------
    config = {}
    config['cime_model'] = get_model()
    config['iyear'] = case.get_value('COMPSET').split('_')[0]
    config['BGC_MODE'] = case.get_value("CCSM_BGC")
    config['CPL_I2O_PER_CAT'] = case.get_value('CPL_I2O_PER_CAT')
    config['COMP_RUN_BARRIERS'] = case.get_value('COMP_RUN_BARRIERS')
    config['DRV_THREADING'] = case.get_value('DRV_THREADING')
    config['CPL_ALBAV'] = case.get_value('CPL_ALBAV')
    config['CPL_EPBAL'] = case.get_value('CPL_EPBAL')
    config['FLDS_WISO'] = case.get_value('FLDS_WISO')
    config['BUDGETS'] = case.get_value('BUDGETS')
    config['MACH'] = case.get_value('MACH')
    config['MPILIB'] = case.get_value('MPILIB')
    config['MULTI_DRIVER'] = '.true.' if case.get_value('MULTI_DRIVER') else '.false.'
    config['OS'] = case.get_value('OS')
    config['glc_nec'] = 0 if case.get_value('GLC_NEC') == 0 else case.get_value('GLC_NEC')
    config['single_column'] = 'true' if case.get_value('PTS_MODE') else 'false'
    config['timer_level'] = 'pos' if case.get_value('TIMER_LEVEL') >= 1 else 'neg'
    config['bfbflag'] = 'on' if case.get_value('BFBFLAG') else 'off'
    config['continue_run'] = '.true.' if case.get_value('CONTINUE_RUN') else '.false.'
    config['atm_grid'] = case.get_value('ATM_GRID')

    if case.get_value('RUN_TYPE') == 'startup':
        config['run_type'] = 'startup'
    elif case.get_value('RUN_TYPE') == 'hybrid':
        config['run_type'] = 'startup'
    elif case.get_value('RUN_TYPE') == 'branch':
        config['run_type'] = 'branch'

    #----------------------------------------------------
    # Initialize namelist defaults
    #----------------------------------------------------
    nmlgen.init_defaults(infile, config)

    #--------------------------------
    # Overwrite: set brnch_retain_casename
    #--------------------------------
    start_type = nmlgen.get_value('start_type')
    if start_type != 'startup':
        if case.get_value('CASE') == case.get_value('RUN_REFCASE'):
            nmlgen.set_value('brnch_retain_casename' , value='.true.')

    #--------------------------------
    # Overwrite: set component coupling frequencies
    #--------------------------------
    ncpl_base_period  = case.get_value('NCPL_BASE_PERIOD')
    if ncpl_base_period == 'hour':
        basedt = 3600
    elif ncpl_base_period == 'day':
        basedt = 3600 * 24
    elif ncpl_base_period == 'year':
        if case.get_value('CALENDAR') == 'NO_LEAP':
            basedt = 3600 * 24 * 365
        else:
            expect(False, "Invalid CALENDAR for NCPL_BASE_PERIOD {} ".format(ncpl_base_period))
    elif ncpl_base_period == 'decade':
        if case.get_value('CALENDAR') == 'NO_LEAP':
            basedt = 3600 * 24 * 365 * 10
        else:
            expect(False, "invalid NCPL_BASE_PERIOD NCPL_BASE_PERIOD {} ".format(ncpl_base_period))
    else:
        expect(False, "invalid NCPL_BASE_PERIOD NCPL_BASE_PERIOD {} ".format(ncpl_base_period))

    if basedt < 0:
        expect(False, "basedt invalid overflow for NCPL_BASE_PERIOD {} ".format(ncpl_base_period))

    comps = case.get_values("COMP_CLASSES")
    mindt = basedt
    for comp in comps:
        ncpl = case.get_value(comp.upper() + '_NCPL')
        if ncpl is not None:
            cpl_dt = int(basedt / int(ncpl))
            totaldt = cpl_dt * int(ncpl)
            if totaldt != basedt:
                expect(False, " {} ncpl doesn't divide base dt evenly".format(comp))
            nmlgen.add_default(comp.lower() + '_cpl_dt', value=cpl_dt)
            mindt = min(mindt, cpl_dt)

    # sanity check
    comp_atm = case.get_value("COMP_ATM")
    if comp_atm is not None and comp_atm not in('datm', 'xatm', 'satm'):
        atmdt = int(basedt / case.get_value('ATM_NCPL'))
        expect(atmdt == mindt, 'Active atm should match shortest model timestep atmdt={} mindt={}'
               .format(atmdt, mindt))
<<<<<<< HEAD

=======
>>>>>>> 8106748d

    #--------------------------------
    # Overwrite: set start_ymd
    #--------------------------------
    run_startdate = "".join(str(x) for x in case.get_value('RUN_STARTDATE').split('-'))
    nmlgen.set_value('start_ymd', value=run_startdate)

    #--------------------------------
    # Overwrite: set tprof_option and tprof_n - if tprof_total is > 0
    #--------------------------------
    # This would be better handled inside the alarm logic in the driver routines.
    # Here supporting only nday(s), nmonth(s), and nyear(s).

    stop_option = case.get_value('STOP_OPTION')
    if 'nyear' in stop_option:
        tprofoption = 'ndays'
        tprofmult = 365
    elif 'nmonth' in stop_option:
        tprofoption = 'ndays'
        tprofmult = 30
    elif 'nday' in stop_option:
        tprofoption = 'ndays'
        tprofmult = 1
    else:
        tprofmult = 1
        tprofoption = 'never'

    tprof_total = case.get_value('TPROF_TOTAL')
    if ((tprof_total > 0) and (case.get_value('STOP_DATE') < 0) and ('ndays' in tprofoption)):
        stop_n = case.get_value('STOP_N')
        stopn = tprofmult * stop_n
        tprofn = int(stopn / tprof_total)
        if tprofn < 1:
            tprofn = 1
        nmlgen.set_value('tprof_option', value=tprofoption)
        nmlgen.set_value('tprof_n'     , value=tprofn)

    # Set up the pause_component_list if pause is active
    pauseo = case.get_value('PAUSE_OPTION')
    if pauseo is not None and pauseo != 'never' and pauseo != 'none':
        pausen = case.get_value('PAUSE_N')
        # Set esp interval
        if 'nstep' in pauseo:
            esp_time = mindt
        else:
            esp_time = get_time_in_seconds(pausen, pauseo)

        nmlgen.set_value('esp_cpl_dt', value=esp_time)
    # End if pause is active

    #--------------------------------
    # (1) Write output namelist file drv_in and  input dataset list.
    #--------------------------------
    write_drv_in_file(case, nmlgen, confdir)

    #--------------------------------
    # (2) Write out seq_map.rc file
    #--------------------------------
    write_seq_maps_file(case, nmlgen, confdir)

    #--------------------------------
    # (3) Construct and write out drv_flds_in
    #--------------------------------
    write_drv_flds_in_file(case, nmlgen, files)

###############################################################################
def write_drv_in_file(case, nmlgen, confdir):
###############################################################################
    data_list_path = os.path.join(case.get_case_root(), "Buildconf", "cpl.input_data_list")
    if os.path.exists(data_list_path):
        os.remove(data_list_path)
    namelist_file = os.path.join(confdir, "drv_in")
    nmlgen.write_output_file(namelist_file, data_list_path )

###############################################################################
def write_seq_maps_file(case, nmlgen, confdir):
###############################################################################
    # first determine if there are invalid idmap settings
    # if source and destination grid are different, mapping file must not be "idmap"
    gridvalue = {}
    ignore_component = {}
    exclude_list = ["CPL","ESP"]
    for comp_class in case.get_values("COMP_CLASSES"):
        if comp_class not in exclude_list:
            gridvalue[comp_class.lower()] = case.get_value(comp_class + "_GRID" )
            if case.get_value(comp_class + "_GRID" ) == 'null':
                ignore_component[comp_class.lower()] = True
            else:
                ignore_component[comp_class.lower()] = False

    # Currently, hard-wire values of mapping file names to ignore
    # TODO: for rof2ocn_fmapname -needs to be resolved since this is currently
    # used in prep_ocn_mod.F90 if flood_present is True - this is in issue #1908.
    # The following is only approriate for config_grids.xml version 2.0 or later
    grid_version = Grids().get_version()
    if grid_version >= 2.0:
        ignore_idmaps = ["rof2ocn_fmapname", "glc2ice_rmapname",
                         "glc2ocn_liq_rmapname", "glc2ocn_ice_rmapname"]
        group_variables = nmlgen.get_group_variables("seq_maps")
        for name in group_variables:
            value = group_variables[name]
            if "mapname" in name:
                value = re.sub('\"', '', value)
                if 'idmap' == value:
                    component1 = name[0:3]
                    component2 = name[4:7]
                    if not ignore_component[component1]  and not ignore_component[component2]:
                        if name in ignore_idmaps:
                            logger.warning("   NOTE: ignoring setting of {}=idmap in seq_maps.rc".format(name))
                        else:
                            if "rof2ocn_" in name:
                                if case.get_value("COMP_OCN") == 'docn':
                                    logger.warning("   NOTE: ignoring setting of {}=idmap in seq_maps.rc".format(name))
                            else:
                                expect(gridvalue[component1] == gridvalue[component2],
                                       "Need to provide valid mapping file between {} and {} in xml variable {} ".\
                                           format(component1, component2, name))

    # now write out the file
    seq_maps_file = os.path.join(confdir, "seq_maps.rc")
    nmlgen.write_seq_maps(seq_maps_file)

###############################################################################
def write_drv_flds_in_file(case, nmlgen, files):
###############################################################################
    # In thte following, all values come simply from the infiles - no default values need to be added
    # FIXME - do want to add the possibility that will use a user definition file for drv_flds_in

    caseroot = case.get_value('CASEROOT')

    nmlgen.add_default('drv_flds_in_files')
    drvflds_files = nmlgen.get_default('drv_flds_in_files')
    infiles = []
    for drvflds_file in drvflds_files:
        infile = os.path.join(caseroot, drvflds_file)
        if os.path.isfile(infile):
            infiles.append(infile)

    if len(infiles) != 0:
        # First read the drv_flds_in files and make sure that
        # for any key there are not two conflicting values
        dicts = {}
        for infile in infiles:
            dict_ = {}
            with open(infile) as myfile:
                for line in myfile:
                    if "=" in line and '!' not in line:
                        name, var = line.partition("=")[::2]
                        name = name.strip()
                        var = var.strip()
                        dict_[name] = var
            dicts[infile] = dict_

        for first,second in itertools.combinations(dicts.keys(),2):
            compare_drv_flds_in(dicts[first], dicts[second], first, second)

        # Now create drv_flds_in
        config = {}
        definition_dir = os.path.dirname(files.get_value("NAMELIST_DEFINITION_FILE", attribute={"component":"drv"}))
        definition_file = [os.path.join(definition_dir, "namelist_definition_drv_flds.xml")]
        nmlgen = NamelistGenerator(case, definition_file, files=files)
        skip_entry_loop = True
        nmlgen.init_defaults(infiles, config, skip_entry_loop=skip_entry_loop)
        drv_flds_in = os.path.join(caseroot, "CaseDocs", "drv_flds_in")
        nmlgen.write_output_file(drv_flds_in)

###############################################################################
def compare_drv_flds_in(first, second, infile1, infile2):
###############################################################################
    sharedKeys = set(first.keys()).intersection(second.keys())
    for key in sharedKeys:
        if first[key] != second[key]:
            print('Key: {}, \n Value 1: {}, \n Value 2: {}'.format(key, first[key], second[key]))
            expect(False, "incompatible settings in drv_flds_in from \n {} \n and \n {}".format(infile1, infile2))

###############################################################################
def _create_component_modelio_namelists(case, files):
###############################################################################

    # will need to create a new namelist generator
    infiles = []
    definition_dir = os.path.dirname(files.get_value("NAMELIST_DEFINITION_FILE", attribute={"component":"drv"}))
    definition_file = [os.path.join(definition_dir, "namelist_definition_modelio.xml")]

    confdir = os.path.join(case.get_value("CASEBUILD"), "cplconf")
    lid = os.environ["LID"] if "LID" in os.environ else get_timestamp("%y%m%d-%H%M%S")

    #if we are in multi-coupler mode the number of instances of cpl will be the max
    # of any NINST_* value
    maxinst = 1
    if case.get_value("MULTI_DRIVER"):
        maxinst = case.get_value("NINST_MAX")

    for model in case.get_values("COMP_CLASSES"):
        model = model.lower()
        with NamelistGenerator(case, definition_file) as nmlgen:
            config = {}
            config['component'] = model
            entries = nmlgen.init_defaults(infiles, config, skip_entry_loop=True)
            if maxinst == 1 and model != 'cpl':
                inst_count = case.get_value("NINST_" + model.upper())
            else:
                inst_count = maxinst

            inst_string = ""
            inst_index = 1
            while inst_index <= inst_count:
                # determine instance string
                if inst_count > 1:
                    inst_string = '_{:04d}'.format(inst_index)

                # set default values
                for entry in entries:
                    nmlgen.add_default(entry)

                # overwrite defaults
                moddiri = case.get_value('EXEROOT') + "/" + model
                nmlgen.set_value('diri', moddiri)

                moddiro = case.get_value('RUNDIR')
                nmlgen.set_value('diro', moddiro)

                logfile = model + inst_string + ".log." + str(lid)
                nmlgen.set_value('logfile', logfile)

                # Write output file
                modelio_file = model + "_modelio.nml" + inst_string
                nmlgen.write_modelio_file(os.path.join(confdir, modelio_file))

                inst_index = inst_index + 1

###############################################################################
def buildnml(case, caseroot, component):
###############################################################################
    if component != "drv":
        raise AttributeError

    confdir = os.path.join(case.get_value("CASEBUILD"), "cplconf")
    if not os.path.isdir(confdir):
        os.makedirs(confdir)

    # NOTE: User definition *replaces* existing definition.
    # TODO: Append instead of replace?
    user_xml_dir = os.path.join(caseroot, "SourceMods", "src.drv")

    expect (os.path.isdir(user_xml_dir),
            "user_xml_dir {} does not exist ".format(user_xml_dir))

    files = Files(comp_interface="mct")
    definition_file = [files.get_value("NAMELIST_DEFINITION_FILE", {"component": "drv"})]

    user_definition = os.path.join(user_xml_dir, "namelist_definition_drv.xml")
    if os.path.isfile(user_definition):
        definition_file = [user_definition]

    # Create the namelist generator object - independent of instance
    nmlgen = NamelistGenerator(case, definition_file)

    # create cplconf/namelist
    infile_text = ""
    if case.get_value('COMP_ATM') == 'cam':
        # cam is actually changing the driver namelist settings
        cam_config_opts = case.get_value("CAM_CONFIG_OPTS")
        if "aquaplanet" in cam_config_opts:
            infile_text = "aqua_planet = .true. \n aqua_planet_sst = 1"

    user_nl_file = os.path.join(caseroot, "user_nl_cpl")
    namelist_infile = os.path.join(confdir, "namelist_infile")
    create_namelist_infile(case, user_nl_file, namelist_infile, infile_text)
    infile = [namelist_infile]

    # create the files drv_in, drv_flds_in and seq_maps.rc
    _create_drv_namelists(case, infile, confdir, nmlgen, files)

    # create the files comp_modelio.nml where comp = [atm, lnd...]
    _create_component_modelio_namelists(case, files)

    # copy drv_in, drv_flds_in, seq_maps.rc and all *modio* fiels to rundir
    rundir = case.get_value("RUNDIR")

    safe_copy(os.path.join(confdir,"drv_in"), rundir)
    drv_flds_in = os.path.join(caseroot, "CaseDocs", "drv_flds_in")
    if os.path.isfile(drv_flds_in):
        safe_copy(drv_flds_in, rundir)

    safe_copy(os.path.join(confdir,"seq_maps.rc"), rundir)

    for filename in glob.glob(os.path.join(confdir, "*modelio*")):
        safe_copy(filename, rundir)

###############################################################################
def _main_func():
    caseroot = parse_input(sys.argv)

    with Case(caseroot) as case:
        buildnml(case, caseroot, "drv")

if __name__ == "__main__":
    _main_func()<|MERGE_RESOLUTION|>--- conflicted
+++ resolved
@@ -114,10 +114,6 @@
         atmdt = int(basedt / case.get_value('ATM_NCPL'))
         expect(atmdt == mindt, 'Active atm should match shortest model timestep atmdt={} mindt={}'
                .format(atmdt, mindt))
-<<<<<<< HEAD
-
-=======
->>>>>>> 8106748d
 
     #--------------------------------
     # Overwrite: set start_ymd
