--- conflicted
+++ resolved
@@ -753,18 +753,13 @@
       <value compset="^1950.+CMIP6"                             >312.821</value>
       <value compset="^2010"                                    >388.717</value>
       <value compset="^2010.+CMIP6"                             >388.717</value>
-<<<<<<< HEAD
       <value compset="^20TR.+CMIP6-AER"                         >284.317</value>
       <value compset="^20TR.+CMIP6-xGHG-xAER"                   >284.317</value>
       <value compset="^20TR.+CMIP6-NAT"                         >284.317</value>
       <value compset="^20TR.+CMIP6-OZONE"                       >284.317</value>
       <value compset="^20TR.+CMIP6-LULC"                        >284.317</value>
       <value compset="^20TR.+CMIP6-VOLC"                        >284.317</value>
-      <value compset="^SSP585.+CMIP6"				>0.000001</value>
-      <value compset="^SSP370.+CMIP6"                           >0.000001</value>
-=======
       <value compset="^SSP.+CMIP6"                              >0.000001</value>
->>>>>>> d5dd94cb
       <value compset="^20TR.*BGC%BCRC"                          >284.317</value>
       <value compset="^20TR.*BGC%BCRD"                          >284.317</value>
       <value compset="^20TR.*BGC%BDRC"                          >284.317</value>
