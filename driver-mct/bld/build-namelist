--- conflicted
+++ resolved
@@ -3,16 +3,16 @@
 #
 # build-namelist
 #
-# This script builds the namelists for the Driver-cpl 
+# This script builds the namelists for the Driver-cpl
 #
 # build-namelist uses a config_cache.xml file that current contains the ocean grid information.
 # build-namelist reads this file to obtain information it needs to provide
-# default values that are consistent with the driver/coupler library.  
+# default values that are consistent with the driver/coupler library.
 #
 # The simplest use of build-namelist is to execute it from the build directory where configure
 # was run.  By default it will use the config_cache.xml file that was written by configure to
-# determine the build time properties of the executable, and will write the files that contain 
-# the output namelists in that same directory.  
+# determine the build time properties of the executable, and will write the files that contain
+# the output namelists in that same directory.
 #
 #
 # Date        Contributor      Modification
@@ -32,7 +32,7 @@
      build-namelist [options]
 OPTIONS
      -infile "filepath"    Specify a file containing namelists to read values from.
-     -namelist "namelist"  Specify namelist settings directly on the commandline by supplying 
+     -namelist "namelist"  Specify namelist settings directly on the commandline by supplying
                            a string containing FORTRAN namelist syntax, e.g.,
                               -namelist "&drv_nml dt=1800 /"
      -help [or -h]         Print usage to STDOUT.
@@ -44,15 +44,15 @@
      -rof_grid             ROF_GRID variable
      -wav_grid             WAV_GRID variable
      -atm_grid             ATM_GRID variable
-     -lnd_grid             LND_GRID variable 
+     -lnd_grid             LND_GRID variable
      -ocn_grid             OCN_GRID variable
-     -pio_version       PIO_VERSION (1 or 2)     
+     -pio_version       PIO_VERSION (1 or 2)
 
 NOTE: The precedence for setting the values of namelist variables is (highest to lowest):
       1. namelist values set by specific command-line options, i.e. (none right now)
       2. values set on the command-line using the -namelist option,
       3. values read from the file specified by -infile,
-      4. values from the namelist defaults file - or values specifically set in build-namelist 
+      4. values from the namelist defaults file - or values specifically set in build-namelist
 EOF
 }
 
@@ -67,7 +67,7 @@
                                        # the user's PATH
 my $cwd = getcwd();                    # current working directory
 my $cfgdir;                            # absolute pathname of directory that contains this script
-if ($ProgDir) { 
+if ($ProgDir) {
     $cfgdir = abs_path($ProgDir);
 } else {
     $cfgdir = $cwd;
@@ -97,7 +97,7 @@
     "v|verbose"     => \$opts{'verbose'},
     "caseroot=s"    => \$opts{'caseroot'},
     "cimeroot=s"    => \$opts{'cimeroot'},
-    "grid=s"        => \$opts{'grid'},	   
+    "grid=s"        => \$opts{'grid'},
     "rof_grid=s"    => \$opts{'rof_grid'},
     "wav_grid=s"    => \$opts{'wav_grid'},
     "atm_grid=s"    => \$opts{'atm_grid'},
@@ -124,14 +124,14 @@
 if ($opts{'verbose'}) { $print = 2; }
 my $eol = "\n";
 
-my $CASEROOT    = $opts{'caseroot'}; 
-my $CIMEROOT    = $opts{'cimeroot'};       
-my $GRID        = $opts{'grid'}; 
-my $ROF_GRID    = $opts{'rof_grid'}; 
-my $WAV_GRID    = $opts{'wav_grid'}; 
-my $ATM_GRID    = $opts{'atm_grid'}; 
-my $LND_GRID    = $opts{'lnd_grid'}; 
-my $OCN_GRID    = $opts{'ocn_grid'}; 
+my $CASEROOT    = $opts{'caseroot'};
+my $CIMEROOT    = $opts{'cimeroot'};
+my $GRID        = $opts{'grid'};
+my $ROF_GRID    = $opts{'rof_grid'};
+my $WAV_GRID    = $opts{'wav_grid'};
+my $ATM_GRID    = $opts{'atm_grid'};
+my $LND_GRID    = $opts{'lnd_grid'};
+my $OCN_GRID    = $opts{'ocn_grid'};
 
 if ($print>=2) { print "Setting DRV configuration script directory to $cfgdir$eol"; }
 
@@ -161,12 +161,12 @@
 (-f "$CASEROOT/Buildconf/cplconf/config_cache.xml")  or  die <<"EOF";
 ** $ProgName - Cannot find configuration cache file: config_cache.xml\" **
 EOF
-    
+
 #-----------------------------------------------------------------------------------------------
 # Make sure we can find required perl modules, definition, and defaults files.
 # Look for them under the directory that contains the configure script.
-    
-# The root directory for the perl5 required utilities 
+
+# The root directory for the perl5 required utilities
 my $perl5lib_dir = "${CIMEROOT}/utils/perl5lib";
 
 # The XML::Lite module is required to parse the XML files.
@@ -233,7 +233,7 @@
 require Build::Namelist;
 
 #-----------------------------------------------------------------------------------------------
-# Create a configuration object from the DRV config_cache.xml file-  created by 
+# Create a configuration object from the DRV config_cache.xml file-  created by
 # pop2.cpl7.template in $CASEROOT/Buildconf/cplconf
 my $cfg = Build::Config->new("$CASEROOT/Buildconf/cplconf/config_cache.xml");
 
@@ -321,7 +321,7 @@
 }
 
 #-----------------------------------------------------------------------------------------------
-# Determine drv namelist 
+# Determine drv namelist
 #-----------------------------------------------------------------------------------------------
 
 #############################################
@@ -360,7 +360,7 @@
 add_default($nl, 'glc_nec',      'val'=>"$glc_nec");
 add_default($nl, 'ice_ncat',     'val'=>"$ice_ncat", 'xml'=>'ICE_NCAT');
 add_default($nl, 'seq_flds_i2o_per_cat', 'val'=>"$seq_flds_i2o_per_cat", 'xml'=>'CPL_I2O_PER_CAT');
-    
+
 #############################################
 # namelist group: seq_cplflds_userspec      #
 #############################################
@@ -371,7 +371,7 @@
 # namelist group: seq_infodata_inparm       #
 #############################################
 
-my $PTS_MODE = "$xmlvars{'PTS_MODE'}"; 
+my $PTS_MODE = "$xmlvars{'PTS_MODE'}";
 
 my $start_type;
 my $RUN_TYPE     = "$xmlvars{'RUN_TYPE'}";
@@ -509,7 +509,7 @@
     }
 } elsif ($NCPL_BASE_PERIOD eq 'decade') {
     if ($CALENDAR eq 'NO_LEAP') {
-	$basedt = 3600 * 24 * 365 * 10; 
+	$basedt = 3600 * 24 * 365 * 10;
     } else {
 	die "$ProgName: ERROR invalid CALENDAR for NCPL_BASE_PERIOD $NCPL_BASE_PERIOD \n";
     }
@@ -518,15 +518,15 @@
 }
 if ($basedt < 0) {
    die "$ProgName: ERROR basedt invalid overflow for NCPL_BASE_PERIOD $NCPL_BASE_PERIOD \n";
-} 
+}
 
 my $ATM_NCPL = "$xmlvars{'ATM_NCPL'}";
 my $LND_NCPL = "$xmlvars{'LND_NCPL'}";
 my $OCN_NCPL = "$xmlvars{'OCN_NCPL'}";
 my $ICE_NCPL = "$xmlvars{'ICE_NCPL'}";
 my $GLC_NCPL = "$xmlvars{'GLC_NCPL'}";
-my $ROF_NCPL = "$xmlvars{'ROF_NCPL'}"; 
-my $WAV_NCPL = "$xmlvars{'WAV_NCPL'}"; 
+my $ROF_NCPL = "$xmlvars{'ROF_NCPL'}";
+my $WAV_NCPL = "$xmlvars{'WAV_NCPL'}";
 
 my $atm_cpl_dt = $basedt / $ATM_NCPL;
 my $lnd_cpl_dt = $basedt / $LND_NCPL;
@@ -580,14 +580,13 @@
 add_default($nl, 'histavg_n');
 add_default($nl, 'histavg_ymd');
 
-<<<<<<< HEAD
 add_default($nl, 'barrier_option');
 add_default($nl, 'barrier_n');
 add_default($nl, 'barrier_ymd');
 
 add_default($nl, 'tprof_option');
-add_default($nl, 'tprof_n');  
-=======
+add_default($nl, 'tprof_n');
+
 # This would be better handled inside the alarm logic in the driver routines.
 # Here supporting only nday(s), nmonth(s), and nyear(s).
 my $tprofmult = 1;
@@ -597,7 +596,7 @@
     $tprofoption = 'ndays';
     $tprofmult = 365;
 }
-elsif ($STOP_OPTION =~ m/nmonth/){ 
+elsif ($STOP_OPTION =~ m/nmonth/){
     $tprofoption = 'ndays';
     $tprofmult = 30;
 }
@@ -607,7 +606,7 @@
 
 my $tprofn;
 my $STOP_DATE = "$xmlvars{'STOP_DATE'}";
-my $TPROF_TOTAL = "$xmlvars{'TPROF_TOTAL'}"; 
+my $TPROF_TOTAL = "$xmlvars{'TPROF_TOTAL'}";
 if (($TPROF_TOTAL > 0) && ($STOP_DATE < 0) && ($tprofoption =~ m/ndays/)) {
     my $STOP_N = "$xmlvars{'STOP_N'}";
     my $stopn = $tprofmult * $STOP_N;
@@ -619,9 +618,9 @@
     add_default($nl, 'tprof_n',      'val'=>"$tprofn");
 } else {
     add_default($nl, 'tprof_option');
-    add_default($nl, 'tprof_n');  
-}
->>>>>>> f237909c
+    add_default($nl, 'tprof_n');
+}
+
 add_default($nl, 'tprof_ymd');
 add_default($nl, 'max_cplstep_time');
 
@@ -680,7 +679,7 @@
 
 #############################################
 # namelist group: prof_inparm               #
-#   in utils/timing/perf_mod.F90   
+#   in utils/timing/perf_mod.F90
 #############################################
 
 my $timer_level = $xmlvars{'TIMER_LEVEL'};
@@ -744,10 +743,10 @@
 # the component variable will be set using the pio_* value.
 
 #-----------------------------------------------------------------------------------------------
-# (1) Write output namelist file (drv_in) and input dataset list (drv.input_data_list) 
-#-----------------------------------------------------------------------------------------------
-
-# Write out drv_in namelist groups 
+# (1) Write output namelist file (drv_in) and input dataset list (drv.input_data_list)
+#-----------------------------------------------------------------------------------------------
+
+# Write out drv_in namelist groups
 my @groups = qw(seq_cplflds_inparm
 		seq_cplflds_userspec
 		seq_infodata_inparm
@@ -760,7 +759,7 @@
 my $outfile = "./drv_in";
 $nl->write($outfile, 'groups'=>\@groups);
 if ($print>=2) { print "Writing driver namelist to $outfile $eol"; }
-               
+
 #-----------------------------------------------------------------------------------------------
 # (2) Write out seq_map.rc file
 #-----------------------------------------------------------------------------------------------
@@ -784,7 +783,7 @@
 #                   if necessary
 #
 # NOTE:  For bfb on different processor counts, set all maptypes to "X".
-################################################################## 
+##################################################################
 EOF
 $fh->close();
 
@@ -861,7 +860,7 @@
 add_default($nl, 'ice2atm_smaptype', 'val'=>"$ice2atm_smaptype");
 
 $nl->write_rc('./seq_maps.rc', 'groups'=>\@mapgroup, 'append'=>"1");
-if ($print>=2) { print "Writing map namelist to seq_maps.rc $eol"; }	
+if ($print>=2) { print "Writing map namelist to seq_maps.rc $eol"; }
 
 #-----------------------------------------------------------------------------------------------
 # (3) Write input dataset list.
@@ -881,7 +880,7 @@
     my $moddiri = "$xmlvars{'EXEROOT'}/${model}";
     my $moddiro = "$xmlvars{'RUNDIR'}";
     my $logfile;
-    
+
     my $inst_count;
     if ($model eq 'cpl') {$inst_count = 1;}
     if ($model eq 'atm') {$inst_count = "$xmlvars{'NINST_ATM'}";}
@@ -891,7 +890,7 @@
     if ($model eq 'ice') {$inst_count = "$xmlvars{'NINST_ICE'}";}
     if ($model eq 'ocn') {$inst_count = "$xmlvars{'NINST_OCN'}";}
     if ($model eq 'glc') {$inst_count = "$xmlvars{'NINST_GLC'}";}
-    
+
     my $inst_index = 1;
     my $inst_string;
     my $modeliofile;
@@ -977,7 +976,7 @@
 	    add_default($nlio, 'pio_rearranger',  'val'=>"$xmlvars{'GLC_PIO_REARRANGER'}");
 	}
 	$nlio->write($modeliofile, 'groups'=>\@iogroup);
-	if ($print>=2) { print "Writing io namelist to $modeliofile $eol"; }	
+	if ($print>=2) { print "Writing io namelist to $modeliofile $eol"; }
 	$inst_index = $inst_index + 1;
     }
 }
@@ -1044,7 +1043,7 @@
 	    } elsif (defined $opts{'der'}) {
 		die "$ProgName - ERROR: $var is derived - cannot be changed in user_nl_cpl \n";
 	    }
-	}  	    
+	}
 	return;
     }
 
@@ -1163,7 +1162,7 @@
 
                 if ($pathname =~ /idmap$/) {
                     # do nothing
-                }  
+                }
 		elsif ($input_pathname_type eq 'abs') {
                     if ($inputdata_rootdir) {
                         print OUTFILE "$var = $pathname\n";
