module cime_comp_mod

  !-------------------------------------------------------------------------------
  !
  ! Purpose: Main program for CIME cpl7. Can have different
  !          land, sea-ice, and ocean models plugged in at compile-time.
  !          These models can be either: stub, dead, data, or active
  !          components or some combination of the above.
  !
  !               stub -------- Do nothing.
  !               dead -------- Send analytic data back.
  !               data -------- Send data back interpolated from input files.
  !               prognostic -- Prognostically simulate the given component.
  !
  ! Method: Call appropriate initialization, run (time-stepping), and
  !         finalization routines.
  !
  !-------------------------------------------------------------------------------

  !----------------------------------------------------------------------------
  ! share code & libs
  !----------------------------------------------------------------------------
  use shr_kind_mod,      only: r8 => SHR_KIND_R8
  use shr_kind_mod,      only: cs => SHR_KIND_CS
  use shr_kind_mod,      only: cl => SHR_KIND_CL
  use shr_sys_mod,       only: shr_sys_abort, shr_sys_flush
  use shr_const_mod,     only: shr_const_cday
  use shr_file_mod,      only: shr_file_setLogLevel, shr_file_setLogUnit
  use shr_file_mod,      only: shr_file_setIO, shr_file_getUnit, shr_file_freeUnit
  use shr_scam_mod,      only: shr_scam_checkSurface
  use shr_map_mod,       only: shr_map_setDopole
  use shr_mpi_mod,       only: shr_mpi_min, shr_mpi_max
  use shr_mpi_mod,       only: shr_mpi_bcast, shr_mpi_commrank, shr_mpi_commsize
  use shr_mem_mod,       only: shr_mem_init, shr_mem_getusage
  use shr_cal_mod,       only: shr_cal_date2ymd, shr_cal_ymd2date, shr_cal_advdateInt
  use shr_cal_mod,       only: shr_cal_ymds2rday_offset
  use shr_orb_mod,       only: shr_orb_params
  use shr_frz_mod,       only: shr_frz_freezetemp_init
  use shr_reprosum_mod,  only: shr_reprosum_setopts
  use mct_mod            ! mct_ wrappers for mct lib
  use perf_mod
  use ESMF

  !----------------------------------------------------------------------------
  ! component model interfaces (init, run, final methods)
  !----------------------------------------------------------------------------

  use atm_comp_mct  , only: atm_init=>atm_init_mct, atm_run=>atm_run_mct, atm_final=>atm_final_mct
  use lnd_comp_mct  , only: lnd_init=>lnd_init_mct, lnd_run=>lnd_run_mct, lnd_final=>lnd_final_mct
  use ocn_comp_mct  , only: ocn_init=>ocn_init_mct, ocn_run=>ocn_run_mct, ocn_final=>ocn_final_mct
  use ice_comp_mct  , only: ice_init=>ice_init_mct, ice_run=>ice_run_mct, ice_final=>ice_final_mct
  use glc_comp_mct  , only: glc_init=>glc_init_mct, glc_run=>glc_run_mct, glc_final=>glc_final_mct
  use wav_comp_mct  , only: wav_init=>wav_init_mct, wav_run=>wav_run_mct, wav_final=>wav_final_mct
  use rof_comp_mct  , only: rof_init=>rof_init_mct, rof_run=>rof_run_mct, rof_final=>rof_final_mct
  use esp_comp_mct  , only: esp_init=>esp_init_mct, esp_run=>esp_run_mct, esp_final=>esp_final_mct

  !----------------------------------------------------------------------------
  ! cpl7 modules
  !----------------------------------------------------------------------------

  ! mpi comm data & routines, plus logunit and loglevel
  use seq_comm_mct, only: CPLID, GLOID, logunit, loglevel
  use seq_comm_mct, only: ATMID, LNDID, OCNID, ICEID, GLCID, ROFID, WAVID, ESPID
  use seq_comm_mct, only: ALLATMID,ALLLNDID,ALLOCNID,ALLICEID,ALLGLCID,ALLROFID,ALLWAVID,ALLESPID
  use seq_comm_mct, only: CPLALLATMID,CPLALLLNDID,CPLALLOCNID,CPLALLICEID
  use seq_comm_mct, only: CPLALLGLCID,CPLALLROFID,CPLALLWAVID,CPLALLESPID
  use seq_comm_mct, only: CPLATMID,CPLLNDID,CPLOCNID,CPLICEID,CPLGLCID,CPLROFID,CPLWAVID,CPLESPID
  use seq_comm_mct, only: num_inst_atm, num_inst_lnd, num_inst_rof
  use seq_comm_mct, only: num_inst_ocn, num_inst_ice, num_inst_glc
  use seq_comm_mct, only: num_inst_wav, num_inst_esp
  use seq_comm_mct, only: num_inst_xao, num_inst_frc, num_inst_phys
  use seq_comm_mct, only: num_inst_total, num_inst_max
  use seq_comm_mct, only: seq_comm_iamin, seq_comm_name, seq_comm_namelen
  use seq_comm_mct, only: seq_comm_init, seq_comm_setnthreads, seq_comm_getnthreads
  use seq_comm_mct, only: seq_comm_getinfo => seq_comm_setptrs
  use seq_comm_mct, only: cpl_inst_tag

  ! clock & alarm routines and variables
  use seq_timemgr_mod, only: seq_timemgr_type
  use seq_timemgr_mod, only: seq_timemgr_clockInit
  use seq_timemgr_mod, only: seq_timemgr_clockAdvance
  use seq_timemgr_mod, only: seq_timemgr_clockPrint
  use seq_timemgr_mod, only: seq_timemgr_EClockGetData
  use seq_timemgr_mod, only: seq_timemgr_alarmIsOn
  use seq_timemgr_mod, only: seq_timemgr_histavg_type
  use seq_timemgr_mod, only: seq_timemgr_type_never
  use seq_timemgr_mod, only: seq_timemgr_alarm_restart
  use seq_timemgr_mod, only: seq_timemgr_alarm_stop
  use seq_timemgr_mod, only: seq_timemgr_alarm_datestop
  use seq_timemgr_mod, only: seq_timemgr_alarm_history
  use seq_timemgr_mod, only: seq_timemgr_alarm_atmrun
  use seq_timemgr_mod, only: seq_timemgr_alarm_lndrun
  use seq_timemgr_mod, only: seq_timemgr_alarm_ocnrun
  use seq_timemgr_mod, only: seq_timemgr_alarm_icerun
  use seq_timemgr_mod, only: seq_timemgr_alarm_glcrun
  use seq_timemgr_mod, only: seq_timemgr_alarm_glcrun_avg
  use seq_timemgr_mod, only: seq_timemgr_alarm_ocnnext
  use seq_timemgr_mod, only: seq_timemgr_alarm_tprof
  use seq_timemgr_mod, only: seq_timemgr_alarm_histavg
  use seq_timemgr_mod, only: seq_timemgr_alarm_rofrun
  use seq_timemgr_mod, only: seq_timemgr_alarm_wavrun
  use seq_timemgr_mod, only: seq_timemgr_alarm_esprun
  use seq_timemgr_mod, only: seq_timemgr_alarm_barrier
  use seq_timemgr_mod, only: seq_timemgr_alarm_pause
  use seq_timemgr_mod, only: seq_timemgr_pause_active
  use seq_timemgr_mod, only: seq_timemgr_pause_component_active
  use seq_timemgr_mod, only: seq_timemgr_pause_component_index

  ! "infodata" gathers various control flags into one datatype
  use seq_infodata_mod, only: seq_infodata_putData, seq_infodata_GetData
  use seq_infodata_mod, only: seq_infodata_init, seq_infodata_exchange
  use seq_infodata_mod, only: seq_infodata_type, seq_infodata_orb_variable_year
  use seq_infodata_mod, only: seq_infodata_print, seq_infodata_init2

  ! domain related routines
  use seq_domain_mct, only : seq_domain_check

  ! history file routines
  use seq_hist_mod, only : seq_hist_write, seq_hist_writeavg, seq_hist_writeaux

  ! restart file routines
  use seq_rest_mod, only : seq_rest_read, seq_rest_write

  ! flux calc routines
  use seq_flux_mct, only: seq_flux_init_mct, seq_flux_initexch_mct, seq_flux_ocnalb_mct
  use seq_flux_mct, only: seq_flux_atmocn_mct, seq_flux_atmocnexch_mct

  ! domain fraction routines
  use seq_frac_mct, only : seq_frac_init, seq_frac_set

  ! i/o subroutines
  use seq_io_mod, only : seq_io_cpl_init

  ! rearrange type routines
  use cplcomp_exchange_mod, only: seq_mctext_decomp

  ! diagnostic routines
  use seq_diag_mct, only : seq_diag_zero_mct , seq_diag_avect_mct, seq_diag_lnd_mct
  use seq_diag_mct, only : seq_diag_rof_mct  , seq_diag_ocn_mct  , seq_diag_atm_mct
  use seq_diag_mct, only : seq_diag_ice_mct  , seq_diag_accum_mct, seq_diag_print_mct

  ! list of fields transferred between components
  use seq_flds_mod, only : seq_flds_a2x_fluxes, seq_flds_x2a_fluxes
  use seq_flds_mod, only : seq_flds_i2x_fluxes, seq_flds_x2i_fluxes
  use seq_flds_mod, only : seq_flds_l2x_fluxes, seq_flds_x2l_fluxes
  use seq_flds_mod, only : seq_flds_o2x_fluxes, seq_flds_x2o_fluxes
  use seq_flds_mod, only : seq_flds_g2x_fluxes, seq_flds_x2g_fluxes
  use seq_flds_mod, only : seq_flds_w2x_fluxes, seq_flds_x2w_fluxes
  use seq_flds_mod, only : seq_flds_r2x_fluxes, seq_flds_x2r_fluxes
  use seq_flds_mod, only : seq_flds_set

  ! component type and accessor functions
  use component_type_mod, only: component_get_iamin_compid, component_get_suffix
  use component_type_mod, only: component_get_iamroot_compid
  use component_type_mod, only: component_get_name, component_get_c2x_cx
  use component_type_mod, only: atm, lnd, ice, ocn, rof, glc, wav, esp
  use component_mod,      only: component_init_pre
  use component_mod,      only: component_init_cc, component_init_cx
  use component_mod,      only: component_run, component_final
  use component_mod,      only: component_init_areacor, component_init_aream
  use component_mod,      only: component_exch, component_diag

  ! prep routines (includes mapping routines between components and merging routines)
  use prep_lnd_mod
  use prep_ice_mod
  use prep_wav_mod
  use prep_rof_mod
  use prep_glc_mod
  use prep_ocn_mod
  use prep_atm_mod
  use prep_aoflux_mod

  !--- mapping routines ---
  use seq_map_type_mod
  use seq_map_mod      ! generic mapping

  ! --- timing routines ---
  use t_drv_timers_mod

  implicit none

  private

  ! public data
  public  :: timing_dir, mpicom_GLOID

  ! public routines
  public  :: cime_pre_init1
  public  :: cime_pre_init2
  public  :: cime_init
  public  :: cime_run
  public  :: cime_final

  ! private routines
  private :: cime_esmf_readnl
  private :: cime_printlogheader
  private :: cime_comp_barriers
  private :: cime_cpl_init
  private :: cime_run_atmocn_fluxes
  private :: cime_run_ocn_albedos
  private :: cime_run_atm_setup_send
  private :: cime_run_atm_recv_post
  private :: cime_run_ocn_setup_send
  private :: cime_run_ocn_recv_post
  private :: cime_run_atmocn_setup
  private :: cime_run_lnd_setup_send
  private :: cime_run_lnd_recv_post
  private :: cime_run_glc_setup_send
  private :: cime_run_glc_recv_post
  private :: cime_run_rof_setup_send
  private :: cime_run_rof_recv_post
  private :: cime_run_ice_setup_send
  private :: cime_run_ice_recv_post
  private :: cime_run_wav_setup_send
  private :: cime_run_wav_recv_post
  private :: cime_run_update_fractions
  private :: cime_run_calc_budgets1
  private :: cime_run_calc_budgets2
  private :: cime_run_calc_budgets3
  private :: cime_run_write_history
  private :: cime_run_write_restart

#include <mpif.h>

  !----------------------------------------------------------------------------
  ! temporary variables
  !----------------------------------------------------------------------------

  !- from prep routines (arrays of instances)
  type(mct_aVect) , pointer :: a2x_ox(:) => null()
  type(mct_aVect) , pointer :: o2x_ax(:) => null()
  type(mct_aVect) , pointer :: xao_ox(:) => null()
  type(mct_aVect) , pointer :: xao_ax(:) => null()

  !- from component type (single instance inside array of components)
  type(mct_aVect) , pointer :: o2x_ox => null()
  type(mct_aVect) , pointer :: a2x_ax => null()

  character(len=CL) :: suffix
  logical           :: iamin_id
  character(len=seq_comm_namelen) :: compname

  !----------------------------------------------------------------------------
  ! domains & related
  !----------------------------------------------------------------------------

  !--- domain fractions (only defined on cpl pes) ---
  type(mct_aVect) , pointer :: fractions_ax(:)   ! Fractions on atm grid, cpl processes
  type(mct_aVect) , pointer :: fractions_lx(:)   ! Fractions on lnd grid, cpl processes
  type(mct_aVect) , pointer :: fractions_ix(:)   ! Fractions on ice grid, cpl processes
  type(mct_aVect) , pointer :: fractions_ox(:)   ! Fractions on ocn grid, cpl processes
  type(mct_aVect) , pointer :: fractions_gx(:)   ! Fractions on glc grid, cpl processes
  type(mct_aVect) , pointer :: fractions_rx(:)   ! Fractions on rof grid, cpl processes
  type(mct_aVect) , pointer :: fractions_wx(:)   ! Fractions on wav grid, cpl processes

  !--- domain equivalent 2d grid size ---
  integer  :: atm_nx, atm_ny  ! nx, ny of 2d grid, if known
  integer  :: lnd_nx, lnd_ny
  integer  :: ice_nx, ice_ny
  integer  :: ocn_nx, ocn_ny
  integer  :: rof_nx, rof_ny
  integer  :: glc_nx, glc_ny
  integer  :: wav_nx, wav_ny

  !----------------------------------------------------------------------------
  ! Infodata: inter-model control flags, domain info
  !----------------------------------------------------------------------------

  type (seq_infodata_type), target :: infodata ! single instance for cpl and all comps

  !----------------------------------------------------------------------------
  ! time management
  !----------------------------------------------------------------------------

  type (seq_timemgr_type), SAVE :: seq_SyncClock ! array of all clocks & alarm
  type (ESMF_Clock), target :: EClock_d      ! driver clock
  type (ESMF_Clock), target :: EClock_a      ! atmosphere clock
  type (ESMF_Clock), target :: EClock_l      ! land clock
  type (ESMF_Clock), target :: EClock_o      ! ocean clock
  type (ESMF_Clock), target :: EClock_i      ! ice clock
  type (ESMF_Clock), target :: EClock_g      ! glc clock
  type (ESMF_Clock), target :: EClock_r      ! rof clock
  type (ESMF_Clock), target :: EClock_w      ! wav clock
  type (ESMF_Clock), target :: EClock_e      ! esp clock

  logical  :: restart_alarm          ! restart alarm
  logical  :: history_alarm          ! history alarm
  logical  :: histavg_alarm          ! history alarm
  logical  :: stop_alarm             ! stop alarm
  logical  :: atmrun_alarm           ! atm run alarm
  logical  :: lndrun_alarm           ! lnd run alarm
  logical  :: icerun_alarm           ! ice run alarm
  logical  :: ocnrun_alarm           ! ocn run alarm
  logical  :: ocnnext_alarm          ! ocn run alarm on next timestep
  logical  :: glcrun_alarm           ! glc run alarm
  logical  :: glcrun_avg_alarm       ! glc run averaging alarm
  logical  :: rofrun_alarm           ! rof run alarm
  logical  :: wavrun_alarm           ! wav run alarm
  logical  :: esprun_alarm           ! esp run alarm
  logical  :: tprof_alarm            ! timing profile alarm
  logical  :: barrier_alarm          ! barrier alarm
  logical  :: t1hr_alarm             ! alarm every hour
  logical  :: t2hr_alarm             ! alarm every two hours
  logical  :: t3hr_alarm             ! alarm every three hours
  logical  :: t6hr_alarm             ! alarm every six hours
  logical  :: t12hr_alarm            ! alarm every twelve hours
  logical  :: t24hr_alarm            ! alarm every twentyfour hours
  logical  :: t1yr_alarm             ! alarm every year, at start of year
  logical  :: pause_alarm            ! pause alarm
  integer  :: drv_index              ! seq_timemgr index for driver

  real(r8) :: days_per_year = 365.0  ! days per year

  integer  :: dtime                  ! dt of one coupling interval
  integer  :: ncpl                   ! number of coupling intervals per day
  integer  :: ymd                    ! Current date (YYYYMMDD)
  integer  :: year                   ! Current date (YYYY)
  integer  :: month                  ! Current date (MM)
  integer  :: day                    ! Current date (DD)
  integer  :: tod                    ! Current time of day (seconds)
  integer  :: ymdtmp                 ! temporary date (YYYYMMDD)
  integer  :: todtmp                 ! temporary time of day (seconds)
  character(CL) :: orb_mode          ! orbital mode
  character(CS) :: tfreeze_option    ! Freezing point calculation
  integer  :: orb_iyear              ! orbital year
  integer  :: orb_iyear_align        ! associated with model year
  integer  :: orb_cyear              ! orbital year for current orbital computation
  integer  :: orb_nyear              ! orbital year associated with currrent model year
  real(r8) :: orb_eccen              ! orbital eccentricity
  real(r8) :: orb_obliq              ! obliquity in degrees
  real(r8) :: orb_mvelp              ! moving vernal equinox long
  real(r8) :: orb_obliqr             ! Earths obliquity in rad
  real(r8) :: orb_lambm0             ! Mean long of perihelion at vernal equinox (radians)
  real(r8) :: orb_mvelpp             ! moving vernal equinox long
  real(r8) :: wall_time_limit        ! wall time limit in hours
  real(r8) :: wall_time              ! current wall time used
  character(CS) :: force_stop_at     ! force stop at next (month, day, etc)
  logical  :: force_stop             ! force the model to stop
  integer  :: force_stop_ymd         ! force stop ymd
  integer  :: force_stop_tod         ! force stop tod

  !--- for documenting speed of the model ---
  character(8) :: dstr              ! date string
  character(10) :: tstr              ! time string
  integer       :: begStep, endStep  ! Begining and ending step number
  character(CL) :: calendar          ! calendar name
  real(r8)      :: simDays           ! Number of simulated days
  real(r8)      :: SYPD              ! Simulated years per day
  real(r8)      :: Time_begin        ! Start time
  real(r8)      :: Time_end          ! Ending time
  real(r8)      :: Time_bstep        ! Start time
  real(r8)      :: Time_estep        ! Ending time
  real(r8)      :: time_brun         ! Start time
  real(r8)      :: time_erun         ! Ending time
  real(r8)      :: cktime            ! delta time
  real(r8)      :: cktime_acc(10)    ! cktime accumulator array 1 = all, 2 = atm, etc
  integer       :: cktime_cnt(10)    ! cktime counter array
  real(r8)      :: max_cplstep_time
  character(CL) :: timing_file       ! Local path to tprof filename
  character(CL) :: timing_dir        ! timing directory
  character(CL) :: tchkpt_dir        ! timing checkpoint directory

  !----------------------------------------------------------------------------
  ! control flags
  !----------------------------------------------------------------------------

  logical  :: atm_present            ! .true.  => atm is present
  logical  :: lnd_present            ! .true.  => land is present
  logical  :: ice_present            ! .true.  => ice is present
  logical  :: ocn_present            ! .true.  => ocn is present
  logical  :: glc_present            ! .true.  => glc is present
  logical  :: glclnd_present         ! .true.  => glc is computing land coupling
  logical  :: glcocn_present         ! .true.  => glc is computing ocean runoff
  logical  :: glcice_present         ! .true.  => glc is computing icebergs
  logical  :: rofice_present         ! .true.  => rof is computing icebergs
  logical  :: rof_present            ! .true.  => rof is present
  logical  :: flood_present          ! .true.  => rof is computing flood
  logical  :: wav_present            ! .true.  => wav is present
  logical  :: esp_present            ! .true.  => esp is present

  logical  :: atm_prognostic         ! .true.  => atm comp expects input
  logical  :: lnd_prognostic         ! .true.  => lnd comp expects input
  logical  :: ice_prognostic         ! .true.  => ice comp expects input
  logical  :: iceberg_prognostic     ! .true.  => ice comp can handle iceberg input
  logical  :: ocn_prognostic         ! .true.  => ocn comp expects input
  logical  :: ocnrof_prognostic      ! .true.  => ocn comp expects runoff input
  logical  :: glc_prognostic         ! .true.  => glc comp expects input
  logical  :: rof_prognostic         ! .true.  => rof comp expects input
  logical  :: wav_prognostic         ! .true.  => wav comp expects input
  logical  :: esp_prognostic         ! .true.  => esp comp expects input

  logical  :: atm_c2_lnd             ! .true.  => atm to lnd coupling on
  logical  :: atm_c2_ocn             ! .true.  => atm to ocn coupling on
  logical  :: atm_c2_ice             ! .true.  => atm to ice coupling on
  logical  :: atm_c2_wav             ! .true.  => atm to wav coupling on
  logical  :: lnd_c2_atm             ! .true.  => lnd to atm coupling on
  logical  :: lnd_c2_rof             ! .true.  => lnd to rof coupling on
  logical  :: lnd_c2_glc             ! .true.  => lnd to glc coupling on
  logical  :: ocn_c2_atm             ! .true.  => ocn to atm coupling on
  logical  :: ocn_c2_ice             ! .true.  => ocn to ice coupling on
  logical  :: ocn_c2_wav             ! .true.  => ocn to wav coupling on
  logical  :: ice_c2_atm             ! .true.  => ice to atm coupling on
  logical  :: ice_c2_ocn             ! .true.  => ice to ocn coupling on
  logical  :: ice_c2_wav             ! .true.  => ice to wav coupling on
  logical  :: rof_c2_lnd             ! .true.  => rof to lnd coupling on
  logical  :: rof_c2_ocn             ! .true.  => rof to ocn coupling on
  logical  :: rof_c2_ice             ! .true.  => rof to ice coupling on
  logical  :: glc_c2_lnd             ! .true.  => glc to lnd coupling on
  logical  :: glc_c2_ocn             ! .true.  => glc to ocn coupling on
  logical  :: glc_c2_ice             ! .true.  => glc to ice coupling on
  logical  :: wav_c2_ocn             ! .true.  => wav to ocn coupling on

  logical  :: dead_comps             ! .true.  => dead components
  logical  :: esmf_map_flag          ! .true.  => use esmf for mapping

  logical  :: areafact_samegrid      ! areafact samegrid flag
  logical  :: single_column          ! scm mode logical
  real(r8) :: scmlon                 ! single column lon
  real(r8) :: scmlat                 ! single column lat
  logical  :: aqua_planet            ! aqua planet mode
  real(r8) :: nextsw_cday            ! radiation control
  logical  :: atm_aero               ! atm provides aerosol data

  character(CL) :: cpl_seq_option    ! coupler sequencing option
  logical  :: skip_ocean_run         ! skip the ocean model first pass
  logical  :: cpl2ocn_first          ! use to call initial cpl2ocn timer
  logical  :: run_barriers           ! barrier the component run calls

  character(CS) :: aoflux_grid       ! grid for a/o flux calc: atm xor ocn
  character(CS) :: vect_map          ! vector mapping type

  character(CL) :: atm_gnam          ! atm grid
  character(CL) :: lnd_gnam          ! lnd grid
  character(CL) :: ocn_gnam          ! ocn grid
  character(CL) :: ice_gnam          ! ice grid
  character(CL) :: rof_gnam          ! rof grid
  character(CL) :: glc_gnam          ! glc grid
  character(CL) :: wav_gnam          ! wav grid

  logical  :: samegrid_ao            ! samegrid atm and ocean
  logical  :: samegrid_al            ! samegrid atm and land
  logical  :: samegrid_lr            ! samegrid land and rof
  logical  :: samegrid_oi            ! samegrid ocean and ice
  logical  :: samegrid_ro            ! samegrid runoff and ocean
  logical  :: samegrid_aw            ! samegrid atm and wave
  logical  :: samegrid_ow            ! samegrid ocean and wave
  logical  :: samegrid_lg            ! samegrid glc and land
  logical  :: samegrid_og            ! samegrid glc and ocean
  logical  :: samegrid_ig            ! samegrid glc and ice
  logical  :: samegrid_alo           ! samegrid atm, lnd, ocean

  logical       :: read_restart      ! local read restart flag
  character(CL) :: rest_file         ! restart file path + filename

  logical  :: shr_map_dopole         ! logical for dopole in shr_map_mod
  logical  :: domain_check           ! .true.  => check consistency of domains
  logical  :: reprosum_use_ddpdd     ! setup reprosum, use ddpdd
  logical  :: reprosum_allow_infnan  ! setup reprosum, allow INF and NaN in summands
  real(r8) :: reprosum_diffmax       ! setup reprosum, set rel_diff_max
  logical  :: reprosum_recompute     ! setup reprosum, recompute if tolerance exceeded

  logical  :: output_perf = .false.  ! require timing data output for this pe
  logical  :: in_first_day = .true.  ! currently simulating first day

  !--- history & budgets ---
  logical :: do_budgets              ! heat/water budgets on
  logical :: do_histinit             ! initial hist file
  logical :: do_histavg              ! histavg on or off
  logical :: do_hist_r2x             ! create aux files: r2x
  logical :: do_hist_l2x             ! create aux files: l2x
  logical :: do_hist_a2x24hr         ! create aux files: a2x
  logical :: do_hist_l2x1yrg         ! create aux files: l2x 1yr glc forcings
  logical :: do_hist_a2x             ! create aux files: a2x
  logical :: do_hist_a2x3hrp         ! create aux files: a2x 3hr precip
  logical :: do_hist_a2x3hr          ! create aux files: a2x 3hr states
  logical :: do_hist_a2x1hri         ! create aux files: a2x 1hr instantaneous
  logical :: do_hist_a2x1hr          ! create aux files: a2x 1hr
  integer :: budget_inst             ! instantaneous budget flag
  integer :: budget_daily            ! daily budget flag
  integer :: budget_month            ! monthly budget flag
  integer :: budget_ann              ! annual budget flag
  integer :: budget_ltann            ! long term budget flag for end of year writing
  integer :: budget_ltend            ! long term budget flag for end of run writing

  character(CL) :: hist_a2x_flds     = &
       'Faxa_swndr:Faxa_swvdr:Faxa_swndf:Faxa_swvdf'

  character(CL) :: hist_a2x3hrp_flds = &
       'Faxa_rainc:Faxa_rainl:Faxa_snowc:Faxa_snowl'

  character(CL) :: hist_a2x24hr_flds = &
       'Faxa_bcphiwet:Faxa_bcphodry:Faxa_bcphidry:Faxa_ocphiwet:Faxa_ocphidry:&
       &Faxa_ocphodry:Faxa_dstwet1:Faxa_dstdry1:Faxa_dstwet2:Faxa_dstdry2:Faxa_dstwet3:&
       &Faxa_dstdry3:Faxa_dstwet4:Faxa_dstdry4:Sa_co2prog:Sa_co2diag'

  character(CL) :: hist_a2x1hri_flds = &
       'Faxa_swndr:Faxa_swvdr:Faxa_swndf:Faxa_swvdf'

  character(CL) :: hist_a2x1hr_flds  = &
       'Sa_u:Sa_v'

  character(CL) :: hist_a2x3hr_flds  = &
       'Sa_z:Sa_topo:Sa_u:Sa_v:Sa_tbot:Sa_ptem:Sa_shum:Sa_dens:Sa_pbot:Sa_pslv:Faxa_lwdn:&
       &Faxa_rainc:Faxa_rainl:Faxa_snowc:Faxa_snowl:&
       &Faxa_swndr:Faxa_swvdr:Faxa_swndf:Faxa_swvdf:&
       &Sa_co2diag:Sa_co2prog'

  ! --- other ---

  integer  :: driver_id              ! ID for multi-driver setup
  integer  :: ocnrun_count           ! number of times ocn run alarm went on
  logical  :: exists                 ! true if file exists
  integer  :: ierr                   ! MPI error return

  character(*), parameter :: NLFileName = "drv_in"  ! input namelist filename

  integer  :: info_debug = 0         ! local info_debug level

  !----------------------------------------------------------------------------
  ! memory monitoring
  !----------------------------------------------------------------------------
  real(r8) :: msize,msize0,msize1     ! memory size (high water)
  real(r8) :: mrss ,mrss0 ,mrss1      ! resident size (current memory use)

  !----------------------------------------------------------------------------
  ! threading control
  !----------------------------------------------------------------------------
  integer  :: nthreads_GLOID         ! OMP global number of threads
  integer  :: nthreads_CPLID         ! OMP cpl number of threads
  integer  :: nthreads_ATMID         ! OMP atm number of threads
  integer  :: nthreads_LNDID         ! OMP lnd number of threads
  integer  :: nthreads_ICEID         ! OMP ice number of threads
  integer  :: nthreads_OCNID         ! OMP ocn number of threads
  integer  :: nthreads_GLCID         ! OMP glc number of threads
  integer  :: nthreads_ROFID         ! OMP glc number of threads
  integer  :: nthreads_WAVID         ! OMP wav number of threads
  integer  :: nthreads_ESPID         ! OMP esp number of threads

  integer  :: pethreads_GLOID        ! OMP number of threads per task

  logical  :: drv_threading          ! driver threading control

  !----------------------------------------------------------------------------
  ! communicator groups and related
  !----------------------------------------------------------------------------
  integer  :: global_comm
  integer  :: mpicom_GLOID          ! MPI global communicator
  integer  :: mpicom_CPLID          ! MPI cpl communicator
  integer  :: mpicom_OCNID          ! MPI ocn communicator for ensemble member 1

  integer  :: mpicom_CPLALLATMID    ! MPI comm for CPLALLATMID
  integer  :: mpicom_CPLALLLNDID    ! MPI comm for CPLALLLNDID
  integer  :: mpicom_CPLALLICEID    ! MPI comm for CPLALLICEID
  integer  :: mpicom_CPLALLOCNID    ! MPI comm for CPLALLOCNID
  integer  :: mpicom_CPLALLGLCID    ! MPI comm for CPLALLGLCID
  integer  :: mpicom_CPLALLROFID    ! MPI comm for CPLALLROFID
  integer  :: mpicom_CPLALLWAVID    ! MPI comm for CPLALLWAVID

  integer  :: iam_GLOID             ! pe number in global id
  logical  :: iamin_CPLID           ! pe associated with CPLID
  logical  :: iamroot_GLOID         ! GLOID masterproc
  logical  :: iamroot_CPLID         ! CPLID masterproc

  logical  :: iamin_CPLALLATMID     ! pe associated with CPLALLATMID
  logical  :: iamin_CPLALLLNDID     ! pe associated with CPLALLLNDID
  logical  :: iamin_CPLALLICEID     ! pe associated with CPLALLICEID
  logical  :: iamin_CPLALLOCNID     ! pe associated with CPLALLOCNID
  logical  :: iamin_CPLALLGLCID     ! pe associated with CPLALLGLCID
  logical  :: iamin_CPLALLROFID     ! pe associated with CPLALLROFID
  logical  :: iamin_CPLALLWAVID     ! pe associated with CPLALLWAVID


  !----------------------------------------------------------------------------
  ! complist: list of comps on this pe
  !----------------------------------------------------------------------------

  ! allow enough room for names of all physical components + coupler,
  ! where each string can be up to (max_inst_name_len+1) characters
  ! long (+1 allows for a space before each name)
  character(len=(seq_comm_namelen+1)*(num_inst_phys+1)) :: complist

  !----------------------------------------------------------------------------
  ! comp_num_<comp>: unique component number for each component type
  !----------------------------------------------------------------------------
  integer, parameter :: comp_num_atm = 1
  integer, parameter :: comp_num_lnd = 2
  integer, parameter :: comp_num_ice = 3
  integer, parameter :: comp_num_ocn = 4
  integer, parameter :: comp_num_glc = 5
  integer, parameter :: comp_num_rof = 6
  integer, parameter :: comp_num_wav = 7
  integer, parameter :: comp_num_esp = 8

  !----------------------------------------------------------------------------
  ! misc
  !----------------------------------------------------------------------------

  integer, parameter :: ens1=1         ! use first instance of ensemble only
  integer, parameter :: fix1=1         ! temporary hard-coding to first ensemble, needs to be fixed
  integer :: eai, eli, eoi, eii, egi, eri, ewi, eei, exi, efi  ! component instance counters

  !----------------------------------------------------------------------------
  ! formats
  !----------------------------------------------------------------------------
  character(*), parameter :: subname = '(seq_mct_drv)'
  character(*), parameter :: F00 = "('"//subname//" : ', 4A )"
  character(*), parameter :: F0L = "('"//subname//" : ', A, L6 )"
  character(*), parameter :: F01 = "('"//subname//" : ', A, 2i8, 3x, A )"
  character(*), parameter :: F0R = "('"//subname//" : ', A, 2g23.15 )"
  character(*), parameter :: FormatA = '(A,": =============== ", A44,          " ===============")'
  character(*), parameter :: FormatD = '(A,": =============== ", A20,I10.8,I8,8x,   " ===============")'
  character(*), parameter :: FormatR = '(A,": =============== ", A31,F12.3,1x,  " ===============")'
  character(*), parameter :: FormatQ = '(A,": =============== ", A20,2F10.2,4x," ===============")'
  !===============================================================================
contains
  !===============================================================================

  !===============================================================================
  !*******************************************************************************
  !===============================================================================

  subroutine cime_pre_init1(esmf_log_option)
    use shr_pio_mod, only : shr_pio_init1, shr_pio_init2
    use seq_comm_mct, only: num_inst_driver
    !----------------------------------------------------------
    !| Initialize MCT and MPI communicators and IO
    !----------------------------------------------------------

    character(CS), intent(out) :: esmf_log_option    ! For esmf_logfile_kind

    integer, dimension(num_inst_total) :: comp_id, comp_comm, comp_comm_iam
    logical :: comp_iamin(num_inst_total)
    character(len=seq_comm_namelen) :: comp_name(num_inst_total)
    integer :: it
    integer :: driver_comm

    call mpi_init(ierr)
    call shr_mpi_chkerr(ierr,subname//' mpi_init')
    call mpi_comm_dup(MPI_COMM_WORLD, global_comm, ierr)
    call shr_mpi_chkerr(ierr,subname//' mpi_comm_dup')

    comp_comm = MPI_COMM_NULL
    time_brun = mpi_wtime()

    !--- Initialize multiple driver instances, if requested ---
    call cime_cpl_init(global_comm, driver_comm, num_inst_driver, driver_id)

    call shr_pio_init1(num_inst_total,NLFileName, driver_comm)
    !
    ! If pio_async_interface is true Global_comm is MPI_COMM_NULL on the servernodes
    ! and server nodes do not return from shr_pio_init2
    !
    !   if (Global_comm /= MPI_COMM_NULL) then

    if (num_inst_driver > 1) then
       call seq_comm_init(global_comm, driver_comm, NLFileName, drv_comm_ID=driver_id)
       write(cpl_inst_tag,'("_",i4.4)') driver_id
    else
       call seq_comm_init(global_comm, driver_comm, NLFileName)
       cpl_inst_tag = ''
    end if

    !--- set task based threading counts ---
    call seq_comm_getinfo(GLOID,pethreads=pethreads_GLOID,iam=iam_GLOID)
    call seq_comm_setnthreads(pethreads_GLOID)

    !--- get some general data ---
    it=1
    call seq_comm_getinfo(GLOID,mpicom=mpicom_GLOID,&
         iamroot=iamroot_GLOID,nthreads=nthreads_GLOID)
    if (iamroot_GLOID) output_perf = .true.

    call seq_comm_getinfo(CPLID,mpicom=mpicom_CPLID,&
         iamroot=iamroot_CPLID,nthreads=nthreads_CPLID,&
         iam=comp_comm_iam(it))
    if (iamroot_CPLID) output_perf = .true.

    comp_id(it)    = CPLID
    comp_comm(it)  = mpicom_CPLID
    iamin_CPLID    = seq_comm_iamin(CPLID)
    comp_iamin(it) = seq_comm_iamin(comp_id(it))
    comp_name(it)  = seq_comm_name(comp_id(it))

    do eai = 1,num_inst_atm
       it=it+1
       comp_id(it)    = ATMID(eai)
       comp_iamin(it) = seq_comm_iamin(comp_id(it))
       comp_name(it)  = seq_comm_name(comp_id(it))
       call seq_comm_getinfo(ATMID(eai), mpicom=comp_comm(it), &
            nthreads=nthreads_ATMID, iam=comp_comm_iam(it))
       if (seq_comm_iamroot(ATMID(eai))) output_perf = .true.
    enddo
    call seq_comm_getinfo(CPLALLATMID, mpicom=mpicom_CPLALLATMID)
    iamin_CPLALLATMID = seq_comm_iamin(CPLALLATMID)

    do eli = 1,num_inst_lnd
       it=it+1
       comp_id(it)    = LNDID(eli)
       comp_iamin(it) = seq_comm_iamin(comp_id(it))
       comp_name(it)  = seq_comm_name(comp_id(it))
       call seq_comm_getinfo(LNDID(eli), mpicom=comp_comm(it), &
            nthreads=nthreads_LNDID, iam=comp_comm_iam(it))
       if (seq_comm_iamroot(LNDID(eli))) output_perf = .true.
    enddo
    call seq_comm_getinfo(CPLALLLNDID, mpicom=mpicom_CPLALLLNDID)
    iamin_CPLALLLNDID = seq_comm_iamin(CPLALLLNDID)

    do eoi = 1,num_inst_ocn
       it=it+1
       comp_id(it)    = OCNID(eoi)
       comp_iamin(it) = seq_comm_iamin(comp_id(it))
       comp_name(it)  = seq_comm_name(comp_id(it))
       call seq_comm_getinfo(OCNID(eoi), mpicom=comp_comm(it), &
            nthreads=nthreads_OCNID, iam=comp_comm_iam(it))
       if (seq_comm_iamroot(OCNID(eoi))) output_perf = .true.
    enddo
    call seq_comm_getinfo(CPLALLOCNID, mpicom=mpicom_CPLALLOCNID)
    iamin_CPLALLOCNID = seq_comm_iamin(CPLALLOCNID)

    do eii = 1,num_inst_ice
       it=it+1
       comp_id(it)    = ICEID(eii)
       comp_iamin(it) = seq_comm_iamin(comp_id(it))
       comp_name(it)  = seq_comm_name(comp_id(it))
       call seq_comm_getinfo(ICEID(eii), mpicom=comp_comm(it), &
            nthreads=nthreads_ICEID, iam=comp_comm_iam(it))
       if (seq_comm_iamroot(ICEID(eii))) output_perf = .true.
    enddo
    call seq_comm_getinfo(CPLALLICEID, mpicom=mpicom_CPLALLICEID)
    iamin_CPLALLICEID = seq_comm_iamin(CPLALLICEID)

    do egi = 1,num_inst_glc
       it=it+1
       comp_id(it)    = GLCID(egi)
       comp_iamin(it) = seq_comm_iamin(comp_id(it))
       comp_name(it)  = seq_comm_name(comp_id(it))
       call seq_comm_getinfo(GLCID(egi), mpicom=comp_comm(it), nthreads=nthreads_GLCID, iam=comp_comm_iam(it))
       if (seq_comm_iamroot(GLCID(egi))) output_perf = .true.
    enddo
    call seq_comm_getinfo(CPLALLGLCID, mpicom=mpicom_CPLALLGLCID)
    iamin_CPLALLGLCID = seq_comm_iamin(CPLALLGLCID)

    do eri = 1,num_inst_rof
       it=it+1
       comp_id(it)    = ROFID(eri)
       comp_iamin(it) = seq_comm_iamin(comp_id(it))
       comp_name(it)  = seq_comm_name(comp_id(it))
       call seq_comm_getinfo(ROFID(eri), mpicom=comp_comm(it), &
            nthreads=nthreads_ROFID, iam=comp_comm_iam(it))
       if (seq_comm_iamroot(ROFID(eri))) output_perf = .true.
    enddo
    call seq_comm_getinfo(CPLALLROFID, mpicom=mpicom_CPLALLROFID)
    iamin_CPLALLROFID = seq_comm_iamin(CPLALLROFID)

    do ewi = 1,num_inst_wav
       it=it+1
       comp_id(it)    = WAVID(ewi)
       comp_iamin(it) = seq_comm_iamin(comp_id(it))
       comp_name(it)  = seq_comm_name(comp_id(it))
       call seq_comm_getinfo(WAVID(ewi), mpicom=comp_comm(it), &
            nthreads=nthreads_WAVID, iam=comp_comm_iam(it))
       if (seq_comm_iamroot(WAVID(ewi))) output_perf = .true.
    enddo
    call seq_comm_getinfo(CPLALLWAVID, mpicom=mpicom_CPLALLWAVID)
    iamin_CPLALLWAVID = seq_comm_iamin(CPLALLWAVID)

    do eei = 1,num_inst_esp
       it=it+1
       comp_id(it)    = ESPID(eei)
       comp_iamin(it) = seq_comm_iamin(comp_id(it))
       comp_name(it)  = seq_comm_name(comp_id(it))
       call seq_comm_getinfo(ESPID(eei), mpicom=comp_comm(it), &
            nthreads=nthreads_ESPID, iam=comp_comm_iam(it))
    enddo
    ! ESP components do not use the coupler (they are 'external')

    !----------------------------------------------------------
    !| Set logging parameters both for shr code and locally
    !----------------------------------------------------------

    if (iamroot_CPLID) then
       inquire(file='cpl_modelio.nml'//trim(cpl_inst_tag),exist=exists)
       if (exists) then
          logunit = shr_file_getUnit()
          call shr_file_setIO('cpl_modelio.nml'//trim(cpl_inst_tag),logunit)
          call shr_file_setLogUnit(logunit)
          loglevel = 1
          call shr_file_setLogLevel(loglevel)
       endif
    else
       loglevel = 0
       call shr_file_setLogLevel(loglevel)
    endif

    !----------------------------------------------------------
    ! Log info about the environment settings
    !----------------------------------------------------------

    if (iamroot_CPLID) then
#ifdef USE_ESMF_LIB
       write(logunit,'(2A)') subname,' USE_ESMF_LIB is set'
#else
       write(logunit,'(2A)') subname,' USE_ESMF_LIB is NOT set, using esmf_wrf_timemgr'
#endif
       write(logunit,'(2A)') subname,' MCT_INTERFACE is set'
       if (num_inst_driver > 1) &
            write(logunit,'(2A,I0,A)') subname,' Driver is running with',num_inst_driver,'instances'
    endif

    !----------------------------------------------------------
    ! Read ESMF namelist settings
    !----------------------------------------------------------
    call cime_esmf_readnl(NLFileName, mpicom_GLOID, esmf_log_option)

    !
    !  When using io servers (pio_async_interface=.true.) the server tasks do not return from
    !  shr_pio_init2
    !
    call shr_pio_init2(comp_id,comp_name,comp_iamin,comp_comm,comp_comm_iam)

  end subroutine cime_pre_init1

  !===============================================================================

  subroutine cime_esmf_readnl(NLFileName, mpicom, esmf_logfile_kind)
     use shr_file_mod, only: shr_file_getUnit, shr_file_freeUnit

     character(len=*),  intent(in)  :: NLFileName
     integer,           intent(in)  :: mpicom
     character(len=CS), intent(out) :: esmf_logfile_kind

     integer                     :: ierr   ! I/O error code
     integer                     :: unitn  ! Namelist unit number to read
     integer                     :: rank
     character(len=*), parameter :: subname = '(esmf_readnl) '

     namelist /esmf_inparm/ esmf_logfile_kind

     esmf_logfile_kind = 'ESMF_LOGKIND_NONE'
     call mpi_comm_rank(mpicom, rank, ierr)

     !-------------------------------------------------------------------------
     ! Read in namelist
     !-------------------------------------------------------------------------
     if (rank == 0) then
        unitn = shr_file_getUnit()
        write(logunit,"(A)") subname,' read esmf_inparm namelist from: '//trim(NLFileName)
        open(unitn, file=trim(NLFileName), status='old')
        ierr = 1
        do while( ierr /= 0 )
           read(unitn, nml=esmf_inparm, iostat=ierr)
           if (ierr < 0) then
              call shr_sys_abort( subname//':: namelist read returns an'// &
                   ' end of file or end of record condition' )
           end if
        end do
        close(unitn)
        call shr_file_freeUnit(unitn)
     end if

     call mpi_bcast(esmf_logfile_kind, CS, MPI_CHARACTER, 0, mpicom, ierr)

   end subroutine cime_esmf_readnl

  !===============================================================================
  !*******************************************************************************
  !===============================================================================

  subroutine cime_pre_init2()
    use pio, only : file_desc_t, pio_closefile, pio_file_is_open
    use shr_const_mod, only: shr_const_tkfrz, shr_const_tktrip, &
         shr_const_mwwv, shr_const_mwdair
    use shr_wv_sat_mod, only: shr_wv_sat_set_default, shr_wv_sat_init, &
         ShrWVSatTableSpec, shr_wv_sat_make_tables

    type(file_desc_t) :: pioid
    integer :: maxthreads

    character(CS) :: wv_sat_scheme
    real(r8) :: wv_sat_transition_start
    logical :: wv_sat_use_tables
    real(r8) :: wv_sat_table_spacing
    character(CL) :: errstring

    type(ShrWVSatTableSpec) :: liquid_spec, ice_spec, mixed_spec

    real(r8), parameter :: epsilo = shr_const_mwwv/shr_const_mwdair

    !----------------------------------------------------------
    !| Timer initialization (has to be after mpi init)
    !----------------------------------------------------------
    maxthreads = max(nthreads_GLOID,nthreads_CPLID,nthreads_ATMID, &
         nthreads_LNDID,nthreads_ICEID,nthreads_OCNID,nthreads_GLCID, &
         nthreads_ROFID, nthreads_WAVID, nthreads_ESPID, pethreads_GLOID )

    call t_initf(NLFileName, LogPrint=.true., mpicom=mpicom_GLOID, &
         MasterTask=iamroot_GLOID,MaxThreads=maxthreads)

    if (iamin_CPLID) then
       call seq_io_cpl_init()
    endif

    !----------------------------------------------------------
    !| Memory test
    !----------------------------------------------------------

    !mt   call shr_mem_init(prt=.true.)
    call shr_mem_init(prt=iamroot_CPLID)

    !----------------------------------------------------------
    !| Initialize infodata
    !----------------------------------------------------------

    if (len_trim(cpl_inst_tag) > 0) then
       call seq_infodata_init(infodata,nlfilename, GLOID, pioid, &
            cpl_tag=cpl_inst_tag)
    else
       call seq_infodata_init(infodata,nlfilename, GLOID, pioid)
    end if

    !----------------------------------------------------------
    ! Print Model heading and copyright message
    !----------------------------------------------------------

    if (iamroot_CPLID) call cime_printlogheader()

    !----------------------------------------------------------
    !| Initialize coupled fields (depends on infodata)
    !----------------------------------------------------------

    call seq_flds_set(nlfilename, GLOID, infodata)

    !----------------------------------------------------------
    !| Obtain infodata info
    !----------------------------------------------------------

    call seq_infodata_GetData(infodata, &
         info_debug=info_debug)

    if (info_debug > 1 .and. iamroot_CPLID) then
       write(logunit,*) ' '
       write(logunit,'(2A)') 'Status of infodata after seq_infodata_init'
       call seq_infodata_print( infodata )
       write(logunit,*) ' '
    endif

    call seq_infodata_GetData(infodata             , &
         read_restart=read_restart                 , &
         restart_file=rest_file                    , &
         timing_dir=timing_dir                     , &
         tchkpt_dir=tchkpt_dir                     , &
         info_debug=info_debug                     , &
         atm_present=atm_present                   , &
         lnd_present=lnd_present                   , &
         ice_present=ice_present                   , &
         ocn_present=ocn_present                   , &
         glc_present=glc_present                   , &
         rof_present=rof_present                   , &
         wav_present=wav_present                   , &
         esp_present=esp_present                   , &
         single_column=single_column               , &
         aqua_planet=aqua_planet                   , &
         cpl_seq_option=cpl_seq_option             , &
         drv_threading=drv_threading               , &
         do_histinit=do_histinit                   , &
         do_budgets=do_budgets                     , &
         budget_inst=budget_inst                   , &
         budget_daily=budget_daily                 , &
         budget_month=budget_month                 , &
         budget_ann=budget_ann                     , &
         budget_ltann=budget_ltann                 , &
         budget_ltend=budget_ltend                 , &
         histaux_a2x=do_hist_a2x                   , &
         histaux_a2x1hri=do_hist_a2x1hri           , &
         histaux_a2x1hr=do_hist_a2x1hr             , &
         histaux_a2x3hr =do_hist_a2x3hr            , &
         histaux_a2x3hrp=do_hist_a2x3hrp           , &
         histaux_a2x24hr=do_hist_a2x24hr           , &
         histaux_l2x=do_hist_l2x                   , &
         histaux_l2x1yrg=do_hist_l2x1yrg           , &
         histaux_r2x=do_hist_r2x                   , &
         run_barriers=run_barriers                 , &
         mct_usealltoall=mct_usealltoall           , &
         mct_usevector=mct_usevector               , &
         aoflux_grid=aoflux_grid                   , &
         vect_map=vect_map                         , &
         atm_gnam=atm_gnam                         , &
         lnd_gnam=lnd_gnam                         , &
         ocn_gnam=ocn_gnam                         , &
         ice_gnam=ice_gnam                         , &
         rof_gnam=rof_gnam                         , &
         glc_gnam=glc_gnam                         , &
         wav_gnam=wav_gnam                         , &
         tfreeze_option = tfreeze_option           , &
         cpl_decomp=seq_mctext_decomp              , &
         shr_map_dopole=shr_map_dopole             , &
         wall_time_limit=wall_time_limit           , &
         force_stop_at=force_stop_at               , &
         reprosum_use_ddpdd=reprosum_use_ddpdd     , &
         reprosum_allow_infnan=reprosum_allow_infnan, &
         reprosum_diffmax=reprosum_diffmax         , &
         reprosum_recompute=reprosum_recompute, &
         max_cplstep_time=max_cplstep_time)

    ! above - cpl_decomp is set to pass the cpl_decomp value to seq_mctext_decomp
    ! (via a use statement)

    call shr_map_setDopole(shr_map_dopole)

    call shr_reprosum_setopts(&
         repro_sum_use_ddpdd_in    = reprosum_use_ddpdd, &
         repro_sum_allow_infnan_in = reprosum_allow_infnan, &
         repro_sum_rel_diff_max_in = reprosum_diffmax, &
         repro_sum_recompute_in    = reprosum_recompute)

    ! Check cpl_seq_option

    if (trim(cpl_seq_option) /= 'CESM1_MOD' .and. &
        trim(cpl_seq_option) /= 'CESM1_MOD_TIGHT' .and. &
        trim(cpl_seq_option) /= 'RASM_OPTION1' .and. &
        trim(cpl_seq_option) /= 'RASM_OPTION2' .and. &
        trim(cpl_seq_option) /= 'NUOPC' .and. &
        trim(cpl_seq_option) /= 'NUOPC_TIGHT' ) then
       call shr_sys_abort(subname//' invalid cpl_seq_option = '//trim(cpl_seq_option))
    endif

    !----------------------------------------------------------
    !| Test Threading Setup in driver
    !  happens to be valid on all pes for all IDs
    !----------------------------------------------------------

    if (drv_threading) then
       if (iamroot_GLOID) write(logunit,*) ' '
       if (iamroot_GLOID) write(logunit,'(2A)    ') subname,' Test Threading in driver'
       call seq_comm_setnthreads(nthreads_GLOID)
       if (iamroot_GLOID) write(logunit,'(2A,2I4)') subname,'    nthreads_GLOID = ',&
            nthreads_GLOID,seq_comm_getnthreads()
       call seq_comm_setnthreads(nthreads_CPLID)
       if (iamroot_GLOID) write(logunit,'(2A,2I4)') subname,'    nthreads_CPLID = ',&
            nthreads_CPLID,seq_comm_getnthreads()
       call seq_comm_setnthreads(nthreads_ATMID)
       if (iamroot_GLOID) write(logunit,'(2A,2I4)') subname,'    nthreads_ATMID = ',&
            nthreads_ATMID,seq_comm_getnthreads()
       call seq_comm_setnthreads(nthreads_LNDID)
       if (iamroot_GLOID) write(logunit,'(2A,2I4)') subname,'    nthreads_LNDID = ',&
            nthreads_LNDID,seq_comm_getnthreads()
       call seq_comm_setnthreads(nthreads_OCNID)
       if (iamroot_GLOID) write(logunit,'(2A,2I4)') subname,'    nthreads_OCNID = ',&
            nthreads_OCNID,seq_comm_getnthreads()
       call seq_comm_setnthreads(nthreads_ICEID)
       if (iamroot_GLOID) write(logunit,'(2A,2I4)') subname,'    nthreads_ICEID = ',&
            nthreads_ICEID,seq_comm_getnthreads()
       call seq_comm_setnthreads(nthreads_GLCID)
       if (iamroot_GLOID) write(logunit,'(2A,2I4)') subname,'    nthreads_GLCID = ',&
            nthreads_GLCID,seq_comm_getnthreads()
       call seq_comm_setnthreads(nthreads_ROFID)
       if (iamroot_GLOID) write(logunit,'(2A,2I4)') subname,'    nthreads_ROFID = ',&
            nthreads_ROFID,seq_comm_getnthreads()
       call seq_comm_setnthreads(nthreads_WAVID)
       if (iamroot_GLOID) write(logunit,'(2A,2I4)') subname,'    nthreads_WAVID = ',&
            nthreads_WAVID,seq_comm_getnthreads()
       call seq_comm_setnthreads(nthreads_ESPID)
       if (iamroot_GLOID) write(logunit,'(2A,2I4)') subname,'    nthreads_ESPID = ',&
            nthreads_ESPID,seq_comm_getnthreads()
       if (iamroot_GLOID) write(logunit,*) ' '

       call seq_comm_setnthreads(nthreads_GLOID)
    endif

    !----------------------------------------------------------
    !| Initialize time manager
    !----------------------------------------------------------

    call seq_timemgr_clockInit(seq_SyncClock, nlfilename, &
         read_restart, rest_file, pioid, mpicom_gloid,           &
         EClock_d, EClock_a, EClock_l, EClock_o,          &
         EClock_i, Eclock_g, Eclock_r, Eclock_w, Eclock_e)

    if (iamroot_CPLID) then
       call seq_timemgr_clockPrint(seq_SyncClock)
    endif

    !----------------------------------------------------------
    !| Initialize infodata items which need the clocks
    !----------------------------------------------------------
    call seq_infodata_init2(infodata, GLOID)

    call seq_infodata_getData(infodata,   &
         orb_iyear=orb_iyear,             &
         orb_iyear_align=orb_iyear_align, &
         orb_mode=orb_mode)

    !----------------------------------------------------------
    ! Initialize freezing point calculation for all components
    !----------------------------------------------------------

    call shr_frz_freezetemp_init(tfreeze_option)

    if (trim(orb_mode) == trim(seq_infodata_orb_variable_year)) then
       call seq_timemgr_EClockGetData( EClock_d, curr_ymd=ymd)

       call shr_cal_date2ymd(ymd,year,month,day)
       orb_cyear = orb_iyear + (year - orb_iyear_align)

       call shr_orb_params(orb_cyear, orb_eccen, orb_obliq, orb_mvelp, &
            orb_obliqr, orb_lambm0, orb_mvelpp, iamroot_CPLID)

       call seq_infodata_putData(infodata, &
            orb_eccen=orb_eccen,           &
            orb_obliqr=orb_obliqr,         &
            orb_lambm0=orb_lambm0,         &
            orb_mvelpp=orb_mvelpp)
    endif

    call seq_infodata_getData(infodata,                   &
         wv_sat_scheme=wv_sat_scheme,                     &
         wv_sat_transition_start=wv_sat_transition_start, &
         wv_sat_use_tables=wv_sat_use_tables,             &
         wv_sat_table_spacing=wv_sat_table_spacing)

    if (.not. shr_wv_sat_set_default(wv_sat_scheme)) then
       call shr_sys_abort('Invalid wv_sat_scheme.')
    end if

    call shr_wv_sat_init(shr_const_tkfrz, shr_const_tktrip, &
         wv_sat_transition_start, epsilo, errstring)

    if (errstring /= "") then
       call shr_sys_abort('shr_wv_sat_init: '//trim(errstring))
    end if

    ! The below produces internal lookup tables in the range 175-374K for
    ! liquid water, and 125-274K for ice, with a resolution set by the
    ! option wv_sat_table_spacing.
    ! In theory these ranges could be specified in the namelist, but in
    ! practice users will want to change them *very* rarely if ever, which
    ! is why only the spacing is in the namelist.
    if (wv_sat_use_tables) then
       liquid_spec = ShrWVSatTableSpec(ceiling(200._r8/wv_sat_table_spacing), &
            175._r8, wv_sat_table_spacing)
       ice_spec = ShrWVSatTableSpec(ceiling(150._r8/wv_sat_table_spacing), &
            125._r8, wv_sat_table_spacing)
       mixed_spec = ShrWVSatTableSpec(ceiling(250._r8/wv_sat_table_spacing), &
            125._r8, wv_sat_table_spacing)
       call shr_wv_sat_make_tables(liquid_spec, ice_spec, mixed_spec)
    end if

    call seq_infodata_putData(infodata, &
         atm_phase=1,                   &
         lnd_phase=1,                   &
         ocn_phase=1,                   &
         ice_phase=1,                   &
         glc_phase=1,                   &
         wav_phase=1,                   &
         esp_phase=1)

    !----------------------------------------------------------
    !| Set aqua_planet and single_column flags
    !  If in single column mode, overwrite flags according to focndomain file
    !  in ocn_in namelist. SCAM can reset the "present" flags for lnd,
    !  ocn, ice, rof, and flood.
    !----------------------------------------------------------

    if (.not.aqua_planet .and. single_column) then
       call seq_infodata_getData( infodata, &
            scmlon=scmlon, scmlat=scmlat)

       call seq_comm_getinfo(OCNID(ens1), mpicom=mpicom_OCNID)

       call shr_scam_checkSurface(scmlon, scmlat, &
            OCNID(ens1), mpicom_OCNID,            &
            lnd_present=lnd_present,              &
            ocn_present=ocn_present,              &
            ice_present=ice_present,              &
            rof_present=rof_present,              &
            flood_present=flood_present,          &
            rofice_present=rofice_present)

       call seq_infodata_putData(infodata,  &
            lnd_present=lnd_present,        &
            ocn_present=ocn_present,        &
            ice_present=ice_present,        &
            rof_present=rof_present,        &
            flood_present=flood_present,    &
            rofice_present=rofice_present)
    endif
    if(PIO_FILE_IS_OPEN(pioid)) then
       call pio_closefile(pioid)
    endif

  end subroutine cime_pre_init2

  !===============================================================================
  !*******************************************************************************
  !===============================================================================

  subroutine cime_init()

104 format( A, i10.8, i8)

  !-----------------------------------------------------------------------------
  !| Component Initialization
  !  Note that within each component initialization, the relevant x_present flag
  !  part of CIMEInit can be modified
  !  By default, all these flags are set to true
  !  The atm can reset the lnd_present, ice_present and ocn_present flags based
  !  on aqua_planet, ideal_phys and adiabatic modes
  !  The stub components will reset the present flags to false, all other
  !  components will set them to true for the purposes of symmetry
  !-----------------------------------------------------------------------------

    call t_startf('CPL:cime_init')
    call t_adj_detailf(+1)

    call t_startf('CPL:init_comps')
    if (iamroot_CPLID )then
       write(logunit,*) ' '
       write(logunit,F00) 'Initialize each component: atm, lnd, rof, ocn, ice, glc, wav, esp'
       call shr_sys_flush(logunit)
    endif

    call t_startf('CPL:comp_init_pre_all')
    call component_init_pre(atm, ATMID, CPLATMID, CPLALLATMID, infodata, ntype='atm')
    call component_init_pre(lnd, LNDID, CPLLNDID, CPLALLLNDID, infodata, ntype='lnd')
    call component_init_pre(rof, ROFID, CPLROFID, CPLALLROFID, infodata, ntype='rof')
    call component_init_pre(ocn, OCNID, CPLOCNID, CPLALLOCNID, infodata, ntype='ocn')
    call component_init_pre(ice, ICEID, CPLICEID, CPLALLICEID, infodata, ntype='ice')
    call component_init_pre(glc, GLCID, CPLGLCID, CPLALLGLCID, infodata, ntype='glc')
    call component_init_pre(wav, WAVID, CPLWAVID, CPLALLWAVID, infodata, ntype='wav')
    call component_init_pre(esp, ESPID, CPLESPID, CPLALLESPID, infodata, ntype='esp')
    call t_stopf('CPL:comp_init_pre_all')

    call t_startf('CPL:comp_init_cc_atm')
    call t_adj_detailf(+2)

    call component_init_cc(Eclock_a, atm, atm_init, infodata, NLFilename)
    call t_adj_detailf(-2)
    call t_stopf('CPL:comp_init_cc_atm')

    call t_startf('CPL:comp_init_cc_lnd')
    call t_adj_detailf(+2)
    call component_init_cc(Eclock_l, lnd, lnd_init, infodata, NLFilename)
    call t_adj_detailf(-2)
    call t_stopf('CPL:comp_init_cc_lnd')

    call t_startf('CPL:comp_init_cc_rof')
    call t_adj_detailf(+2)
    call component_init_cc(Eclock_r, rof, rof_init, infodata, NLFilename)
    call t_adj_detailf(-2)
    call t_stopf('CPL:comp_init_cc_rof')

    call t_startf('CPL:comp_init_cc_ocn')
    call t_adj_detailf(+2)
    call component_init_cc(Eclock_o, ocn, ocn_init, infodata, NLFilename)
    call t_adj_detailf(-2)
    call t_stopf('CPL:comp_init_cc_ocn')

    call t_startf('CPL:comp_init_cc_ice')
    call t_adj_detailf(+2)
    call component_init_cc(Eclock_i, ice, ice_init, infodata, NLFilename)
    call t_adj_detailf(-2)
    call t_stopf('CPL:comp_init_cc_ice')

    call t_startf('CPL:comp_init_cc_glc')
    call t_adj_detailf(+2)
    call component_init_cc(Eclock_g, glc, glc_init, infodata, NLFilename)
    call t_adj_detailf(-2)
    call t_stopf('CPL:comp_init_cc_glc')

    call t_startf('CPL:comp_init_cc_wav')
    call t_adj_detailf(+2)
    call component_init_cc(Eclock_w, wav, wav_init, infodata, NLFilename)
    call t_adj_detailf(-2)
    call t_stopf('CPL:comp_init_cc_wav')

    call t_startf('CPL:comp_init_cc_esp')
    call t_adj_detailf(+2)
    call component_init_cc(Eclock_e, esp, esp_init, infodata, NLFilename)
    call t_adj_detailf(-2)
    call t_stopf('CPL:comp_init_cc_esp')

    call t_startf('CPL:comp_init_cx_all')
    call t_adj_detailf(+2)
    call component_init_cx(atm, infodata)
    call component_init_cx(lnd, infodata)
    call component_init_cx(rof, infodata)
    call component_init_cx(ocn, infodata)
    call component_init_cx(ice, infodata)
    call component_init_cx(glc, infodata)
    call component_init_cx(wav, infodata)
    call t_adj_detailf(-2)
    call t_stopf('CPL:comp_init_cx_all')

    ! Determine complist (list of comps for each id)

    call t_startf('CPL:comp_list_all')
    call t_adj_detailf(+2)
    complist = " "
    if (iamin_CPLID) complist = trim(complist)//' cpl'

    do eai = 1,num_inst_atm
       iamin_ID = component_get_iamin_compid(atm(eai))
       if (iamin_ID) then
          compname = component_get_name(atm(eai))
          complist = trim(complist)//' '//trim(compname)
       endif
    enddo
    do eli = 1,num_inst_lnd
       iamin_ID = component_get_iamin_compid(lnd(eli))
       if (iamin_ID) then
          compname = component_get_name(lnd(eli))
          complist = trim(complist)//' '//trim(compname)
       endif
    enddo
    do eii = 1,num_inst_ice
       iamin_ID = component_get_iamin_compid(ice(eii))
       if (iamin_ID) then
          compname = component_get_name(ice(eii))
          complist = trim(complist)//' '//trim(compname)
       endif
    enddo
    do eoi = 1,num_inst_ocn
       iamin_ID = component_get_iamin_compid(ocn(eoi))
       if (iamin_ID) then
          compname = component_get_name(ocn(eoi))
          complist = trim(complist)//' '//trim(compname)
       endif
    enddo
    do egi = 1,num_inst_glc
       iamin_ID = component_get_iamin_compid(glc(egi))
       if (iamin_ID) then
          compname = component_get_name(glc(egi))
          complist = trim(complist)//' '//trim(compname)
       endif
    enddo
    do ewi = 1,num_inst_wav
       iamin_ID = component_get_iamin_compid(wav(ewi))
       if (iamin_ID) then
          compname = component_get_name(wav(ewi))
          complist = trim(complist)//' '//trim(compname)
       endif
    enddo

    do eei = 1,num_inst_esp
       iamin_ID = component_get_iamin_compid(esp(eei))
       if (iamin_ID) then
          compname = component_get_name(esp(eei))
          complist = trim(complist)//' '//trim(compname)
       endif
    enddo

    call t_adj_detailf(-2)
    call t_stopf('CPL:comp_list_all')

    call t_stopf('CPL:init_comps')
    !----------------------------------------------------------
    !| Determine coupling interactions based on present and prognostic flags
    !----------------------------------------------------------

    if (iamin_CPLALLATMID) call seq_infodata_exchange(infodata,CPLALLATMID,'cpl2atm_init')
    if (iamin_CPLALLLNDID) call seq_infodata_exchange(infodata,CPLALLLNDID,'cpl2lnd_init')
    if (iamin_CPLALLOCNID) call seq_infodata_exchange(infodata,CPLALLOCNID,'cpl2ocn_init')
    if (iamin_CPLALLICEID) call seq_infodata_exchange(infodata,CPLALLICEID,'cpl2ice_init')
    if (iamin_CPLALLGLCID) call seq_infodata_exchange(infodata,CPLALLGLCID,'cpl2glc_init')
    if (iamin_CPLALLROFID) call seq_infodata_exchange(infodata,CPLALLROFID,'cpl2rof_init')
    if (iamin_CPLALLWAVID) call seq_infodata_exchange(infodata,CPLALLWAVID,'cpl2wav_init')

    if (iamroot_CPLID) then
       write(logunit,F00) 'Determine final settings for presence of surface components'
       call shr_sys_flush(logunit)
    endif

    call seq_infodata_getData(infodata,         &
         atm_present=atm_present,               &
         lnd_present=lnd_present,               &
         ice_present=ice_present,               &
         ocn_present=ocn_present,               &
         glc_present=glc_present,               &
         glclnd_present=glclnd_present,         &
         glcocn_present=glcocn_present,         &
         glcice_present=glcice_present,         &
         rof_present=rof_present,               &
         rofice_present=rofice_present,         &
         wav_present=wav_present,               &
         esp_present=esp_present,               &
         flood_present=flood_present,           &
         atm_prognostic=atm_prognostic,         &
         lnd_prognostic=lnd_prognostic,         &
         ice_prognostic=ice_prognostic,         &
         iceberg_prognostic=iceberg_prognostic, &
         ocn_prognostic=ocn_prognostic,         &
         ocnrof_prognostic=ocnrof_prognostic,   &
         glc_prognostic=glc_prognostic,         &
         rof_prognostic=rof_prognostic,         &
         wav_prognostic=wav_prognostic,         &
         esp_prognostic=esp_prognostic,         &
         dead_comps=dead_comps,                 &
         esmf_map_flag=esmf_map_flag,           &
         atm_nx=atm_nx, atm_ny=atm_ny,          &
         lnd_nx=lnd_nx, lnd_ny=lnd_ny,          &
         rof_nx=rof_nx, rof_ny=rof_ny,          &
         ice_nx=ice_nx, ice_ny=ice_ny,          &
         glc_nx=glc_nx, glc_ny=glc_ny,          &
         ocn_nx=ocn_nx, ocn_ny=ocn_ny,          &
         wav_nx=wav_nx, wav_ny=wav_ny,          &
         atm_aero=atm_aero )

    ! derive samegrid flags

    samegrid_ao  = .true.
    samegrid_al  = .true.
    samegrid_lr  = .true.
    samegrid_oi  = .true.
    samegrid_ro  = .true.
    samegrid_aw  = .true.
    samegrid_ow  = .true.
    samegrid_lg  = .true.
    samegrid_og  = .true.
    samegrid_ig  = .true.
    samegrid_alo = .true.

    ! set samegrid to true for single column
    if (.not. single_column) then
       if (trim(atm_gnam) /= trim(ocn_gnam)) samegrid_ao = .false.
       if (trim(atm_gnam) /= trim(lnd_gnam)) samegrid_al = .false.
       if (trim(lnd_gnam) /= trim(rof_gnam)) samegrid_lr = .false.
       if (trim(rof_gnam) /= trim(ocn_gnam)) samegrid_ro = .false.
       if (trim(ocn_gnam) /= trim(ice_gnam)) samegrid_oi = .false.
       if (trim(atm_gnam) /= trim(wav_gnam)) samegrid_aw = .false.
       if (trim(ocn_gnam) /= trim(wav_gnam)) samegrid_ow = .false.
       if (trim(lnd_gnam) /= trim(glc_gnam)) samegrid_lg = .false.
       if (trim(ocn_gnam) /= trim(glc_gnam)) samegrid_og = .false.
       if (trim(ice_gnam) /= trim(glc_gnam)) samegrid_ig = .false.
       samegrid_alo = (samegrid_al .and. samegrid_ao)
    endif

    ! derive coupling connection flags

    atm_c2_lnd = .false.
    atm_c2_ocn = .false.
    atm_c2_ice = .false.
    atm_c2_wav = .false.
    lnd_c2_atm = .false.
    lnd_c2_rof = .false.
    lnd_c2_glc = .false.
    ocn_c2_atm = .false.
    ocn_c2_ice = .false.
    ocn_c2_wav = .false.
    ice_c2_atm = .false.
    ice_c2_ocn = .false.
    ice_c2_wav = .false.
    rof_c2_lnd = .false.
    rof_c2_ocn = .false.
    rof_c2_ice = .false.
    glc_c2_lnd = .false.
    glc_c2_ocn = .false.
    glc_c2_ice = .false.
    wav_c2_ocn = .false.

    if (atm_present) then
       if (lnd_prognostic) atm_c2_lnd = .true.
       if (ocn_prognostic) atm_c2_ocn = .true.
       if (ocn_present   ) atm_c2_ocn = .true. ! needed for aoflux calc if aoflux=ocn
       if (ice_prognostic) atm_c2_ice = .true.
       if (wav_prognostic) atm_c2_wav = .true.
    endif
    if (lnd_present) then
       if (atm_prognostic) lnd_c2_atm = .true.
       if (rof_prognostic) lnd_c2_rof = .true.
       if (glc_prognostic) lnd_c2_glc = .true.
    endif
    if (ocn_present) then
       if (atm_prognostic) ocn_c2_atm = .true.
       if (atm_present   ) ocn_c2_atm = .true. ! needed for aoflux calc if aoflux=atm
       if (ice_prognostic) ocn_c2_ice = .true.
       if (wav_prognostic) ocn_c2_wav = .true.
    endif
    if (ice_present) then
       if (atm_prognostic) ice_c2_atm = .true.
       if (ocn_prognostic) ice_c2_ocn = .true.
       if (wav_prognostic) ice_c2_wav = .true.
    endif
    if (rof_present) then
       if (lnd_prognostic   ) rof_c2_lnd = .true.
       if (ocnrof_prognostic) rof_c2_ocn = .true.
       if (rofice_present .and. iceberg_prognostic) rof_c2_ice = .true.
    endif
    if (glc_present) then
       if (glclnd_present .and. lnd_prognostic) glc_c2_lnd = .true.
       if (glcocn_present .and. ocn_prognostic) glc_c2_ocn = .true.
       if (glcice_present .and. iceberg_prognostic) glc_c2_ice = .true.
    endif
    if (wav_present) then
       if (ocn_prognostic) wav_c2_ocn = .true.
    endif

    !----------------------------------------------------------
    ! Set domain check and other flag
    !----------------------------------------------------------

    domain_check = .true.
    if (single_column         ) domain_check = .false.
    if (dead_comps            ) domain_check = .false.

    ! set skip_ocean_run flag, used primarily for ocn run on first timestep
    ! use reading a restart as a surrogate from whether this is a startup run

#ifdef COMPARE_TO_NUOPC
    skip_ocean_run = .false.
#else
    skip_ocean_run = .true.
#endif
    if ( read_restart) skip_ocean_run = .false.
    ocnrun_count = 0
    cpl2ocn_first = .true.

    do_histavg = .true.
    if (seq_timemgr_histavg_type == seq_timemgr_type_never) then
       do_histavg = .false.
    endif

    !----------------------------------------------------------
    !| Write component and coupler setup information
    !----------------------------------------------------------

    if (iamroot_CPLID) then
       write(logunit,*  )' '
       write(logunit,F00)'After component initialization:'
       write(logunit,F0L)'atm model present     = ',atm_present
       write(logunit,F0L)'lnd model present     = ',lnd_present
       write(logunit,F0L)'ocn model present     = ',ocn_present
       write(logunit,F0L)'ice model present     = ',ice_present
       write(logunit,F0L)'glc model present     = ',glc_present
       write(logunit,F0L)'glc/lnd   present     = ',glclnd_present
       write(logunit,F0L)'glc/ocn   present     = ',glcocn_present
       write(logunit,F0L)'glc/ice   present     = ',glcice_present
       write(logunit,F0L)'rof model present     = ',rof_present
       write(logunit,F0L)'rof/ice   present     = ',rofice_present
       write(logunit,F0L)'rof/flood present     = ',flood_present
       write(logunit,F0L)'wav model present     = ',wav_present
       write(logunit,F0L)'esp model present     = ',esp_present

       write(logunit,F0L)'atm model prognostic  = ',atm_prognostic
       write(logunit,F0L)'lnd model prognostic  = ',lnd_prognostic
       write(logunit,F0L)'ocn model prognostic  = ',ocn_prognostic
       write(logunit,F0L)'ice model prognostic  = ',ice_prognostic
       write(logunit,F0L)'iceberg   prognostic  = ',iceberg_prognostic
       write(logunit,F0L)'glc model prognostic  = ',glc_prognostic
       write(logunit,F0L)'rof model prognostic  = ',rof_prognostic
       write(logunit,F0L)'ocn rof   prognostic  = ',ocnrof_prognostic
       write(logunit,F0L)'wav model prognostic  = ',wav_prognostic
       write(logunit,F0L)'esp model prognostic  = ',esp_prognostic

       write(logunit,F0L)'atm_c2_lnd            = ',atm_c2_lnd
       write(logunit,F0L)'atm_c2_ocn            = ',atm_c2_ocn
       write(logunit,F0L)'atm_c2_ice            = ',atm_c2_ice
       write(logunit,F0L)'atm_c2_wav            = ',atm_c2_wav
       write(logunit,F0L)'lnd_c2_atm            = ',lnd_c2_atm
       write(logunit,F0L)'lnd_c2_rof            = ',lnd_c2_rof
       write(logunit,F0L)'lnd_c2_glc            = ',lnd_c2_glc
       write(logunit,F0L)'ocn_c2_atm            = ',ocn_c2_atm
       write(logunit,F0L)'ocn_c2_ice            = ',ocn_c2_ice
       write(logunit,F0L)'ocn_c2_wav            = ',ocn_c2_wav
       write(logunit,F0L)'ice_c2_atm            = ',ice_c2_atm
       write(logunit,F0L)'ice_c2_ocn            = ',ice_c2_ocn
       write(logunit,F0L)'ice_c2_wav            = ',ice_c2_wav
       write(logunit,F0L)'rof_c2_lnd            = ',rof_c2_lnd
       write(logunit,F0L)'rof_c2_ocn            = ',rof_c2_ocn
       write(logunit,F0L)'rof_c2_ice            = ',rof_c2_ice
       write(logunit,F0L)'glc_c2_lnd            = ',glc_c2_lnd
       write(logunit,F0L)'glc_c2_ocn            = ',glc_c2_ocn
       write(logunit,F0L)'glc_c2_ice            = ',glc_c2_ice
       write(logunit,F0L)'wav_c2_ocn            = ',wav_c2_ocn

       write(logunit,F0L)'dead components       = ',dead_comps
       write(logunit,F0L)'domain_check          = ',domain_check
       write(logunit,F01)'atm_nx,atm_ny         = ',atm_nx,atm_ny,trim(atm_gnam)
       write(logunit,F01)'lnd_nx,lnd_ny         = ',lnd_nx,lnd_ny,trim(lnd_gnam)
       write(logunit,F01)'rof_nx,rof_ny         = ',rof_nx,rof_ny,trim(rof_gnam)
       write(logunit,F01)'ice_nx,ice_ny         = ',ice_nx,ice_ny,trim(ice_gnam)
       write(logunit,F01)'ocn_nx,ocn_ny         = ',ocn_nx,ocn_ny,trim(ocn_gnam)
       write(logunit,F01)'glc_nx,glc_ny         = ',glc_nx,glc_ny,trim(glc_gnam)
       write(logunit,F01)'wav_nx,wav_ny         = ',wav_nx,wav_ny,trim(wav_gnam)
       write(logunit,F0L)'samegrid_ao           = ',samegrid_ao
       write(logunit,F0L)'samegrid_al           = ',samegrid_al
       write(logunit,F0L)'samegrid_ro           = ',samegrid_ro
       write(logunit,F0L)'samegrid_aw           = ',samegrid_aw
       write(logunit,F0L)'samegrid_ow           = ',samegrid_ow
       write(logunit,F0L)'skip init ocean run   = ',skip_ocean_run
       write(logunit,F00)'cpl sequence option   = ',trim(cpl_seq_option)
       write(logunit,F0L)'do_histavg            = ',do_histavg
       write(logunit,F0L)'atm_aero              = ',atm_aero
       write(logunit,*  )' '
       call shr_sys_flush(logunit)
    endif

    !----------------------------------------------------------
    !| Present and prognostic consistency checks
    !----------------------------------------------------------

    if (atm_prognostic .and. .not.atm_present) then
       call shr_sys_abort(subname//' ERROR: if prognostic atm must also have atm present')
    endif
    if (ocn_prognostic .and. .not.ocn_present) then
       call shr_sys_abort(subname//' ERROR: if prognostic ocn must also have ocn present')
    endif
    if (lnd_prognostic .and. .not.lnd_present) then
       call shr_sys_abort(subname//' ERROR: if prognostic lnd must also have lnd present')
    endif
    if (ice_prognostic .and. .not.ice_present) then
       call shr_sys_abort(subname//' ERROR: if prognostic ice must also have ice present')
    endif
    if (iceberg_prognostic .and. .not.ice_prognostic) then
       call shr_sys_abort(subname//' ERROR: if prognostic iceberg must also have ice prognostic')
    endif
    if (glc_prognostic .and. .not.glc_present) then
       call shr_sys_abort(subname//' ERROR: if prognostic glc must also have glc present')
    endif
    if (rof_prognostic .and. .not.rof_present) then
       call shr_sys_abort(subname//' ERROR: if prognostic rof must also have rof present')
    endif
    if (wav_prognostic .and. .not.wav_present) then
       call shr_sys_abort(subname//' ERROR: if prognostic wav must also have wav present')
    endif
    if (esp_prognostic .and. .not.esp_present) then
       call shr_sys_abort(subname//' ERROR: if prognostic esp must also have esp present')
    endif
#ifndef CPL_BYPASS
    if ((ice_prognostic .or. ocn_prognostic .or. lnd_prognostic) .and. .not. atm_present) then
       call shr_sys_abort(subname//' ERROR: if prognostic surface model must also have atm present')
    endif
#endif
    if ((glclnd_present .or. glcocn_present .or. glcice_present) .and. .not.glc_present) then
       call shr_sys_abort(subname//' ERROR: if glcxxx present must also have glc present')
    endif
    if (rofice_present .and. .not.rof_present) then
       call shr_sys_abort(subname//' ERROR: if rofice present must also have rof present')
    endif
    if (ocnrof_prognostic .and. .not.rof_present) then
       if (iamroot_CPLID) then
          write(logunit,F00) 'WARNING: ocnrof_prognostic is TRUE but rof_present is FALSE'
          call shr_sys_flush(logunit)
       endif
    endif

    !----------------------------------------------------------
    !| Samegrid checks
    !----------------------------------------------------------

    if (.not. samegrid_oi) then
       call shr_sys_abort(subname//' ERROR: samegrid_oi is false')
    endif

    !----------------------------------------------------------
    !| Check instances of prognostic components
    !----------------------------------------------------------

    if (atm_prognostic .and. num_inst_atm /= num_inst_max) &
         call shr_sys_abort(subname//' ERROR: atm_prognostic but num_inst_atm not num_inst_max')
    if (lnd_prognostic .and. num_inst_lnd /= num_inst_max) &
         call shr_sys_abort(subname//' ERROR: lnd_prognostic but num_inst_lnd not num_inst_max')
    if (ocn_prognostic .and. (num_inst_ocn /= num_inst_max .and. num_inst_ocn /= 1)) &
         call shr_sys_abort(subname//' ERROR: ocn_prognostic but num_inst_ocn not 1 or num_inst_max')
    if (ice_prognostic .and. num_inst_ice /= num_inst_max) &
         call shr_sys_abort(subname//' ERROR: ice_prognostic but num_inst_ice not num_inst_max')
    if (glc_prognostic .and. num_inst_glc /= num_inst_max) &
         call shr_sys_abort(subname//' ERROR: glc_prognostic but num_inst_glc not num_inst_max')
    if (rof_prognostic .and. num_inst_rof /= num_inst_max) &
         call shr_sys_abort(subname//' ERROR: rof_prognostic but num_inst_rof not num_inst_max')
    if (wav_prognostic .and. num_inst_wav /= num_inst_max) &
         call shr_sys_abort(subname//' ERROR: wav_prognostic but num_inst_wav not num_inst_max')

    !----------------------------------------------------------
    !| Initialize attribute vectors for prep_c2C_init_avs routines and fractions
    !| Initialize mapping between components
    !----------------------------------------------------------

    if (iamin_CPLID) then

       call t_startf('CPL:init_maps')
       call t_adj_detailf(+2)
       if (drv_threading) call seq_comm_setnthreads(nthreads_CPLID)

       call prep_atm_init(infodata, ocn_c2_atm, ice_c2_atm, lnd_c2_atm)

       call prep_lnd_init(infodata, atm_c2_lnd, rof_c2_lnd, glc_c2_lnd)

       call prep_ocn_init(infodata, atm_c2_ocn, atm_c2_ice, ice_c2_ocn, rof_c2_ocn, wav_c2_ocn, glc_c2_ocn)

       call prep_ice_init(infodata, ocn_c2_ice, glc_c2_ice, rof_c2_ice )

       call prep_rof_init(infodata, lnd_c2_rof)

       call prep_glc_init(infodata, lnd_c2_glc)

       call prep_wav_init(infodata, atm_c2_wav, ocn_c2_wav, ice_c2_wav)

       if (drv_threading) call seq_comm_setnthreads(nthreads_GLOID)
       call t_adj_detailf(-2)
       call t_stopf('CPL:init_maps')

    endif

    !----------------------------------------------------------
    !| Update aream in domains where appropriate
    !----------------------------------------------------------

    if (iamin_CPLID) then
       call t_startf ('CPL:init_aream')
       call t_adj_detailf(+2)

       if (drv_threading) call seq_comm_setnthreads(nthreads_CPLID)

       call component_init_aream(infodata, rof_c2_ocn, samegrid_ao, samegrid_al, &
            samegrid_ro, samegrid_lg)

       if (drv_threading) call seq_comm_setnthreads(nthreads_GLOID)

       call t_adj_detailf(-2)
       call t_stopf ('CPL:init_aream')
    endif ! iamin_CPLID

    !----------------------------------------------------------
    !| Check domains
    !  This must be done after the mappers are initialized since
    !  checking is done on each processor and not with a global gather
    !----------------------------------------------------------

    if (iamin_CPLID) then
       call t_startf ('CPL:init_domain_check')
       call t_adj_detailf(+2)

       if (drv_threading) call seq_comm_setnthreads(nthreads_CPLID)
       if (domain_check) then
          if (iamroot_CPLID) then
             write(logunit,*) ' '
             write(logunit,F00) 'Performing domain checking'
             call shr_sys_flush(logunit)
          endif

          call seq_domain_check( infodata,                                             &
               atm(ens1), ice(ens1), lnd(ens1), ocn(ens1), rof(ens1), glc(ens1),       &
               samegrid_al, samegrid_ao, samegrid_ro, samegrid_lg)

       endif
       if (drv_threading) call seq_comm_setnthreads(nthreads_GLOID)

       call t_adj_detailf(-2)
       call t_stopf ('CPL:init_domain_check')
    endif ! iamin_CPLID

    !----------------------------------------------------------
    !| Initialize area corrections based on aream (read in map_init) and area
    !| Area correct component initialization output fields
    !| Map initial component AVs from component to coupler pes
    !----------------------------------------------------------

    areafact_samegrid = .false.
#if (defined BFB_CAM_SCAM_IOP )
    if (.not.samegrid_alo) then
       call shr_sys_abort(subname//' ERROR: samegrid_alo is false - Must run with same atm/ocn/lnd grids when configured for scam iop')
    else
       areafact_samegrid = .true.
    endif
#endif
    if (single_column) areafact_samegrid = .true.

#ifdef COMPARE_TO_NUOPC
    areafact_samegrid = .true.
#endif

    call t_startf ('CPL:init_areacor')
    call t_adj_detailf(+2)

    call mpi_barrier(mpicom_GLOID,ierr)
    if (atm_present) call component_init_areacor(atm, areafact_samegrid, seq_flds_a2x_fluxes)

    call mpi_barrier(mpicom_GLOID,ierr)
    if (lnd_present) call component_init_areacor(lnd, areafact_samegrid, seq_flds_l2x_fluxes)

    call mpi_barrier(mpicom_GLOID,ierr)
    if (rof_present) call component_init_areacor(rof, areafact_samegrid, seq_flds_r2x_fluxes)

    call mpi_barrier(mpicom_GLOID,ierr)
    if (ocn_present) call component_init_areacor(ocn, areafact_samegrid, seq_flds_o2x_fluxes)

    call mpi_barrier(mpicom_GLOID,ierr)
    if (ice_present) call component_init_areacor(ice, areafact_samegrid, seq_flds_i2x_fluxes)

    call mpi_barrier(mpicom_GLOID,ierr)
    if (glc_present) call component_init_areacor(glc, areafact_samegrid, seq_flds_g2x_fluxes)

    call mpi_barrier(mpicom_GLOID,ierr)
    if (wav_present) call component_init_areacor(wav, areafact_samegrid, seq_flds_w2x_fluxes)

    call t_adj_detailf(-2)
    call t_stopf ('CPL:init_areacor')

    !----------------------------------------------------------
    !| global sum diagnostics for IC data
    !----------------------------------------------------------

    if (iamin_CPLID .and. info_debug > 1) then
       call t_startf ('CPL:init_diag')
       call t_adj_detailf(+2)

       if (drv_threading) call seq_comm_setnthreads(nthreads_CPLID)
       if (atm_present) then
          call component_diag(infodata, atm, flow='c2x', comment='recv IC atm', &
               info_debug=info_debug)
       endif
       if (ice_present) then
          call component_diag(infodata, ice, flow='c2x', comment='recv IC ice', &
               info_debug=info_debug)
       endif
       if (lnd_present) then
          call component_diag(infodata, lnd, flow='c2x', comment='recv IC lnd', &
               info_debug=info_debug)
       endif
       if (rof_present) then
          call component_diag(infodata, rof, flow='c2x', comment='recv IC rof', &
               info_debug=info_debug)
       endif
       if (ocn_present) then
          call component_diag(infodata, ocn, flow='c2x', comment='recv IC ocn', &
               info_debug=info_debug)
       endif
       if (glc_present) then
          call component_diag(infodata, glc, flow='c2x', comment='recv IC glc', &
               info_debug=info_debug)
       endif
       if (wav_present) then
          call component_diag(infodata, wav, flow='c2x', comment='recv IC wav', &
               info_debug=info_debug)
       endif
       if (drv_threading) call seq_comm_setnthreads(nthreads_GLOID)

       call t_adj_detailf(-2)
       call t_stopf ('CPL:init_diag')
    endif

    !----------------------------------------------------------
    !| Initialize fractions
    !----------------------------------------------------------

    if (iamin_CPLID) then
       call t_startf ('CPL:init_fracs')
       call t_adj_detailf(+2)

       allocate(fractions_ax(num_inst_frc))
       allocate(fractions_lx(num_inst_frc))
       allocate(fractions_ox(num_inst_frc))
       allocate(fractions_ix(num_inst_frc))
       allocate(fractions_gx(num_inst_frc))
       allocate(fractions_rx(num_inst_frc))
       allocate(fractions_wx(num_inst_frc))

       if (drv_threading) call seq_comm_setnthreads(nthreads_CPLID)
       do efi = 1,num_inst_frc
          eii = mod((efi-1),num_inst_ice) + 1

          if (iamroot_CPLID) then
             write(logunit,*) ' '
             if (efi == 1) write(logunit,F00) 'Initializing fractions'
          endif

          call seq_frac_init(infodata,                                  &
               atm(ens1), ice(ens1), lnd(ens1),                         &
               ocn(ens1), glc(ens1), rof(ens1),                         &
               wav(ens1),                                               &
               fractions_ax(efi), fractions_ix(efi), fractions_lx(efi), &
               fractions_ox(efi), fractions_gx(efi), fractions_rx(efi), &
               fractions_wx(efi))

          if (iamroot_CPLID) then
             write(logunit,*) ' '
             if (efi == 1) write(logunit,F00) 'Setting fractions'
          endif

          call seq_frac_set(infodata, ice(eii), &
               fractions_ax(efi), fractions_ix(efi), fractions_ox(efi))

       enddo
       if (drv_threading) call seq_comm_setnthreads(nthreads_GLOID)

       call t_adj_detailf(-2)
       call t_stopf ('CPL:init_fracs')
    endif

    !----------------------------------------------------------
    !| Initialize prep_aoflux_mod module variables
    !----------------------------------------------------------

    if (iamin_CPLID) then
       call prep_aoflux_init(infodata, fractions_ox, fractions_ax)
    endif

    !----------------------------------------------------------
    !| Initialize atm/ocn flux component and compute ocean albedos
    !----------------------------------------------------------

    if (iamin_CPLID) then
       if (ocn_present) then
          call t_startf ('CPL:init_aoflux')
          call t_adj_detailf(+2)

          if (drv_threading) call seq_comm_setnthreads(nthreads_CPLID)
          if (iamroot_CPLID) then
             write(logunit,*) ' '
             write(logunit,F00) 'Initializing atm/ocn flux component'
          endif

          if (trim(aoflux_grid) == 'ocn') then

             call seq_flux_init_mct(ocn(ens1), fractions_ox(ens1))

          elseif (trim(aoflux_grid) == 'atm') then

             call seq_flux_init_mct(atm(ens1), fractions_ax(ens1))

          elseif (trim(aoflux_grid) == 'exch') then

             call shr_sys_abort(subname//' aoflux_grid = exch not validated')
             call seq_flux_initexch_mct(atm(ens1), ocn(ens1), mpicom_cplid, cplid)

          else
             call shr_sys_abort(subname//' aoflux_grid = '//trim(aoflux_grid)//' not available')

          endif

          do exi = 1,num_inst_xao
             !tcx is this correct? relation between xao and frc for ifrad and ofrad
             efi = mod((exi-1),num_inst_frc) + 1
             eai = mod((exi-1),num_inst_atm) + 1
             xao_ox => prep_aoflux_get_xao_ox()        ! array over all instances
             a2x_ox => prep_ocn_get_a2x_ox()
             call seq_flux_ocnalb_mct(infodata, ocn(1), a2x_ox(eai), fractions_ox(efi), xao_ox(exi))
          enddo

          if (drv_threading) call seq_comm_setnthreads(nthreads_GLOID)

          call t_adj_detailf(-2)
          call t_stopf ('CPL:init_aoflux')
       endif
    endif

    !----------------------------------------------------------
    !| ATM PREP for recalculation of initial solar
    !  Note that ocean albedos are ALWAYS CALCULATED on the ocean grid
    !  If aoflux_grid = 'ocn' , xao_ox is input for atm/ocn fluxes and xao_ax is output
    !  If aoflux_grid = 'atm' , xao_ax is input for atm/ocn fluxes and xao_ox is not used
    !  If aoflux_grid = 'exch', xao_ax is input for atm/ocn /fluxes and xao_ox is not used
    !  Merge atmosphere input state and run atmospheric radiation
    !----------------------------------------------------------

    if (atm_prognostic) then
       if (iamin_CPLID) then

          if (lnd_present) then
             ! Get lnd output on atm grid
             call prep_atm_calc_l2x_ax(fractions_lx, timer='CPL:init_atminit')
          endif

          if (ice_present) then
             ! Get ice output on atm grid
             call prep_atm_calc_i2x_ax(fractions_ix, timer='CPL:init_atminit')
          endif

          if (ocn_present) then
             ! Get ocn output on atm grid
             call prep_atm_calc_o2x_ax(fractions_ox, timer='CPL:init_atminit')
          endif

          if (ocn_present) then
             ! Get albedos on atm grid
             call prep_aoflux_calc_xao_ax(fractions_ox, flds='albedos', timer='CPL:init_atminit')

             ! Get atm/ocn fluxes on atm grid
             if (trim(aoflux_grid) == 'ocn') then
                call prep_aoflux_calc_xao_ax(fractions_ox, flds='states_and_fluxes', &
                     timer='CPL:init_atminit')
             endif
          endif

          if (lnd_present .or. ocn_present) then
             ! Merge input to atmosphere on coupler pes
             xao_ax => prep_aoflux_get_xao_ax()
             if (associated(xao_ax)) then
                call  prep_atm_mrg(infodata, &
                     fractions_ax=fractions_ax, xao_ax=xao_ax, timer_mrg='CPL:init_atminit')
             endif
          endif

          call component_diag(infodata, atm, flow='x2c', comment='send atm', info_debug=info_debug)

       endif

    endif  ! atm_prognostic

    !----------------------------------------------------------
    !| Second phase of atmosphere component initialization
    !  Recalculate solar based on input albedo's from surface components.
    !  Data or dead atmosphere may just return on this phase.
    !----------------------------------------------------------

    if (atm_prognostic) then

       call t_startf('CPL:comp_init_cc_atm2')
       call t_adj_detailf(+2)

       if (iamroot_CPLID) then
          write(logunit,F00) 'Calling atm_init_mct phase 2'
       endif

       ! Send atm input data from coupler pes to atm pes
       if (atm_prognostic) then
          call component_exch(atm, flow='x2c', infodata=infodata, &
               infodata_string='cpl2atm_init')
       endif

       ! Set atm init phase to 2 for all atm instances on component instance pes
       do eai = 1,num_inst_atm
          if (component_get_iamin_compid(atm(eai))) then
             call seq_infodata_putData(infodata, atm_phase=2)
          endif
       enddo

       ! Run atm_init_mct with init phase of 2
       call component_init_cc(Eclock_a, atm, atm_init,                   &
            infodata, NLFilename,                                        &
            seq_flds_x2c_fluxes=seq_flds_x2a_fluxes,                     &
            seq_flds_c2x_fluxes=seq_flds_a2x_fluxes)

       ! Map atm output data from atm pes to cpl pes
       call component_exch(atm, flow='c2x', infodata=infodata, &
            infodata_string='atm2cpl_init')

       if (iamin_CPLID) then
          if (drv_threading) call seq_comm_setnthreads(nthreads_CPLID)
          call component_diag(infodata, atm, flow='c2x', comment= 'recv IC2 atm', &
               info_debug=info_debug)
          if (drv_threading) call seq_comm_setnthreads(nthreads_GLOID)
       endif

       call t_adj_detailf(-2)
       call t_stopf('CPL:comp_init_cc_atm2')
    endif   ! atm present

    !----------------------------------------------------------
    !| Get time manager's index for driver
    !----------------------------------------------------------
    drv_index = seq_timemgr_pause_component_index('drv')

    !----------------------------------------------------------
    !| Read driver restart file, overwrite anything previously sent or computed
    !----------------------------------------------------------

    call t_startf('CPL:init_readrestart')
    call t_adj_detailf(+2)

    call seq_diag_zero_mct(mode='all')
    if (read_restart .and. iamin_CPLID) then
       call seq_rest_read(rest_file, infodata, &
            atm, lnd, ice, ocn, rof, glc, wav, esp, &
            fractions_ax, fractions_lx, fractions_ix, fractions_ox, &
            fractions_rx, fractions_gx, fractions_wx)
    endif

    call t_adj_detailf(-2)
    call t_stopf  ('CPL:init_readrestart')

    !----------------------------------------------------------
    !| Map initial r2x_rx and g2x_gx to _ox, _ix and _lx
    !----------------------------------------------------------

    if (iamin_CPLID ) then
       if (rof_c2_ocn) then
          call prep_ocn_calc_r2x_ox(timer='CPL:init_rof2ocn')
       endif
       if (glc_c2_ocn) then
          call prep_ocn_calc_g2x_ox(timer='CPL:init_glc2ocn')
       endif
       if (rof_c2_ice) then
          call prep_ice_calc_r2x_ix(timer='CPL:init_rof2ice')
       endif
       if (glc_c2_ice) then
          call prep_ice_calc_g2x_ix(timer='CPL:init_glc2ice')
       endif
       if (rof_c2_lnd) then
          call prep_lnd_calc_r2x_lx(timer='CPL:init_rof2lnd')
       endif
       if (glc_c2_lnd) then
          call prep_lnd_calc_g2x_lx(timer='CPL:init_gllndnd')
       endif
    endif

    !----------------------------------------------------------
    !| Write histinit output file
    !----------------------------------------------------------

    if (do_histinit) then
       if (iamin_CPLID) then
          call t_startf('CPL:init_histinit')
          call t_adj_detailf(+2)

          if (drv_threading) call seq_comm_setnthreads(nthreads_CPLID)
          if (iamroot_CPLID) then
             call seq_timemgr_EClockGetData( EClock_d, curr_ymd=ymd, curr_tod=tod )
             write(logunit,104) ' Write history file at ',ymd,tod
             call shr_sys_flush(logunit)
          endif
          call seq_hist_write(infodata, EClock_d, &
               atm, lnd, ice, ocn, rof, glc, wav, &
               fractions_ax, fractions_lx, fractions_ix, fractions_ox, &
               fractions_rx, fractions_gx, fractions_wx, trim(cpl_inst_tag))
          if (drv_threading) call seq_comm_setnthreads(nthreads_GLOID)

          call t_adj_detailf(-2)
          call t_stopf('CPL:init_histinit')
       endif
    endif

    if (iamroot_CPLID )then
       write(logunit,*) ' '
       write(logunit,F00) 'Model initialization complete '
       write(logunit,*) ' '
       call shr_sys_flush(logunit)
    endif

    call t_adj_detailf(-1)
    call t_stopf('CPL:cime_init')

  end subroutine cime_init

  !===============================================================================
  !*******************************************************************************
  !===============================================================================

  subroutine cime_run()
    use shr_string_mod,      only: shr_string_listGetIndexF
    use seq_comm_mct,        only: atm_layout, lnd_layout, ice_layout
    use seq_comm_mct,        only: glc_layout, rof_layout, ocn_layout
    use seq_comm_mct,        only: wav_layout, esp_layout, num_inst_driver
    use seq_comm_mct,        only: seq_comm_inst
    use seq_pauseresume_mod, only: seq_resume_store_comp, seq_resume_get_files
    use seq_pauseresume_mod, only: seq_resume_free

    ! gptl timer lookup variables
    integer, parameter    :: hashcnt=7
    integer               :: hashint(hashcnt)
                                                  ! Driver pause/resume
    logical               :: drv_pause            ! Driver writes pause restart file
    character(len=CL)     :: drv_resume           ! Driver resets state from restart file
    character(len=CL), pointer :: resume_files(:) ! Component resume files

    type(ESMF_Time)       :: etime_curr           ! Current model time
    real(r8)              :: tbnds1_offset        ! Time offset for call to seq_hist_writeaux
    logical               :: lnd2glc_averaged_now ! Whether lnd2glc averages were taken this timestep

101 format( A, i10.8, i8, 12A, A, F8.2, A, F8.2 )
102 format( A, i10.8, i8, A, 8L3 )
103 format( 5A )
104 format( A, i10.8, i8)
105 format( A, i10.8, i8, A, f10.2, A, f10.2, A, A, i5, A, A)
108 format( A, f10.2, A, i8.8)
109 format( A, 2f10.3)

    hashint = 0

    call seq_infodata_putData(infodata,atm_phase=1,lnd_phase=1,ocn_phase=1,ice_phase=1)
    call seq_timemgr_EClockGetData( EClock_d, stepno=begstep)
    call seq_timemgr_EClockGetData( EClock_d, dtime=dtime)
    call seq_timemgr_EClockGetData( EClock_d, calendar=calendar)
    ncpl = 86400/dtime
    cktime_acc = 0._r8
    cktime_cnt = 0
    stop_alarm = seq_timemgr_alarmIsOn(EClock_d,seq_timemgr_alarm_stop)
    if (seq_timemgr_alarmIsOn(EClock_d,seq_timemgr_alarm_datestop)) then
       if (iamroot_CPLID) then
          write(logunit,*) ' '
          write(logunit,103) subname,' NOTE: Stopping from alarm STOP DATE'
          write(logunit,*) ' '
       endif
       stop_alarm = .true.
    endif
    force_stop = .false.
    force_stop_ymd = -1
    force_stop_tod = -1

    !|----------------------------------------------------------
    !| Beginning of driver time step loop
    !|----------------------------------------------------------

    call t_startf ('CPL:RUN_LOOP_BSTART')
    call mpi_barrier(mpicom_GLOID,ierr)
    call t_stopf ('CPL:RUN_LOOP_BSTART')
    Time_begin = mpi_wtime()
    Time_bstep = mpi_wtime()
    do while ( .not. stop_alarm)

       call t_startf('CPL:RUN_LOOP', hashint(1))
       call t_startf('CPL:CLOCK_ADVANCE')

       !----------------------------------------------------------
       !| Advance Clock
       !  (this is time that models should have before they return
       !  to the driver).  Write timestamp and run alarm status
       !----------------------------------------------------------

       call seq_timemgr_clockAdvance( seq_SyncClock, force_stop, force_stop_ymd, force_stop_tod)
       call seq_timemgr_EClockGetData( EClock_d, curr_ymd=ymd, curr_tod=tod)
       call shr_cal_date2ymd(ymd,year,month,day)
       stop_alarm    = seq_timemgr_alarmIsOn(EClock_d,seq_timemgr_alarm_stop)
       atmrun_alarm  = seq_timemgr_alarmIsOn(EClock_d,seq_timemgr_alarm_atmrun)
       lndrun_alarm  = seq_timemgr_alarmIsOn(EClock_d,seq_timemgr_alarm_lndrun)
       rofrun_alarm  = seq_timemgr_alarmIsOn(EClock_d,seq_timemgr_alarm_rofrun)
       icerun_alarm  = seq_timemgr_alarmIsOn(EClock_d,seq_timemgr_alarm_icerun)
       glcrun_alarm  = seq_timemgr_alarmIsOn(EClock_d,seq_timemgr_alarm_glcrun)
       wavrun_alarm  = seq_timemgr_alarmIsOn(EClock_d,seq_timemgr_alarm_wavrun)
       esprun_alarm  = seq_timemgr_alarmIsOn(EClock_d,seq_timemgr_alarm_esprun)
       ocnrun_alarm  = seq_timemgr_alarmIsOn(EClock_d,seq_timemgr_alarm_ocnrun)
       ocnnext_alarm = seq_timemgr_alarmIsOn(EClock_d,seq_timemgr_alarm_ocnnext)
       restart_alarm = seq_timemgr_alarmIsOn(EClock_d,seq_timemgr_alarm_restart)
       history_alarm = seq_timemgr_alarmIsOn(EClock_d,seq_timemgr_alarm_history)
       histavg_alarm = seq_timemgr_alarmIsOn(EClock_d,seq_timemgr_alarm_histavg)
       tprof_alarm   = seq_timemgr_alarmIsOn(EClock_d,seq_timemgr_alarm_tprof)
       barrier_alarm = seq_timemgr_alarmIsOn(EClock_d,seq_timemgr_alarm_barrier)
       pause_alarm   = seq_timemgr_alarmIsOn(EClock_d,seq_timemgr_alarm_pause)

       ! Does the driver need to pause?
       drv_pause = pause_alarm .and. seq_timemgr_pause_component_active(drv_index)

       if (glc_prognostic) then
          ! Is it time to average fields to pass to glc?
          !
          ! Note that the glcrun_avg_alarm just controls what is passed to glc in terms
          ! of averaged fields - it does NOT control when glc is called currently -
          ! glc will be called on the glcrun_alarm setting - but it might not be passed relevant
          ! info if the time averaging period to accumulate information passed to glc is greater
          ! than the glcrun interval
          glcrun_avg_alarm = seq_timemgr_alarmIsOn(EClock_d,seq_timemgr_alarm_glcrun_avg)
          if (glcrun_avg_alarm .and. .not. glcrun_alarm) then
             write(logunit,*) 'ERROR: glcrun_avg_alarm is true, but glcrun_alarm is false'
             write(logunit,*) 'Make sure that NCPL_BASE_PERIOD, GLC_NCPL and GLC_AVG_PERIOD'
             write(logunit,*) 'are set so that glc averaging only happens at glc coupling times.'
             write(logunit,*) '(It is allowable for glc coupling to be more frequent than glc averaging,'
             write(logunit,*) 'but not for glc averaging to be more frequent than glc coupling.)'
             call shr_sys_abort(subname//' glcrun_avg_alarm is true, but glcrun_alarm is false')
          end if
       else
          ! glcrun_avg_alarm shouldn't matter in this case
          glcrun_avg_alarm = .false.
       end if

       ! this probably belongs in seq_timemgr somewhere using proper clocks
       t1hr_alarm = .false.
       t2hr_alarm = .false.
       t3hr_alarm = .false.
       t6hr_alarm = .false.
       t12hr_alarm = .false.
       t24hr_alarm = .false.
       t1yr_alarm = .false.
       if (mod(tod, 3600) == 0) t1hr_alarm = .true.
       if (mod(tod, 7200) == 0) t2hr_alarm = .true.
       if (mod(tod,10800) == 0) t3hr_alarm = .true.
       if (mod(tod,21600) == 0) t6hr_alarm = .true.
       if (mod(tod,43200) == 0) t12hr_alarm = .true.
       if (tod            == 0) t24hr_alarm = .true.
       if (month==1 .and. day==1 .and. tod==0) t1yr_alarm = .true.

       lnd2glc_averaged_now = .false.

       if (seq_timemgr_alarmIsOn(EClock_d,seq_timemgr_alarm_datestop)) then
          if (iamroot_CPLID) then
             write(logunit,*) ' '
             write(logunit,103) subname,' NOTE: Stopping from alarm STOP DATE'
             write(logunit,*) ' '
          endif
          stop_alarm = .true.
       endif

       ! update the orbital data as needed
       if (trim(orb_mode) == trim(seq_infodata_orb_variable_year)) then
          orb_nyear =  orb_iyear + (year - orb_iyear_align)
          if (orb_nyear /= orb_cyear) then
             orb_cyear = orb_nyear
             call shr_orb_params(orb_cyear, orb_eccen, orb_obliq, orb_mvelp, &
                  orb_obliqr, orb_lambm0, orb_mvelpp, iamroot_CPLID)
             call seq_infodata_putData(infodata,orb_eccen=orb_eccen,orb_obliqr=orb_obliqr, &
                  orb_lambm0=orb_lambm0,orb_mvelpp=orb_mvelpp)
          endif
       endif

       ! override ocnrun_alarm and ocnnext_alarm for first ocn run
       ! skip_ocean_run is initialized above to true if it's a startup
       ! if it's not a startup, ignore all of this
       ! stop the overide on the second ocnrun_alarm

       if (ocnrun_alarm) ocnrun_count = ocnrun_count + 1
       if (ocnrun_count > 1) skip_ocean_run = .false.
       if (skip_ocean_run) then
          ocnrun_alarm = .false.
          ocnnext_alarm = .false.
       endif

       if (iamroot_CPLID) then
          if (loglevel > 1) then
             write(logunit,102) ' Alarm_state: model date = ',ymd,tod, &
                  ' aliogrw run alarms = ',  atmrun_alarm, lndrun_alarm, &
                  icerun_alarm, ocnrun_alarm, glcrun_alarm, &
                  rofrun_alarm, wavrun_alarm, esprun_alarm
             write(logunit,102) ' Alarm_state: model date = ',ymd,tod, &
                  ' 1.2.3.6.12.24 run alarms = ',  t1hr_alarm, t2hr_alarm, &
                  t3hr_alarm, t6hr_alarm, t12hr_alarm, t24hr_alarm
             call shr_sys_flush(logunit)
          endif
       endif

       call t_stopf ('CPL:CLOCK_ADVANCE')

       !----------------------------------------------------------
       !| MAP ATM to OCN
       !  Set a2x_ox as a module variable in prep_ocn_mod
       !  This will be used later in the ice prep and in the
       !  atm/ocn flux calculation
       !----------------------------------------------------------
       if (iamin_CPLID .and. (atm_c2_ocn .or. atm_c2_ice)) then
          call cime_comp_barriers(mpicom=mpicom_CPLID, timer='CPL:OCNPRE1_BARRIER')
          call t_drvstartf ('CPL:OCNPRE1',cplrun=.true.,barrier=mpicom_CPLID,hashint=hashint(3))
          if (drv_threading) call seq_comm_setnthreads(nthreads_CPLID)
          
          call prep_ocn_calc_a2x_ox(timer='CPL:ocnpre1_atm2ocn')
          
          if (drv_threading) call seq_comm_setnthreads(nthreads_GLOID)
          call t_drvstopf  ('CPL:OCNPRE1',cplrun=.true.,hashint=hashint(3))
       endif
       
       !----------------------------------------------------------
       !| ATM/OCN SETUP (rasm_option1)
       !----------------------------------------------------------
<<<<<<< HEAD
       ! The following maps to the ocean, computes atm/ocn fluxes, merges to the ocean,
=======
       ! The following maps to the ocean, computes atm/ocn fluxes, merges to the ocean, 
>>>>>>> 9c6f0385
       ! accumulates ocn input and computes ocean albedos
       if (ocn_present) then
          if (trim(cpl_seq_option) == 'RASM_OPTION1') then
             call cime_run_atmocn_setup(hashint)
          end if
       endif

       !----------------------------------------------------------
       !| OCN SETUP-SEND (cesm1_mod, cesm1_mod_tight, or rasm_option1)
       !----------------------------------------------------------
       if (ocn_present .and. ocnrun_alarm) then
          if (trim(cpl_seq_option) == 'CESM1_MOD'       .or. &
              trim(cpl_seq_option) == 'CESM1_MOD_TIGHT' .or. &
              trim(cpl_seq_option) == 'NUOPC_TIGHT'     .or. &
              trim(cpl_seq_option) == 'RASM_OPTION1') then
             call cime_run_ocn_setup_send()
          end if
<<<<<<< HEAD
       endif
=======
       endif 
>>>>>>> 9c6f0385

       !----------------------------------------------------------
       !| LND SETUP-SEND
       !----------------------------------------------------------
       if (lnd_present .and. lndrun_alarm) then
          call cime_run_lnd_setup_send()
       endif

       !----------------------------------------------------------
       !| ICE SETUP-SEND
       !----------------------------------------------------------
       if (ice_present .and. icerun_alarm) then
          call cime_run_ice_setup_send()
       endif

       !----------------------------------------------------------
       !| WAV SETUP-SEND
       !----------------------------------------------------------
       if (wav_present .and. wavrun_alarm) then
          call cime_run_wav_setup_send()
       endif

       !----------------------------------------------------------
       !| ROF SETUP-SEND
       !----------------------------------------------------------
       if (rof_present .and. rofrun_alarm) then
          call cime_run_rof_setup_send()
       endif

       !----------------------------------------------------------
       !| RUN ICE MODEL
       !----------------------------------------------------------
       if (ice_present .and. icerun_alarm) then
          call component_run(Eclock_i, ice, ice_run, infodata, &
               seq_flds_x2c_fluxes=seq_flds_x2i_fluxes, &
               seq_flds_c2x_fluxes=seq_flds_i2x_fluxes, &
               comp_prognostic=ice_prognostic, comp_num=comp_num_ice, &
               timer_barrier= 'CPL:ICE_RUN_BARRIER', timer_comp_run='CPL:ICE_RUN', &
               run_barriers=run_barriers, ymd=ymd, tod=tod,comp_layout=ice_layout)
       endif

       !----------------------------------------------------------
       !| RUN LND MODEL
       !----------------------------------------------------------
       if (lnd_present .and. lndrun_alarm) then
          call component_run(Eclock_l, lnd, lnd_run, infodata, &
               seq_flds_x2c_fluxes=seq_flds_x2l_fluxes, &
               seq_flds_c2x_fluxes=seq_flds_l2x_fluxes, &
               comp_prognostic=lnd_prognostic, comp_num=comp_num_lnd, &
               timer_barrier= 'CPL:LND_RUN_BARRIER', timer_comp_run='CPL:LND_RUN', &
               run_barriers=run_barriers, ymd=ymd, tod=tod,comp_layout=lnd_layout)
       endif

       !----------------------------------------------------------
       !| RUN ROF MODEL
       !----------------------------------------------------------
       if (rof_present .and. rofrun_alarm) then
          call component_run(Eclock_r, rof, rof_run, infodata, &
               seq_flds_x2c_fluxes=seq_flds_x2r_fluxes, &
               seq_flds_c2x_fluxes=seq_flds_r2x_fluxes, &
               comp_prognostic=rof_prognostic, comp_num=comp_num_rof, &
               timer_barrier= 'CPL:ROF_RUN_BARRIER', timer_comp_run='CPL:ROF_RUN', &
               run_barriers=run_barriers, ymd=ymd, tod=tod,comp_layout=rof_layout)
       endif

       !----------------------------------------------------------
       !| RUN WAV MODEL
       !----------------------------------------------------------
       if (wav_present .and. wavrun_alarm) then
          call component_run(Eclock_w, wav, wav_run, infodata, &
               seq_flds_x2c_fluxes=seq_flds_x2w_fluxes, &
               seq_flds_c2x_fluxes=seq_flds_w2x_fluxes, &
               comp_prognostic=wav_prognostic, comp_num=comp_num_wav, &
               timer_barrier= 'CPL:WAV_RUN_BARRIER', timer_comp_run='CPL:WAV_RUN', &
               run_barriers=run_barriers, ymd=ymd, tod=tod,comp_layout=wav_layout)
       endif

       !----------------------------------------------------------
       !| RUN OCN MODEL (cesm1_mod_tight, nuopc_tight)
       !----------------------------------------------------------
       if (ocn_present .and. ocnrun_alarm) then
          if (trim(cpl_seq_option) == 'CESM1_MOD_TIGHT' .or. trim(cpl_seq_option) == 'NUOPC_TIGHT') then
             call component_run(Eclock_o, ocn, ocn_run, infodata, &
                  seq_flds_x2c_fluxes=seq_flds_x2o_fluxes, &
                  seq_flds_c2x_fluxes=seq_flds_o2x_fluxes, &
                  comp_prognostic=ocn_prognostic, comp_num=comp_num_ocn, &
                  timer_barrier= 'CPL:OCNT_RUN_BARRIER', timer_comp_run='CPL:OCNT_RUN', &
                  run_barriers=run_barriers, ymd=ymd, tod=tod,comp_layout=ocn_layout)
          endif
       end if

       !----------------------------------------------------------
       !| OCN RECV-POST (cesm1_mod_tight, nuopc_tight)
       !----------------------------------------------------------
       if (ocn_present .and. ocnnext_alarm) then
          if (trim(cpl_seq_option) == 'CESM1_MOD_TIGHT' .or. trim(cpl_seq_option) == 'NUOPC_TIGHT') then
             call cime_run_ocn_recv_post()
          endif
       end if

       !----------------------------------------------------------
       !| ATM/OCN SETUP (cesm1_mod or cesm1_mod_tight)
       !----------------------------------------------------------
<<<<<<< HEAD
       ! The following maps to the ocean, computes atm/ocn fluxes, merges to the ocean,
=======
       ! The following maps to the ocean, computes atm/ocn fluxes, merges to the ocean, 
>>>>>>> 9c6f0385
       ! accumulates ocn input and computes ocean albedos
       if (ocn_present) then
          if (trim(cpl_seq_option) == 'CESM1_MOD'       .or. &
              trim(cpl_seq_option) == 'CESM1_MOD_TIGHT' .or. &
              trim(cpl_seq_option) == 'NUOPC'           .or. &
              trim(cpl_seq_option) == 'NUOPC_TIGHT' ) then
             call cime_run_atmocn_setup(hashint)
          end if
       endif

       !----------------------------------------------------------
       !| LND RECV-POST
       !----------------------------------------------------------
       if (lnd_present .and. lndrun_alarm) then
          call cime_run_lnd_recv_post()
       endif

       !----------------------------------------------------------
       !| GLC SETUP-SEND
       !----------------------------------------------------------
       if (glc_present .and. glcrun_alarm) then
          call cime_run_glc_setup_send()
       endif

       !----------------------------------------------------------
       !| ROF RECV-POST
       !----------------------------------------------------------
       if (rof_present .and. rofrun_alarm) then
          call cime_run_rof_recv_post()
       endif

       !----------------------------------------------------------
       !| Budget with old fractions
       !----------------------------------------------------------
       if (do_budgets) then
          call cime_run_calc_budgets1()
       endif

       !----------------------------------------------------------
       !| ICE RECV-POST
       !----------------------------------------------------------
       if (ice_present .and. icerun_alarm) then
          call cime_run_ice_recv_post()
       endif

       !----------------------------------------------------------
       !| Update fractions based on new ice fractions
       !----------------------------------------------------------
       call cime_run_update_fractions()
<<<<<<< HEAD

       !----------------------------------------------------------
       !| ATM/OCN SETUP (rasm_option2)
       !----------------------------------------------------------
       ! The following maps to the ocean, computes atm/ocn fluxes, merges to the ocean,
=======
       
       !----------------------------------------------------------
       !| ATM/OCN SETUP (rasm_option2)
       !----------------------------------------------------------
       ! The following maps to the ocean, computes atm/ocn fluxes, merges to the ocean, 
>>>>>>> 9c6f0385
       ! accumulates ocn input and computes ocean albedos
       if (ocn_present) then
          if (trim(cpl_seq_option) == 'RASM_OPTION2') then
             call cime_run_atmocn_setup(hashint)
          end if
       endif

       !----------------------------------------------------------
       !| OCN SETUP-SEND (rasm_option2)
       !----------------------------------------------------------
       if (ocn_present .and. ocnrun_alarm) then
          if (trim(cpl_seq_option) == 'RASM_OPTION2') then
             call cime_run_ocn_setup_send()
          end if
       endif

       !----------------------------------------------------------
       !| ATM SETUP-SEND
       !----------------------------------------------------------
       if (atm_present .and. atmrun_alarm) then
          call cime_run_atm_setup_send()
       endif

       !----------------------------------------------------------
       !| RUN OCN MODEL (NOT cesm1_mod_tight or nuopc_tight)
       !----------------------------------------------------------
       if (ocn_present .and. ocnrun_alarm) then
          if (trim(cpl_seq_option) == 'CESM1_MOD'    .or. &
              trim(cpl_seq_option) == 'RASM_OPTION1' .or. &
              trim(cpl_seq_option) == 'RASM_OPTION2' .or. &
              trim(cpl_seq_option) == 'NUOPC') then
             call component_run(Eclock_o, ocn, ocn_run, infodata, &
                  seq_flds_x2c_fluxes=seq_flds_x2o_fluxes, &
                  seq_flds_c2x_fluxes=seq_flds_o2x_fluxes, &
                  comp_prognostic=ocn_prognostic, comp_num=comp_num_ocn, &
                  timer_barrier= 'CPL:OCN_RUN_BARRIER', timer_comp_run='CPL:OCN_RUN', &
                  run_barriers=run_barriers, ymd=ymd, tod=tod,comp_layout=ocn_layout)
          endif
       end if

       !----------------------------------------------------------
       !| RUN ATM MODEL
       !----------------------------------------------------------
       if (atm_present .and. atmrun_alarm) then
          call component_run(Eclock_a, atm, atm_run, infodata, &
               seq_flds_x2c_fluxes=seq_flds_x2a_fluxes, &
               seq_flds_c2x_fluxes=seq_flds_a2x_fluxes, &
               comp_prognostic=atm_prognostic, comp_num=comp_num_atm, &
               timer_barrier= 'CPL:ATM_RUN_BARRIER', timer_comp_run='CPL:ATM_RUN', &
               run_barriers=run_barriers, ymd=ymd, tod=tod, comp_layout=atm_layout)
       endif

       !----------------------------------------------------------
       !| RUN GLC MODEL
       !----------------------------------------------------------
       if (glc_present .and. glcrun_alarm) then
          call component_run(Eclock_g, glc, glc_run, infodata, &
               seq_flds_x2c_fluxes=seq_flds_x2g_fluxes, &
               seq_flds_c2x_fluxes=seq_flds_g2x_fluxes, &
               comp_prognostic=glc_prognostic, comp_num=comp_num_glc, &
               timer_barrier= 'CPL:GLC_RUN_BARRIER', timer_comp_run='CPL:GLC_RUN', &
               run_barriers=run_barriers, ymd=ymd, tod=tod,comp_layout=glc_layout)
       endif

       !----------------------------------------------------------
       !| WAV RECV-POST
       !----------------------------------------------------------
       if (wav_present .and. wavrun_alarm) then
          call cime_run_wav_recv_post()
       endif

       !----------------------------------------------------------
       !| GLC RECV-POST
       !----------------------------------------------------------
       if (glc_present .and. glcrun_alarm) then
          call cime_run_glc_recv_post()
       endif

       !----------------------------------------------------------
       !| ATM RECV-POST
       !----------------------------------------------------------
       if (atm_present .and. atmrun_alarm) then
          call cime_run_atm_recv_post
       endif

       !----------------------------------------------------------
       !| Budget with new fractions
       !----------------------------------------------------------
       if (do_budgets) then
          call cime_run_calc_budgets2()
       endif

       !----------------------------------------------------------
       !| OCN RECV-POST (NOT cesm1_mod_tight or nuopc_tight)
       !----------------------------------------------------------
       if (ocn_present .and. ocnnext_alarm) then
          if (trim(cpl_seq_option) == 'CESM1_MOD'    .or. &
              trim(cpl_seq_option) == 'RASM_OPTION1' .or. &
              trim(cpl_seq_option) == 'RASM_OPTION2' .or. &
              trim(cpl_seq_option) == 'NUOPC') then
             call cime_run_ocn_recv_post()
          end if
       end if

       !----------------------------------------------------------
       !| Write driver restart file
       !----------------------------------------------------------
<<<<<<< HEAD
       call cime_run_write_restart(drv_pause, restart_alarm, drv_resume)
=======
       if (restart_alarm .or. drv_pause) then
          call cime_run_write_restart()
       endif
>>>>>>> 9c6f0385

       !----------------------------------------------------------
       !| Write history file, only AVs on CPLID
       !----------------------------------------------------------
       call cime_run_write_history()

       !----------------------------------------------------------
       !| RUN ESP MODEL
       !----------------------------------------------------------
       if (esp_present .and. esprun_alarm) then
          ! Make sure that all couplers are here in multicoupler mode before running ESP component
          if (num_inst_driver > 1) then
             call mpi_barrier(global_comm, ierr)
          end if
          ! Gather up each instance's 'resume' files (written before 'pause')
          do eai = 1, num_inst_atm
             call seq_resume_store_comp(atm(eai)%oneletterid,                 &
                  atm(eai)%cdata_cc%resume_filename, num_inst_atm,            &
                  ATMID(eai), component_get_iamroot_compid(atm(eai)))
          end do
          do eli = 1, num_inst_lnd
             call seq_resume_store_comp(lnd(eli)%oneletterid,                 &
                  lnd(eli)%cdata_cc%resume_filename, num_inst_lnd,            &
                  LNDID(eli), component_get_iamroot_compid(lnd(eli)))
          end do
          do eoi = 1, num_inst_ocn
             call seq_resume_store_comp(ocn(eoi)%oneletterid,                 &
                  ocn(eoi)%cdata_cc%resume_filename, num_inst_ocn,            &
                  OCNID(eoi), component_get_iamroot_compid(ocn(eoi)))
          end do
          do eii = 1, num_inst_ice
             call seq_resume_store_comp(ice(eii)%oneletterid,                 &
                  ice(eii)%cdata_cc%resume_filename, num_inst_ice,            &
                  ICEID(eii), component_get_iamroot_compid(ice(eii)))
          end do
          do eri = 1, num_inst_rof
             call seq_resume_store_comp(rof(eri)%oneletterid,                 &
                  rof(eri)%cdata_cc%resume_filename, num_inst_rof,            &
                  ROFID(eri), component_get_iamroot_compid(rof(eri)))
          end do
          do egi = 1, num_inst_glc
             call seq_resume_store_comp(glc(egi)%oneletterid,                 &
                  glc(egi)%cdata_cc%resume_filename, num_inst_glc,            &
                  GLCID(egi), component_get_iamroot_compid(glc(egi)))
          end do
          do ewi = 1, num_inst_wav
             call seq_resume_store_comp(wav(ewi)%oneletterid,                 &
                  wav(ewi)%cdata_cc%resume_filename, num_inst_wav,            &
                  WAVID(ewi), component_get_iamroot_compid(wav(ewi)))
          end do
          ! Here we pass 1 as num_inst_driver as num_inst_driver is used inside
          call seq_resume_store_comp('x', drv_resume, 1,                      &
               driver_id, iamroot_CPLID)
          call component_run(Eclock_e, esp, esp_run, infodata,                &
               comp_prognostic=esp_prognostic, comp_num=comp_num_esp,         &
               timer_barrier= 'CPL:ESP_RUN_BARRIER', timer_comp_run='CPL:ESP_RUN', &
               run_barriers=run_barriers, ymd=ymd, tod=tod,comp_layout=esp_layout)

<<<<<<< HEAD
          !---------------------------------------------------------------------
          !| ESP computes resume options for other components -- update everyone
          !---------------------------------------------------------------------
          call seq_resume_get_files('a', resume_files)
          if (associated(resume_files)) then
             do eai = 1, num_inst_atm
                atm(eai)%cdata_cc%resume_filename = resume_files(ATMID(eai))
             end do
          end if
          call seq_resume_get_files('l', resume_files)
          if (associated(resume_files)) then
             do eli = 1, num_inst_lnd
                lnd(eli)%cdata_cc%resume_filename = resume_files(LNDID(eli))
             end do
          end if
          call seq_resume_get_files('o', resume_files)
          if (associated(resume_files)) then
             do eoi = 1, num_inst_ocn
                ocn(eoi)%cdata_cc%resume_filename = resume_files(OCNID(eoi))
             end do
          end if
          call seq_resume_get_files('i', resume_files)
          if (associated(resume_files)) then
             do eii = 1, num_inst_ice
                ice(eii)%cdata_cc%resume_filename = resume_files(ICEID(eii))
             end do
          end if
          call seq_resume_get_files('r', resume_files)
          if (associated(resume_files)) then
             do eri = 1, num_inst_rof
                rof(eri)%cdata_cc%resume_filename = resume_files(ROFID(eri))
             end do
          end if
          call seq_resume_get_files('g', resume_files)
          if (associated(resume_files)) then
             do egi = 1, num_inst_glc
                glc(egi)%cdata_cc%resume_filename = resume_files(GLCID(egi))
             end do
          end if
          call seq_resume_get_files('w', resume_files)
          if (associated(resume_files)) then
             do ewi = 1, num_inst_wav
                wav(ewi)%cdata_cc%resume_filename = resume_files(WAVID(ewi))
             end do
          end if
          call seq_resume_get_files('x', resume_files)
          if (associated(resume_files)) then
             drv_resume = resume_files(driver_id)
          end if
       end if
=======
          !| ESP computes resume options for other components -- update everyone
          call seq_infodata_exchange(infodata, CPLALLESPID, 'esp2cpl_run')
       endif
>>>>>>> 9c6f0385

       !----------------------------------------------------------
       !| RESUME (read restart) if signaled
       !----------------------------------------------------------
       if (len_trim(drv_resume) > 0) then
          if (iamroot_CPLID) then
             write(logunit,103) subname,' Reading restart (resume) file ',trim(drv_resume)
             call shr_sys_flush(logunit)
          end if
          if (iamin_CPLID) then
             call seq_rest_read(drv_resume, infodata,                          &
                  atm, lnd, ice, ocn, rof, glc, wav, esp,                      &
                  fractions_ax, fractions_lx, fractions_ix, fractions_ox,      &
                  fractions_rx, fractions_gx, fractions_wx)
          end if
          ! Clear the resume file so we don't try to read it again
          drv_resume = ' '
       end if

       !----------------------------------------------------------
       !| Timing and memory diagnostics
       !----------------------------------------------------------

       call t_drvstartf ('CPL:TSTAMP_WRITE',cplrun=.true.)
       if (tod == 0 .or. info_debug > 1) then
          if (iamroot_CPLID) then
             call date_and_time(dstr,tstr)
             Time_estep = mpi_wtime()
             cktime = time_estep-time_bstep
             cktime_acc(1) = cktime_acc(1) + cktime
             cktime_cnt(1) = cktime_cnt(1) + 1
#ifndef CPL_BYPASS
             write(logunit,101) ' tStamp_write: model date = ',ymd,tod, &
                  ' wall clock = ',dstr(1:4),'-',dstr(5:6),'-',dstr(7:8),' ',&
                  tstr(1:2),':',tstr(3:4),':',tstr(5:6), &
                  ' avg dt = ',cktime_acc(1)/cktime_cnt(1),' dt = ',cktime
#endif
             Time_bstep = mpi_wtime()
             call shr_sys_flush(logunit)
             if(cktime > max_cplstep_time .and. max_cplstep_time > 0.0) then
                call shr_sys_abort(subname//'Wall clock time exceeds max_cplstep_time')
             else if(max_cplstep_time < -0.05) then
                ! if max_cplstep_time is < 0 we use abs(max_cplstep_time)
                ! times the initial cktime value as a threshhold
                max_cplstep_time = -(max_cplstep_time)*cktime
             endif
          endif
       end if
       if (tod == 0 .and. wall_time_limit > 0.0_r8 .and. .not. force_stop) then
          time_erun = mpi_wtime()
          ! time_*run is seconds, wall_time_limit is hours
          wall_time = (time_erun - time_brun) / 3600._r8   ! convert secs to hrs
          write(logunit,109) subname//' check wall_time_limit: ',wall_time, wall_time_limit
          if (wall_time > wall_time_limit) then
             force_stop = .true.
             force_stop_tod = 0
             if (trim(force_stop_at) == 'month') then
                call shr_cal_date2ymd(ymd,year,month,day)
                month = month + 1
                do while (month > 12)
                   month = month - 12
                   year = year + 1
                enddo
                call shr_cal_ymd2date(year,month,1,force_stop_ymd)
             elseif (trim(force_stop_at) == 'year') then  ! next year
                call shr_cal_date2ymd(ymd,year,month,day)
                call shr_cal_ymd2date(year+1,1,1,force_stop_ymd)
             elseif (trim(force_stop_at) == 'day') then   ! next day
                ymdtmp = ymd
                call shr_cal_advDateInt(1,'days'  ,ymdtmp,0,force_stop_ymd,todtmp,calendar)
             else    ! day is default
                ymdtmp = ymd
                call shr_cal_advDateInt(1,'days'  ,ymdtmp,0,force_stop_ymd,todtmp,calendar)
             endif
             write(logunit,108) subname//' reached wall_time_limit (hours) =',wall_time_limit, &
                  ' :stop at ',force_stop_ymd
          endif
       endif
#ifndef CPL_BYPASS
       if (tod == 0 .or. info_debug > 1) then
          !! Report on memory usage
          !! For now, just look at the first instance of each component
          if ( iamroot_CPLID .or. &
               ocn(ens1)%iamroot_compid .or. &
               atm(ens1)%iamroot_compid .or. &
               lnd(ens1)%iamroot_compid .or. &
               ice(ens1)%iamroot_compid .or. &
               glc(ens1)%iamroot_compid .or. &
               wav(ens1)%iamroot_compid) then
             call shr_mem_getusage(msize,mrss,.true.)

             write(logunit,105) ' memory_write: model date = ',ymd,tod, &
                  ' memory = ',msize,' MB (highwater)    ',mrss,' MB (usage)', &
                  '  (pe=',iam_GLOID,' comps=',trim(complist)//')'
          endif
       endif
#endif
       if (info_debug > 1) then
          if (iamroot_CPLID) then
             call seq_infodata_GetData(infodata,nextsw_cday=nextsw_cday)
             !            write(logunit,106) ' nextsw_cday = ',nextsw_cday
             write(logunit,*) '  nextsw_cday = ',nextsw_cday
          endif
       endif
       call t_drvstopf  ('CPL:TSTAMP_WRITE',cplrun=.true.)

       call t_stopf  ('CPL:RUN_LOOP', hashint(1))

       ! --- Write out performance data
       call t_startf  ('CPL:TPROF_WRITE')
       if ((tprof_alarm) .or. ((tod == 0) .and. in_first_day)) then

          if ((tod == 0) .and. in_first_day) then
             in_first_day = .false.
          endif
          call t_adj_detailf(+1)

          call t_startf("CPL:sync1_tprof")
          call mpi_barrier(mpicom_GLOID,ierr)
          call t_stopf("CPL:sync1_tprof")

          write(timing_file,'(a,i8.8,a1,i5.5)') &
               trim(tchkpt_dir)//"/model_timing"//trim(cpl_inst_tag)//"_",ymd,"_",tod

          call t_set_prefixf("CPL:")
          if (output_perf) then
             call t_prf(filename=trim(timing_file), mpicom=mpicom_GLOID, &
                  num_outpe=0, output_thispe=output_perf)
          else
             call t_prf(filename=trim(timing_file), mpicom=mpicom_GLOID, &
                  num_outpe=0)
          endif
          call t_unset_prefixf()

          call t_startf("CPL:sync2_tprof")
          call mpi_barrier(mpicom_GLOID,ierr)
          call t_stopf("CPL:sync2_tprof")

          call t_adj_detailf(-1)
       endif
       call t_stopf  ('CPL:TPROF_WRITE')

       if (barrier_alarm) then
          call t_drvstartf  ('CPL:BARRIERALARM',cplrun=.true.)
          call mpi_barrier(mpicom_GLOID,ierr)
          call t_drvstopf   ('CPL:BARRIERALARM',cplrun=.true.)
       endif

    enddo   ! driver run loop

    !|----------------------------------------------------------
    !| End of driver time step loop
    !|---------------------------------------------------------

    call t_startf ('CPL:RUN_LOOP_BSTOP')
    call mpi_barrier(mpicom_GLOID,ierr)
    call t_stopf ('CPL:RUN_LOOP_BSTOP')

    call seq_resume_free()
    Time_end = mpi_wtime()

  end subroutine cime_run

  !===============================================================================
  !*******************************************************************************
  !===============================================================================

  subroutine cime_final()

    use shr_pio_mod, only : shr_pio_finalize
    use shr_wv_sat_mod, only: shr_wv_sat_final
    character(len=cs)        :: cime_model

    !------------------------------------------------------------------------
    ! Finalization of all models
    !------------------------------------------------------------------------

    call t_barrierf ('CPL:FINAL_BARRIER', mpicom_GLOID)
    call t_startf ('CPL:FINAL')
    call t_adj_detailf(+1)

    call t_startf('CPL:cime_final')
    call t_adj_detailf(+1)

    call seq_timemgr_EClockGetData( EClock_d, stepno=endstep)
    call shr_mem_getusage(msize,mrss)

    call component_final(EClock_a, atm, atm_final)
    call component_final(EClock_l, lnd, lnd_final)
    call component_final(EClock_r, rof, rof_final)
    call component_final(EClock_i, ice, ice_final)
    call component_final(EClock_o, ocn, ocn_final)
    call component_final(EClock_g, glc, glc_final)
    call component_final(EClock_w, wav, wav_final)

    !------------------------------------------------------------------------
    ! End the run cleanly
    !------------------------------------------------------------------------

    call shr_wv_sat_final()
    call seq_infodata_GetData(infodata, cime_model=cime_model)
    call shr_pio_finalize( )

    call shr_mpi_min(msize ,msize0,mpicom_GLOID,' driver msize0', all=.true.)
    call shr_mpi_max(msize ,msize1,mpicom_GLOID,' driver msize1', all=.true.)
    call shr_mpi_min(mrss  ,mrss0,mpicom_GLOID,'  driver mrss0',  all=.true.)
    call shr_mpi_max(mrss  ,mrss1,mpicom_GLOID,'  driver mrss1',  all=.true.)

    if (iamroot_CPLID )then
       call seq_timemgr_EClockGetData( EClock_d, curr_ymd=ymd, curr_tod=tod, dtime=dtime)
       simDays = (endStep-begStep)*dtime/(24._r8*3600._r8)
       write(logunit,'(//)')
       write(logunit,FormatA) subname, 'SUCCESSFUL TERMINATION OF CPL7-'//trim(cime_model)
       write(logunit,FormatD) subname, '  at YMD,TOD = ',ymd,tod
       write(logunit,FormatR) subname, '# simulated days (this run) = ', simDays
       write(logunit,FormatR) subname, 'compute time (hrs)          = ', (Time_end-Time_begin)/3600._r8
       if ( (Time_end /= Time_begin) .and. (simDays /= 0.0_r8) )then
          SYPD = shr_const_cday*simDays/(days_per_year*(Time_end-Time_begin))
          write(logunit,FormatR) subname, '# simulated years / cmp-day = ', SYPD
       endif
       write(logunit,FormatR) subname,' pes min memory highwater  (MB)  = ',msize0
       write(logunit,FormatR) subname,' pes max memory highwater  (MB)  = ',msize1
       write(logunit,FormatR) subname,' pes min memory last usage (MB)  = ',mrss0
       write(logunit,FormatR) subname,' pes max memory last usage (MB)  = ',mrss1
       write(logunit,'(//)')
       close(logunit)
    endif

    call t_adj_detailf(-1)
    call t_stopf('CPL:cime_final')

    call t_adj_detailf(-1)
    call t_stopf  ('CPL:FINAL')

    call t_startf("sync3_tprof")
    call mpi_barrier(mpicom_GLOID,ierr)
    call t_stopf("sync3_tprof")

    if (output_perf) then
       call t_prf(trim(timing_dir)//'/model_timing'//trim(cpl_inst_tag), &
            mpicom=mpicom_GLOID, output_thispe=output_perf)
    else
       call t_prf(trim(timing_dir)//'/model_timing'//trim(cpl_inst_tag), &
            mpicom=mpicom_GLOID)
    endif

    call t_finalizef()

  end subroutine cime_final

  !===============================================================================
  !*******************************************************************************
  !===============================================================================

  subroutine cime_printlogheader()

    !-----------------------------------------------------------------------
    !
    ! Purpose: Print basic information on what this driver program is
    ! to the logfile.
    !
    !-----------------------------------------------------------------------
    !
    ! Local variables
    !

    character(len=8) :: cdate          ! System date
    character(len=8) :: ctime          ! System time
    integer          :: values(8)
    character        :: date*8, time*10, zone*5
    character(len=cs)        :: cime_model

    !-------------------------------------------------------------------------------

    call date_and_time (date, time, zone, values)
    call seq_infodata_GetData(infodata, cime_model=cime_model)
    cdate(1:2) = date(5:6)
    cdate(3:3) = '/'
    cdate(4:5) = date(7:8)
    cdate(6:6) = '/'
    cdate(7:8) = date(3:4)
    ctime(1:2) = time(1:2)
    ctime(3:3) = ':'
    ctime(4:5) = time(3:4)
    ctime(6:6) = ':'
    ctime(7:8) = time(5:6)
    write(logunit,F00) '------------------------------------------------------------'
    write(logunit,F00) '  Common Infrastructure for Modeling the Earth (CIME) CPL7  '
    write(logunit,F00) '------------------------------------------------------------'
    write(logunit,F00) '     (Online documentation is available on the CIME         '
    write(logunit,F00) '          github: http://esmci.github.io/cime/)             '
    write(logunit,F00) '     License information is available as a link from above  '
    write(logunit,F00) '------------------------------------------------------------'
    write(logunit,F00) '                     MODEL ',cime_model
    write(logunit,F00) '------------------------------------------------------------'
    write(logunit,F00) '                DATE ',cdate, ' TIME ', ctime
    write(logunit,F00) '------------------------------------------------------------'
    write(logunit,*)' '
    write(logunit,*)' '

  end subroutine cime_printlogheader

  !===============================================================================

  subroutine cime_comp_barriers(mpicom, timer)
    integer         , intent(in) :: mpicom
    character(len=*), intent(in) :: timer
    integer :: ierr

    if (run_barriers) then
       call t_drvstartf (trim(timer))
       call mpi_barrier(mpicom,ierr)
       call t_drvstopf (trim(timer))
    endif
  end subroutine cime_comp_barriers

  !===============================================================================

  subroutine cime_cpl_init(comm_in, comm_out, num_inst_driver, id)
    !-----------------------------------------------------------------------
    !
    ! Initialize multiple coupler instances, if requested
    !
    !-----------------------------------------------------------------------

    implicit none

    integer , intent(in) :: comm_in
    integer , intent(out) :: comm_out
    integer , intent(out)   :: num_inst_driver
    integer , intent(out)   :: id      ! instance ID, starts from 1
    !
    ! Local variables
    !
    integer :: ierr, mype, nu, numpes !, pes
    integer :: ninst_driver, drvpes
    character(len=*),    parameter :: subname = '(cime_cpl_init) '

    namelist /cime_driver_inst/ ninst_driver

    call shr_mpi_commrank(comm_in, mype  , ' cime_cpl_init')
    call shr_mpi_commsize(comm_in, numpes, ' cime_cpl_init')

    num_inst_driver = 1
    id    = 1 ! For compatiblity with component instance numbering

    if (mype == 0) then
       ! Read coupler namelist if it exists
       ninst_driver = 1
       nu = shr_file_getUnit()
       open(unit = nu, file = NLFileName, status = 'old', iostat = ierr)
       rewind(unit = nu)
       ierr = 1
       do while ( ierr /= 0 )
          read(unit = nu, nml = cime_driver_inst, iostat = ierr)
          if (ierr < 0) then
             call shr_sys_abort( subname//':: namelist read returns an'// &
                  ' end of file or end of record condition' )
          endif
       enddo
       close(unit = nu)
       call shr_file_freeUnit(nu)
       num_inst_driver = max(ninst_driver, 1)
    end if

    call shr_mpi_bcast(num_inst_driver, comm_in, 'ninst_driver')

    if (mod(numpes, num_inst_driver) /= 0) then
       call shr_sys_abort(subname // &
            ' : Total PE number must be a multiple of coupler instance number')
    end if

    if (num_inst_driver == 1) then
       call mpi_comm_dup(comm_in, comm_out, ierr)
       call shr_mpi_chkerr(ierr,subname//' mpi_comm_dup')
    else
       id = mype * num_inst_driver / numpes + 1
       call mpi_comm_split(comm_in, id, 0, comm_out, ierr)
       call shr_mpi_chkerr(ierr,subname//' mpi_comm_split')
    end if
    call shr_mpi_commsize(comm_out, drvpes, ' cime_cpl_init')

  end subroutine cime_cpl_init

  !===============================================================================
<<<<<<< HEAD
=======
  !*******************************************************************************
  !===============================================================================
>>>>>>> 9c6f0385

  subroutine cime_run_atmocn_fluxes(hashint)
    integer, intent(inout) :: hashint(:)

    !----------------------------------------------------------
    !| atm/ocn flux on atm grid
    !----------------------------------------------------------
    if (trim(aoflux_grid) == 'atm') then
       ! compute o2x_ax for flux_atmocn, will be updated before atm merge
       ! do not use fractions because fractions here are NOT consistent with fractions in atm_mrg
       if (ocn_c2_atm) call prep_atm_calc_o2x_ax(timer='CPL:atmoca_ocn2atm')
<<<<<<< HEAD

=======
       
>>>>>>> 9c6f0385
       call t_drvstartf ('CPL:atmocna_fluxa',barrier=mpicom_CPLID, hashint=hashint(6))
       do exi = 1,num_inst_xao
          eai = mod((exi-1),num_inst_atm) + 1
          eoi = mod((exi-1),num_inst_ocn) + 1
          efi = mod((exi-1),num_inst_frc) + 1
          a2x_ax => component_get_c2x_cx(atm(eai))
          o2x_ax => prep_atm_get_o2x_ax()    ! array over all instances
          xao_ax => prep_aoflux_get_xao_ax() ! array over all instances
          call seq_flux_atmocn_mct(infodata, tod, dtime, a2x_ax, o2x_ax(eoi), xao_ax(exi))
       enddo
       call t_drvstopf  ('CPL:atmocna_fluxa',hashint=hashint(6))
<<<<<<< HEAD

       if (atm_c2_ocn) call prep_aoflux_calc_xao_ox(timer='CPL:atmocna_atm2ocn')
    endif  ! aoflux_grid

=======
       
       if (atm_c2_ocn) call prep_aoflux_calc_xao_ox(timer='CPL:atmocna_atm2ocn')
    endif  ! aoflux_grid
    
>>>>>>> 9c6f0385
    !----------------------------------------------------------
    !| atm/ocn flux on ocn grid
    !----------------------------------------------------------
    if (trim(aoflux_grid) == 'ocn') then
       call t_drvstartf ('CPL:atmocnp_fluxo',barrier=mpicom_CPLID, hashint=hashint(6))
       do exi = 1,num_inst_xao
          eai = mod((exi-1),num_inst_atm) + 1
          eoi = mod((exi-1),num_inst_ocn) + 1
          efi = mod((exi-1),num_inst_frc) + 1
          a2x_ox => prep_ocn_get_a2x_ox()
          o2x_ox => component_get_c2x_cx(ocn(eoi))
          xao_ox => prep_aoflux_get_xao_ox()
          call seq_flux_atmocn_mct(infodata, tod, dtime, a2x_ox(eai), o2x_ox, xao_ox(exi))
       enddo
       call t_drvstopf  ('CPL:atmocnp_fluxo',hashint=hashint(6))
    endif  ! aoflux_grid
<<<<<<< HEAD

=======
    
>>>>>>> 9c6f0385
  end subroutine cime_run_atmocn_fluxes

!----------------------------------------------------------------------------------

  subroutine cime_run_ocn_albedos(hashint)
    integer, intent(inout) :: hashint(:)

    call t_drvstartf ('CPL:atmocnp_ocnalb', barrier=mpicom_CPLID, hashint=hashint(5))
    do exi = 1,num_inst_xao
       efi = mod((exi-1),num_inst_frc) + 1
       eai = mod((exi-1),num_inst_atm) + 1
       xao_ox => prep_aoflux_get_xao_ox()        ! array over all instances
       a2x_ox => prep_ocn_get_a2x_ox()
       call seq_flux_ocnalb_mct(infodata, ocn(1), a2x_ox(eai), fractions_ox(efi), xao_ox(exi))
    enddo
    call t_drvstopf  ('CPL:atmocnp_ocnalb', hashint=hashint(5))

  end subroutine cime_run_ocn_albedos

!----------------------------------------------------------------------------------

  subroutine cime_run_atm_setup_send()

    !----------------------------------------------------------
    !| atm prep-merge
    !----------------------------------------------------------
<<<<<<< HEAD

=======
    
>>>>>>> 9c6f0385
    if (iamin_CPLID .and. atm_prognostic) then
       call cime_comp_barriers(mpicom=mpicom_CPLID, timer='CPL:ATMPREP_BARRIER')
       call t_drvstartf ('CPL:ATMPREP',cplrun=.true.,barrier=mpicom_CPLID)
       if (drv_threading) call seq_comm_setnthreads(nthreads_CPLID)

       if (ocn_c2_atm) then
          if (trim(aoflux_grid) == 'ocn') then
             ! map xao_ox states and fluxes to xao_ax if fluxes were computed on ocn grid
             call prep_aoflux_calc_xao_ax(fractions_ox, flds='states_and_fluxes', &
                  timer='CPL:atmprep_xao2atm')
          endif

          ! recompute o2x_ax now for the merge with fractions associated with merge
          call prep_atm_calc_o2x_ax(fractions_ox, timer='CPL:atmprep_ocn2atm')

          ! map xao_ox albedos to the atm grid, these are always computed on the ocean grid
          call prep_aoflux_calc_xao_ax(fractions_ox, flds='albedos', timer='CPL:atmprep_alb2atm')
       endif
       if (ice_c2_atm) then
          call prep_atm_calc_i2x_ax(fractions_ix, timer='CPL:atmprep_ice2atm')
       endif
       if (lnd_c2_atm) then
          call prep_atm_calc_l2x_ax(fractions_lx, timer='CPL:atmprep_lnd2atm')
       endif
       if (associated(xao_ax)) then
          call prep_atm_mrg(infodata, fractions_ax, xao_ax=xao_ax, timer_mrg='CPL:atmprep_mrgx2a')
       endif

       call component_diag(infodata, atm, flow='x2c', comment= 'send atm', info_debug=info_debug, &
            timer_diag='CPL:atmprep_diagav')

       call t_drvstopf  ('CPL:ATMPREP',cplrun=.true.)
       if (drv_threading) call seq_comm_setnthreads(nthreads_GLOID)
    endif

    !----------------------------------------------------------
    !| cpl -> atm
    !----------------------------------------------------------

    if (iamin_CPLALLATMID .and. atm_prognostic) then
       call component_exch(atm, flow='x2c', infodata=infodata, infodata_string='cpl2atm_run', &
            mpicom_barrier=mpicom_CPLALLATMID, run_barriers=run_barriers, &
            timer_barrier='CPL:C2A_BARRIER', timer_comp_exch='CPL:C2A', &
            timer_map_exch='CPL:c2a_atmx2atmg', timer_infodata_exch='CPL:c2a_infoexch')
    endif

  end subroutine cime_run_atm_setup_send

!----------------------------------------------------------------------------------

  subroutine cime_run_atm_recv_post()

    !----------------------------------------------------------
    !| atm -> cpl
    !----------------------------------------------------------
    if (iamin_CPLALLATMID) then
       call component_exch(atm, flow='c2x', infodata=infodata, infodata_string='atm2cpl_run', &
            mpicom_barrier=mpicom_CPLALLATMID, run_barriers=run_barriers, &
            timer_barrier='CPL:A2C_BARRIER', timer_comp_exch='CPL:A2C', &
            timer_map_exch='CPL:a2c_atma2atmx', timer_infodata_exch='CPL:a2c_infoexch')
    endif

    !----------------------------------------------------------
    !| atm post
    !----------------------------------------------------------
    if (iamin_CPLID) then
       call cime_comp_barriers(mpicom=mpicom_CPLID, timer='CPL:ATMPOST_BARRIER')
       call t_drvstartf ('CPL:ATMPOST',cplrun=.true.,barrier=mpicom_CPLID)
       if (drv_threading) call seq_comm_setnthreads(nthreads_CPLID)

       call component_diag(infodata, atm, flow='c2x', comment= 'recv atm', &
            info_debug=info_debug, timer_diag='CPL:atmpost_diagav')

       if (drv_threading) call seq_comm_setnthreads(nthreads_GLOID)
       call t_drvstopf  ('CPL:ATMPOST',cplrun=.true.)
    endif

  end subroutine cime_run_atm_recv_post

!----------------------------------------------------------------------------------

  subroutine cime_run_ocn_setup_send()

    !----------------------------------------------------
<<<<<<< HEAD
    ! "startup" wait
=======
    ! "startup" wait 
>>>>>>> 9c6f0385
    !----------------------------------------------------
    if (iamin_CPLALLOCNID) then
       ! want to know the time the ocean pes waited for the cpl pes
       ! at the first ocnrun_alarm, min ocean wait is wait time
       ! do not use t_barrierf here since it can be "off", use mpi_barrier
       do eoi = 1,num_inst_ocn
          if (ocn(eoi)%iamin_compid) call t_drvstartf ('CPL:C2O_INITWAIT')
       enddo
       call mpi_barrier(mpicom_CPLALLOCNID,ierr)
       do eoi = 1,num_inst_ocn
          if (ocn(eoi)%iamin_compid) call t_drvstopf  ('CPL:C2O_INITWAIT')
       enddo
       cpl2ocn_first = .false.
    endif

    !----------------------------------------------------
<<<<<<< HEAD
    ! ocn average
=======
    ! ocn average 
>>>>>>> 9c6f0385
    !----------------------------------------------------
    if (iamin_CPLID .and. ocn_prognostic) then
       call cime_comp_barriers(mpicom=mpicom_CPLID, timer='CPL:OCNPREP_BARRIER')
       call t_drvstartf ('CPL:OCNPREP',cplrun=.true.,barrier=mpicom_CPLID)
       if (drv_threading) call seq_comm_setnthreads(nthreads_CPLID)

       ! finish accumulating ocean inputs
       ! reset the value of x2o_ox with the value in x2oacc_ox (module variable in prep_ocn_mod)
       call prep_ocn_accum_avg(timer_accum='CPL:ocnprep_avg')

       call component_diag(infodata, ocn, flow='x2c', comment= 'send ocn', &
            info_debug=info_debug, timer_diag='CPL:ocnprep_diagav')

       if (drv_threading) call seq_comm_setnthreads(nthreads_GLOID)
       call t_drvstopf  ('CPL:OCNPREP',cplrun=.true.)
    endif

    !----------------------------------------------------
<<<<<<< HEAD
    ! cpl -> ocn
=======
    ! cpl -> ocn 
>>>>>>> 9c6f0385
    !----------------------------------------------------
    if (iamin_CPLALLOCNID .and. ocn_prognostic) then
       call component_exch(ocn, flow='x2c', &
            infodata=infodata, infodata_string='cpl2ocn_run', &
            mpicom_barrier=mpicom_CPLALLOCNID, run_barriers=run_barriers, &
            timer_barrier='CPL:C2O_BARRIER', timer_comp_exch='CPL:C2O', &
            timer_map_exch='CPL:c2o_ocnx2ocno', timer_infodata_exch='CPL:c2o_infoexch')
    endif

  end subroutine cime_run_ocn_setup_send

!----------------------------------------------------------------------------------

  subroutine cime_run_ocn_recv_post()

    !----------------------------------------------------------
<<<<<<< HEAD
    ! ocn -> cpl
=======
    ! ocn -> cpl 
>>>>>>> 9c6f0385
    !----------------------------------------------------------
    if (iamin_CPLALLOCNID) then
       call component_exch(ocn, flow='c2x', &
            infodata=infodata, infodata_string='ocn2cpl_run', &
            mpicom_barrier=mpicom_CPLALLOCNID, run_barriers=run_barriers, &
            timer_barrier='CPL:O2CT_BARRIER', timer_comp_exch='CPL:O2CT', &
            timer_map_exch='CPL:o2c_ocno2ocnx', timer_infodata_exch='CPL:o2c_infoexch')
    endif

    !----------------------------------------------------------
<<<<<<< HEAD
    ! ocn post
=======
    ! ocn post 
>>>>>>> 9c6f0385
    !----------------------------------------------------------
    if (iamin_CPLID) then
       call cime_comp_barriers(mpicom=mpicom_CPLID, timer='CPL:OCNPOSTT_BARRIER')
       call t_drvstartf  ('CPL:OCNPOSTT',cplrun=.true.,barrier=mpicom_CPLID)
       if (drv_threading) call seq_comm_setnthreads(nthreads_CPLID)

       call component_diag(infodata, ocn, flow='c2x', comment= 'recv ocn', &
            info_debug=info_debug, timer_diag='CPL:ocnpost_diagav')

       if (drv_threading) call seq_comm_setnthreads(nthreads_GLOID)
       call t_drvstopf  ('CPL:OCNPOSTT',cplrun=.true.)
    endif

  end subroutine cime_run_ocn_recv_post

!----------------------------------------------------------------------------------

  subroutine cime_run_atmocn_setup(hashint)
    integer, intent(inout) :: hashint(:)

    if (iamin_CPLID) then
       call cime_comp_barriers(mpicom=mpicom_CPLID, timer='CPL:ATMOCNP_BARRIER')
       call t_drvstartf ('CPL:ATMOCNP',cplrun=.true.,barrier=mpicom_CPLID,hashint=hashint(7))
       if (drv_threading) call seq_comm_setnthreads(nthreads_CPLID)

       if (trim(cpl_seq_option(1:5)) == 'NUOPC') then
          if (atm_c2_ocn) call prep_ocn_calc_a2x_ox(timer='CPL:atmocnp_atm2ocn')
       end if

       if (ocn_prognostic) then
          ! Map to ocn
          if (ice_c2_ocn) call prep_ocn_calc_i2x_ox(timer='CPL:atmocnp_ice2ocn')
          if (wav_c2_ocn) call prep_ocn_calc_w2x_ox(timer='CPL:atmocnp_wav2ocn')
          if (trim(cpl_seq_option(1:5)) == 'NUOPC') then
             if (rof_c2_ocn) call prep_ocn_calc_r2x_ox(timer='CPL:atmocnp_rof2ocn')
             if (glc_c2_ocn) call prep_ocn_calc_g2x_ox(timer='CPL:atmocnp_glc2ocn')
          end if
       end if

<<<<<<< HEAD
       ! atm/ocn flux on either atm or ocean grid
       call cime_run_atmocn_fluxes(hashint)

       ! ocn prep-merge (cesm1_mod or cesm1_mod_tight)
       if (ocn_prognostic) then
          ! ocn prep-merge
=======
       ! atm/ocn flux on atm grid 
       call cime_run_atmocn_fluxes(hashint)
       
       if (ocn_prognostic) then
          ! ocn prep-merge 
>>>>>>> 9c6f0385
          xao_ox => prep_aoflux_get_xao_ox()
          call prep_ocn_mrg(infodata, fractions_ox, xao_ox=xao_ox, timer_mrg='CPL:atmocnp_mrgx2o')

          ! Accumulate ocn inputs - form partial sum of tavg ocn inputs (virtual "send" to ocn)
          call prep_ocn_accum(timer='CPL:atmocnp_accum')
<<<<<<< HEAD
       end if

       !----------------------------------------------------------
       ! ocn albedos
=======
       endif
       
       !----------------------------------------------------------
       ! ocn albedos 
>>>>>>> 9c6f0385
       ! (MUST BE AFTER prep_ocn_mrg for swnet to ocn to be computed properly
       !----------------------------------------------------------
       call cime_run_ocn_albedos(hashint)

       !----------------------------------------------------------
<<<<<<< HEAD
       ! ocn budget
=======
       ! ocn budget 
>>>>>>> 9c6f0385
       !----------------------------------------------------------
       if (do_budgets) then
          call cime_run_calc_budgets3()
       endif

       if (drv_threading) call seq_comm_setnthreads(nthreads_GLOID)
       call t_drvstopf  ('CPL:ATMOCNP',cplrun=.true.,hashint=hashint(7))
    end if

  end subroutine cime_run_atmocn_setup

!----------------------------------------------------------------------------------

  subroutine cime_run_lnd_setup_send()

    !----------------------------------------------------
    !| lnd prep-merge
    !----------------------------------------------------
    if (iamin_CPLID) then
       call cime_comp_barriers(mpicom=mpicom_CPLID, timer='CPL:LNDPREP_BARRIER')
       call t_drvstartf ('CPL:LNDPREP',cplrun=.true.,barrier=mpicom_CPLID)
       if (drv_threading) call seq_comm_setnthreads(nthreads_CPLID)

       if (atm_c2_lnd) call prep_lnd_calc_a2x_lx(timer='CPL:lndprep_atm2lnd')
       if (trim(cpl_seq_option(1:5)) == 'NUOPC') then
          if (glc_c2_lnd) call prep_lnd_calc_g2x_lx(timer='CPL:glcpost_glc2lnd')
       end if

       if (lnd_prognostic) then
          call prep_lnd_mrg(infodata, timer_mrg='CPL:lndprep_mrgx2l')

          call component_diag(infodata, lnd, flow='x2c', comment= 'send lnd', &
               info_debug=info_debug, timer_diag='CPL:lndprep_diagav')
       endif

       if (drv_threading) call seq_comm_setnthreads(nthreads_GLOID)
       call t_drvstopf  ('CPL:LNDPREP',cplrun=.true.)
    endif

    !----------------------------------------------------
    !| cpl -> lnd
    !----------------------------------------------------
    if (iamin_CPLALLLNDID) then
       call component_exch(lnd, flow='x2c', &
            infodata=infodata, infodata_string='cpl2lnd_run', &
            mpicom_barrier=mpicom_CPLALLLNDID, run_barriers=run_barriers, &
            timer_barrier='CPL:C2L_BARRIER', timer_comp_exch='CPL:C2L', &
            timer_map_exch='CPL:c2l_lndx2lndl', timer_infodata_exch='CPL:c2l_infoexch')
    endif

  end subroutine cime_run_lnd_setup_send

!----------------------------------------------------------------------------------

  subroutine cime_run_lnd_recv_post()

    !----------------------------------------------------------
    !| lnd -> cpl
    !----------------------------------------------------------
    if (iamin_CPLALLLNDID) then
       call component_exch(lnd, flow='c2x', infodata=infodata, infodata_string='lnd2cpl_run', &
            mpicom_barrier=mpicom_CPLALLLNDID, run_barriers=run_barriers, &
            timer_barrier='CPL:L2C_BARRIER', timer_comp_exch='CPL:L2C', &
            timer_map_exch='CPL:l2c_lndl2lndx', timer_infodata_exch='lnd2cpl_run')
    endif

    !----------------------------------------------------------
    !| lnd post
    !----------------------------------------------------------
    if (iamin_CPLID) then
       call cime_comp_barriers(mpicom=mpicom_CPLID, timer='CPL:LNDPOST_BARRIER')
       call t_drvstartf  ('CPL:LNDPOST',cplrun=.true.,barrier=mpicom_CPLID)
       if (drv_threading) call seq_comm_setnthreads(nthreads_CPLID)

       call component_diag(infodata, lnd, flow='c2x', comment='recv lnd', &
            info_debug=info_debug, timer_diag='CPL:lndpost_diagav')

       ! Accumulate rof and glc inputs (module variables in prep_rof_mod and prep_glc_mod)
       if (lnd_c2_rof) call prep_rof_accum(timer='CPL:lndpost_accl2r')
       if (lnd_c2_glc) call prep_glc_accum(timer='CPL:lndpost_accl2g' )

       if (drv_threading) call seq_comm_setnthreads(nthreads_GLOID)
       call t_drvstopf  ('CPL:LNDPOST',cplrun=.true.)
    endif

  end subroutine cime_run_lnd_recv_post

!----------------------------------------------------------------------------------

  subroutine cime_run_glc_setup_send()

    !----------------------------------------------------
    !| glc prep-merge
    !----------------------------------------------------
    if (iamin_CPLID .and. glc_prognostic) then
       call cime_comp_barriers(mpicom=mpicom_CPLID, timer='CPL:GLCPREP_BARRIER')
       call t_drvstartf ('CPL:GLCPREP',cplrun=.true.,barrier=mpicom_CPLID)
       if (drv_threading) call seq_comm_setnthreads(nthreads_CPLID)

       if (lnd_c2_glc) then
          ! NOTE - only create appropriate input to glc if the avg_alarm is on
          if (glcrun_avg_alarm) then
             call prep_glc_accum_avg(timer='CPL:glcprep_avg')

             ! Note that l2x_gx is obtained from mapping the module variable l2gacc_lx
             call prep_glc_calc_l2x_gx(fractions_lx, timer='CPL:glcprep_lnd2glc')

             call prep_glc_mrg(infodata, fractions_gx, timer_mrg='CPL:glcprep_mrgx2g')

             call component_diag(infodata, glc, flow='x2c', comment='send glc', &
                  info_debug=info_debug, timer_diag='CPL:glcprep_diagav')

          else
             call prep_glc_zero_fields()
          end if  ! glcrun_avg_alarm
       end if  ! lnd_c2_glc

       if (drv_threading) call seq_comm_setnthreads(nthreads_GLOID)
       call t_drvstopf  ('CPL:GLCPREP',cplrun=.true.)

    end if  ! iamin_CPLID .and. glc_prognostic

    ! Set the infodata field on all tasks (not just those with iamin_CPLID).
    if (glc_prognostic) then
       if (glcrun_avg_alarm) then
          call seq_infodata_PutData(infodata, glc_valid_input=.true.)
       else
          call seq_infodata_PutData(infodata, glc_valid_input=.false.)
       end if
    end if

    !----------------------------------------------------
    !| cpl -> glc
    !----------------------------------------------------
    if (iamin_CPLALLGLCID .and. glc_prognostic) then
       call component_exch(glc, flow='x2c', &
            infodata=infodata, infodata_string='cpl2glc_run', &
            mpicom_barrier=mpicom_CPLALLGLCID, run_barriers=run_barriers, &
            timer_barrier='CPL:C2G_BARRIER', timer_comp_exch='CPL:C2G', &
            timer_map_exch='CPL:c2g_glcx2glcg', timer_infodata_exch='CPL:c2g_infoexch')
    endif

  end subroutine cime_run_glc_setup_send

!----------------------------------------------------------------------------------

  subroutine cime_run_glc_recv_post()

    !----------------------------------------------------------
    ! glc -> cpl
    !----------------------------------------------------------
    if (iamin_CPLALLGLCID) then
       call component_exch(glc, flow='c2x', infodata=infodata, infodata_string='glc2cpl_run', &
            mpicom_barrier=mpicom_CPLALLGLCID, run_barriers=run_barriers, &
            timer_barrier='CPL:G2C_BARRIER', timer_comp_exch='CPL:G2C', &
            timer_map_exch='CPL:g2c_glcg2glcx', timer_infodata_exch='CPL:g2c_infoexch')
    endif

    !----------------------------------------------------------
    ! glc post
    !----------------------------------------------------------
    if (iamin_CPLID) then
       call cime_comp_barriers(mpicom=mpicom_CPLID, timer='CPL:GLCPOST_BARRIER')
       call t_drvstartf  ('CPL:GLCPOST',cplrun=.true.,barrier=mpicom_CPLID)
       if (drv_threading) call seq_comm_setnthreads(nthreads_CPLID)

       call component_diag(infodata, glc, flow='c2x', comment= 'recv glc', &
            info_debug=info_debug, timer_diag='CPL:glcpost_diagav')

       if (trim(cpl_seq_option(1:5)) /= 'NUOPC') then
          if (glc_c2_lnd) call prep_lnd_calc_g2x_lx(timer='CPL:glcpost_glc2lnd')
          if (glc_c2_ocn) call prep_ocn_calc_g2x_ox(timer='CPL:glcpost_glc2ocn')
          if (glc_c2_ice) call prep_ice_calc_g2x_ix(timer='CPL:glcpost_glc2ice')
       end if

       if (drv_threading) call seq_comm_setnthreads(nthreads_GLOID)
       call t_drvstopf  ('CPL:GLCPOST',cplrun=.true.)
    endif
<<<<<<< HEAD

=======
    
>>>>>>> 9c6f0385
  end subroutine cime_run_glc_recv_post

!----------------------------------------------------------------------------------

  subroutine cime_run_rof_setup_send()

    !----------------------------------------------------
    ! rof prep-merge
    !----------------------------------------------------
    if (iamin_CPLID .and. rof_prognostic) then
       call cime_comp_barriers(mpicom=mpicom_CPLID, timer='CPL:ROFPREP_BARRIER')

       call t_drvstartf ('CPL:ROFPREP', cplrun=.true., barrier=mpicom_CPLID)
       if (drv_threading) call seq_comm_setnthreads(nthreads_CPLID)

       call prep_rof_accum_avg(timer='CPL:rofprep_l2xavg')

       if (lnd_c2_rof) call prep_rof_calc_l2r_rx(fractions_lx, timer='CPL:rofprep_lnd2rof')

       call prep_rof_mrg(infodata, fractions_rx, timer_mrg='CPL:rofprep_mrgx2r')

       call component_diag(infodata, rof, flow='x2c', comment= 'send rof', &
            info_debug=info_debug, timer_diag='CPL:rofprep_diagav')

       if (drv_threading) call seq_comm_setnthreads(nthreads_GLOID)
       call t_drvstopf  ('CPL:ROFPREP',cplrun=.true.)
    endif

    !----------------------------------------------------
    ! cpl -> rof
    !----------------------------------------------------
    if (iamin_CPLALLROFID .and. rof_prognostic) then
       call component_exch(rof, flow='x2c', &
            infodata=infodata, infodata_string='cpl2rof_run', &
            mpicom_barrier=mpicom_CPLALLLNDID, run_barriers=run_barriers, &
            timer_barrier='CPL:C2R_BARRIER', timer_comp_exch='CPL:C2R', &
            timer_map_exch='CPL:c2r_rofx2rofr', timer_infodata_exch='CPL:c2r_infoexch')
    endif

  end subroutine cime_run_rof_setup_send

!----------------------------------------------------------------------------------

  subroutine cime_run_rof_recv_post()

    !----------------------------------------------------------
    ! rof -> cpl
    !----------------------------------------------------------
    if (iamin_CPLALLROFID) then
       call component_exch(rof, flow='c2x', &
            infodata=infodata, infodata_string='rof2cpl_run', &
            mpicom_barrier=mpicom_CPLALLROFID, run_barriers=run_barriers, &
            timer_barrier='CPL:R2C_BARRIER', timer_comp_exch='CPL:R2C', &
            timer_map_exch='CPL:r2c_rofr2rofx', timer_infodata_exch='CPL:r2c_infoexch')
    endif

    !----------------------------------------------------------
    ! rof post
    !----------------------------------------------------------
    if (iamin_CPLID) then
       call cime_comp_barriers(mpicom=mpicom_CPLID, timer='CPL:ROFPOST_BARRIER')
       call t_drvstartf  ('CPL:ROFPOST',cplrun=.true.,barrier=mpicom_CPLID)
       if (drv_threading) call seq_comm_setnthreads(nthreads_CPLID)

       call component_diag(infodata, rof, flow='c2x', comment= 'recv rof', &
            info_debug=info_debug, timer_diag='CPL:rofpost_diagav')

       if (trim(cpl_seq_option(1:5)) /= 'NUOPC') then
          if (rof_c2_lnd) call prep_lnd_calc_r2x_lx(timer='CPL:rofpost_rof2lnd')
          if (rof_c2_ice) call prep_ice_calc_r2x_ix(timer='CPL:rofpost_rof2ice')
          if (rof_c2_ocn) call prep_ocn_calc_r2x_ox(timer='CPL:rofpost_rof2ocn')
       end if
       call t_drvstopf  ('CPL:ROFPOST', cplrun=.true.)
    endif

    if (iamin_CPLID) then
       call cime_comp_barriers(mpicom=mpicom_CPLID, timer='DRIVER_ROFPOST_BARRIER')
       call t_drvstartf  ('DRIVER_ROFPOST',cplrun=.true.,barrier=mpicom_CPLID)
       if (drv_threading) call seq_comm_setnthreads(nthreads_CPLID)
       if (do_hist_r2x) then
          call t_drvstartf ('driver_rofpost_histaux', barrier=mpicom_CPLID)
          do eri = 1,num_inst_rof
             suffix =  component_get_suffix(rof(eri))
             call seq_hist_writeaux(infodata, EClock_d, rof(eri), flow='c2x', &
                  aname='r2x'//trim(suffix), dname='domrb', &
                  nx=rof_nx, ny=rof_ny, nt=1, write_now=t24hr_alarm)
          enddo
          call t_drvstopf ('driver_rofpost_histaux')
       endif
       call t_drvstopf  ('DRIVER_ROFPOST', cplrun=.true.)
    endif

  end subroutine cime_run_rof_recv_post

!----------------------------------------------------------------------------------

  subroutine cime_run_ice_setup_send()

    !  Note that for atm->ice mapping below will leverage the assumption that the
    !  ice and ocn are on the same grid and that mapping of atm to ocean is
    !  done already for use by atmocn flux and ice model prep
<<<<<<< HEAD

=======
    
>>>>>>> 9c6f0385
    !----------------------------------------------------
    ! ice prep-merge
    !----------------------------------------------------
    if (iamin_CPLID .and. ice_prognostic) then
       call cime_comp_barriers(mpicom=mpicom_CPLID, timer='CPL:ICEPREP_BARRIER')
<<<<<<< HEAD

       call t_drvstartf ('CPL:ICEPREP',cplrun=.true.,barrier=mpicom_CPLID)
       if (drv_threading) call seq_comm_setnthreads(nthreads_CPLID)

=======
       
       call t_drvstartf ('CPL:ICEPREP',cplrun=.true.,barrier=mpicom_CPLID)
       if (drv_threading) call seq_comm_setnthreads(nthreads_CPLID)
       
>>>>>>> 9c6f0385
       if (ocn_c2_ice) call prep_ice_calc_o2x_ix(timer='CPL:iceprep_ocn2ice')
       if (trim(cpl_seq_option(1:5)) == 'NUOPC') then
          if (rof_c2_ice) call prep_ice_calc_r2x_ix(timer='CPL:rofpost_rof2ice')
          if (glc_c2_ice) call prep_ice_calc_g2x_ix(timer='CPL:glcpost_glc2ice')
       end if

       if (atm_c2_ice) then
          ! This is special to avoid remapping atm to ocn
          ! Note it is constrained that different prep modules cannot  use or call each other
          a2x_ox => prep_ocn_get_a2x_ox() ! array
          call prep_ice_calc_a2x_ix(a2x_ox, timer='CPL:iceprep_atm2ice')
       endif

       call prep_ice_mrg(infodata, timer_mrg='CPL:iceprep_mrgx2i')

       call component_diag(infodata, ice, flow='x2c', comment= 'send ice', &
            info_debug=info_debug, timer_diag='CPL:iceprep_diagav')

       if (drv_threading) call seq_comm_setnthreads(nthreads_GLOID)
       call t_drvstopf  ('CPL:ICEPREP',cplrun=.true.)
    endif

    !----------------------------------------------------
    ! cpl -> ice
    !----------------------------------------------------
    if (iamin_CPLALLICEID .and. ice_prognostic) then
       call component_exch(ice, flow='x2c', &
            infodata=infodata, infodata_string='cpl2ice_run', &
            mpicom_barrier=mpicom_CPLALLICEID, run_barriers=run_barriers, &
            timer_barrier='CPL:C2I_BARRIER', timer_comp_exch='CPL:C2I', &
            timer_map_exch='CPL:c2i_icex2icei', timer_infodata_exch='CPL:ice_infoexch')
    endif

  end subroutine cime_run_ice_setup_send

!----------------------------------------------------------------------------------

  subroutine cime_run_ice_recv_post()

    !----------------------------------------------------------
    ! ice -> cpl
    !----------------------------------------------------------
    if (iamin_CPLALLICEID) then
       call component_exch(ice, flow='c2x', &
            infodata=infodata, infodata_string='ice2cpl_run', &
            mpicom_barrier=mpicom_CPLALLICEID, run_barriers=run_barriers, &
            timer_barrier='CPL:I2C_BARRIER', timer_comp_exch='CPL:I2C', &
            timer_map_exch='CPL:i2c_icei2icex', timer_infodata_exch='CPL:i2c_infoexch')
    endif

    !----------------------------------------------------------
    ! ice post
    !----------------------------------------------------------
    if (iamin_CPLID) then
       call cime_comp_barriers(mpicom=mpicom_CPLID, timer='CPL:ICEPOST_BARRIER')
       call t_drvstartf  ('CPL:ICEPOST',cplrun=.true.,barrier=mpicom_CPLID)
       if (drv_threading) call seq_comm_setnthreads(nthreads_CPLID)

       call component_diag(infodata, ice, flow='c2x', comment= 'recv ice', &
            info_debug=info_debug, timer_diag='CPL:icepost_diagav')

       if (drv_threading) call seq_comm_setnthreads(nthreads_GLOID)
       call t_drvstopf  ('CPL:ICEPOST',cplrun=.true.)
    endif

  end subroutine cime_run_ice_recv_post

!----------------------------------------------------------------------------------

<<<<<<< HEAD
  subroutine cime_run_wav_setup_send()
=======
  subroutine cime_run_wav_setup_send
>>>>>>> 9c6f0385

    !----------------------------------------------------------
    ! wav prep-merge
    !----------------------------------------------------------
    if (iamin_CPLID .and. wav_prognostic) then
       call cime_comp_barriers(mpicom=mpicom_CPLID, timer='CPL:WAVPREP_BARRIER')

       call t_drvstartf ('CPL:WAVPREP',cplrun=.true.,barrier=mpicom_CPLID)
       if (drv_threading) call seq_comm_setnthreads(nthreads_CPLID)

       if (atm_c2_wav) call prep_wav_calc_a2x_wx(timer='CPL:wavprep_atm2wav')
       if (ocn_c2_wav) call prep_wav_calc_o2x_wx(timer='CPL:wavprep_ocn2wav')
       if (ice_c2_wav) call prep_wav_calc_i2x_wx(timer='CPL:wavprep_ice2wav')

       call prep_wav_mrg(infodata, fractions_wx, timer_mrg='CPL:wavprep_mrgx2w')

       call component_diag(infodata, wav, flow='x2c', comment= 'send wav', &
            info_debug=info_debug, timer_diag='CPL:wavprep_diagav')

       if (drv_threading) call seq_comm_setnthreads(nthreads_GLOID)
       call t_drvstopf  ('CPL:WAVPREP',cplrun=.true.)
    endif

    !----------------------------------------------------------
    ! cpl -> wav
    !----------------------------------------------------------
    if (iamin_CPLALLWAVID .and. wav_prognostic) then
       call component_exch(wav, flow='x2c', &
            infodata=infodata, infodata_string='cpl2wav_run', &
            mpicom_barrier=mpicom_CPLALLWAVID, run_barriers=run_barriers, &
            timer_barrier='CPL:C2W_BARRIER', timer_comp_exch='CPL:C2W', &
            timer_map_exch='CPL:c2w_wavx2wavw', timer_infodata_exch='CPL:c2w_infoexch')
    endif

  end subroutine cime_run_wav_setup_send

!----------------------------------------------------------------------------------

  subroutine cime_run_wav_recv_post()

    !----------------------------------------------------------
    ! wav -> cpl
    !----------------------------------------------------------
    if (iamin_CPLALLWAVID) then
       call component_exch(wav, flow='c2x', infodata=infodata, infodata_string='wav2cpl_run', &
            mpicom_barrier=mpicom_CPLALLWAVID, run_barriers=run_barriers, &
            timer_barrier='CPL:W2C_BARRIER', timer_comp_exch='CPL:W2C', &
            timer_map_exch='CPL:w2c_wavw2wavx', timer_infodata_exch='CPL:w2c_infoexch')
    endif

    !----------------------------------------------------------
    ! wav post
    !----------------------------------------------------------
    if (iamin_CPLID) then
       call cime_comp_barriers(mpicom=mpicom_CPLID, timer='CPL:WAVPOST_BARRIER')
       call t_drvstartf  ('CPL:WAVPOST',cplrun=.true.,barrier=mpicom_CPLID)
       if (drv_threading) call seq_comm_setnthreads(nthreads_CPLID)

       call component_diag(infodata, wav, flow='c2x', comment= 'recv wav', &
            info_debug=info_debug, timer_diag='CPL:wavpost_diagav')

       if (drv_threading) call seq_comm_setnthreads(nthreads_GLOID)
       call t_drvstopf  ('CPL:WAVPOST',cplrun=.true.)
    endif

  end subroutine cime_run_wav_recv_post

!----------------------------------------------------------------------------------

  subroutine cime_run_update_fractions()

    if (iamin_CPLID) then
       call cime_comp_barriers(mpicom=mpicom_CPLID, timer='CPL:FRACSET_BARRIER')
       call t_drvstartf ('CPL:FRACSET',cplrun=.true.,barrier=mpicom_CPLID)
       if (drv_threading) call seq_comm_setnthreads(nthreads_CPLID)
       call t_drvstartf ('CPL:fracset_fracset',barrier=mpicom_CPLID)

       do efi = 1,num_inst_frc
          eii = mod((efi-1),num_inst_ice) + 1
          call seq_frac_set(infodata, ice(eii), fractions_ax(efi), fractions_ix(efi), fractions_ox(efi))
       enddo
       call t_drvstopf  ('CPL:fracset_fracset')

       if (drv_threading) call seq_comm_setnthreads(nthreads_GLOID)
       call t_drvstopf  ('CPL:FRACSET',cplrun=.true.)
    endif

  end subroutine cime_run_update_fractions

!----------------------------------------------------------------------------------

  subroutine cime_run_calc_budgets1()
<<<<<<< HEAD

    !----------------------------------------------------------
    ! Budget with old fractions
    !----------------------------------------------------------

=======
>>>>>>> 9c6f0385
    ! WJS (2-17-11): I am just using the first instance for the budgets because we
    ! don't expect budgets to be conserved for our case (I case). Also note that we
    ! don't expect budgets to be conserved for the interactive ensemble use case either.
    ! tcraig (aug 2012): put this after rof->cpl so the budget sees the new r2x_rx.
    ! it will also use the current r2x_ox here which is the value from the last timestep
    ! consistent with the ocean coupling
<<<<<<< HEAD

=======
    
>>>>>>> 9c6f0385
    if (iamin_CPLID) then
       call cime_comp_barriers(mpicom=mpicom_CPLID, timer='CPL:BUDGET1_BARRIER')
       call t_drvstartf ('CPL:BUDGET1',cplrun=.true.,budget=.true.,barrier=mpicom_CPLID)
       if (lnd_present) then
          call seq_diag_lnd_mct(lnd(ens1), fractions_lx(ens1), infodata, do_l2x=.true., do_x2l=.true.)
       endif
       if (rof_present) then
          call seq_diag_rof_mct(rof(ens1), fractions_rx(ens1), infodata)
       endif
       if (ice_present) then
          call seq_diag_ice_mct(ice(ens1), fractions_ix(ens1), infodata, do_x2i=.true.)
       endif
       call t_drvstopf  ('CPL:BUDGET1',cplrun=.true.,budget=.true.)
    end if
  end subroutine cime_run_calc_budgets1

<<<<<<< HEAD
!----------------------------------------------------------------------------------

  subroutine cime_run_calc_budgets2()

    !----------------------------------------------------------
    ! Budget with new fractions
    !----------------------------------------------------------

=======
  subroutine cime_run_calc_budgets2()
>>>>>>> 9c6f0385
    if (iamin_CPLID) then
       call cime_comp_barriers(mpicom=mpicom_CPLID, timer='CPL:BUDGET2_BARRIER')

       call t_drvstartf ('CPL:BUDGET2',cplrun=.true.,budget=.true.,barrier=mpicom_CPLID)
       if (atm_present) then
          call seq_diag_atm_mct(atm(ens1), fractions_ax(ens1), infodata, do_a2x=.true., do_x2a=.true.)
       endif
       if (ice_present) then
          call seq_diag_ice_mct(ice(ens1), fractions_ix(ens1), infodata, do_i2x=.true.)
       endif
       call t_drvstopf  ('CPL:BUDGET2',cplrun=.true.,budget=.true.)

       call t_drvstartf ('CPL:BUDGET3',cplrun=.true.,budget=.true.,barrier=mpicom_CPLID)
       call seq_diag_accum_mct()
       call t_drvstopf  ('CPL:BUDGET3',cplrun=.true.,budget=.true.)

       call t_drvstartf ('CPL:BUDGETF',cplrun=.true.,budget=.true.,barrier=mpicom_CPLID)
       if (.not. dead_comps) then
          call seq_diag_print_mct(EClock_d,stop_alarm,budget_inst, &
               budget_daily, budget_month, budget_ann, budget_ltann, budget_ltend)
       endif
       call seq_diag_zero_mct(EClock=EClock_d)

       call t_drvstopf  ('CPL:BUDGETF',cplrun=.true.,budget=.true.)
    end if
  end subroutine cime_run_calc_budgets2

<<<<<<< HEAD
!----------------------------------------------------------------------------------

  subroutine cime_run_calc_budgets3()

    !----------------------------------------------------------
    ! ocn budget (rasm_option2)
    !----------------------------------------------------------

=======
  subroutine cime_run_calc_budgets3()
>>>>>>> 9c6f0385
    if (iamin_CPLID) then
       call cime_comp_barriers(mpicom=mpicom_CPLID, timer='CPL:BUDGET0_BARRIER')
       call t_drvstartf ('CPL:BUDGET0',cplrun=.true.,budget=.true.,barrier=mpicom_CPLID)
       xao_ox => prep_aoflux_get_xao_ox() ! array over all instances
       call seq_diag_ocn_mct(ocn(ens1), xao_ox(1), fractions_ox(ens1), infodata, &
            do_o2x=.true., do_x2o=.true., do_xao=.true.)
       call t_drvstopf ('CPL:BUDGET0',cplrun=.true.,budget=.true.)
    end if
  end subroutine cime_run_calc_budgets3

!----------------------------------------------------------------------------------

  subroutine cime_run_write_history()

<<<<<<< HEAD
    !----------------------------------------------------------
    ! Write history file, only AVs on CPLID
    !----------------------------------------------------------

=======
>>>>>>> 9c6f0385
    ! local variables
    logical            :: lnd2glc_averaged_now  ! Whether lnd2glc averages were taken this timestep
    type(ESMF_Time)    :: etime_curr            ! Current model time
    real(r8)           :: tbnds1_offset         ! Time offset for call to seq_hist_writeaux

<<<<<<< HEAD
    if (iamin_CPLID) then

=======
    !----------------------------------------------------------
    !| Write history file, only AVs on CPLID
    !----------------------------------------------------------

    if (iamin_CPLID) then

       lnd2glc_averaged_now = .false.

>>>>>>> 9c6f0385
       call cime_comp_barriers(mpicom=mpicom_CPLID, timer='CPL:HISTORY_BARRIER')
       call t_drvstartf ('CPL:HISTORY',cplrun=.true.,barrier=mpicom_CPLID)
       if ( history_alarm) then
          if (drv_threading) call seq_comm_setnthreads(nthreads_CPLID)
          if (iamroot_CPLID) then
             write(logunit,104) ' Write history file at ',ymd,tod
             call shr_sys_flush(logunit)
          endif

          call seq_hist_write(infodata, EClock_d, &
               atm, lnd, ice, ocn, rof, glc, wav, &
               fractions_ax, fractions_lx, fractions_ix, fractions_ox,     &
               fractions_rx, fractions_gx, fractions_wx, trim(cpl_inst_tag))

          if (drv_threading) call seq_comm_setnthreads(nthreads_GLOID)
       endif

       if (do_histavg) then
          call seq_hist_writeavg(infodata, EClock_d, &
               atm, lnd, ice, ocn, rof, glc, wav, histavg_alarm, &
               trim(cpl_inst_tag))
       endif

       if (do_hist_a2x) then
          do eai = 1,num_inst_atm
             suffix =  component_get_suffix(atm(eai))
             if (trim(hist_a2x_flds) == 'all') then
                call seq_hist_writeaux(infodata, EClock_d, atm(eai), flow='c2x', &
                     aname='a2x'//trim(suffix), dname='doma', &
                     nx=atm_nx, ny=atm_ny, nt=ncpl)
             else
                call seq_hist_writeaux(infodata, EClock_d, atm(eai), flow='c2x', &
                     aname='a2x'//trim(suffix), dname='doma', &
                     nx=atm_nx, ny=atm_ny, nt=ncpl, flds=hist_a2x_flds)
             endif
          enddo
       endif

       if (do_hist_a2x1hri .and. t1hr_alarm) then
          do eai = 1,num_inst_atm
             suffix =  component_get_suffix(atm(eai))
             if (trim(hist_a2x1hri_flds) == 'all') then
                call seq_hist_writeaux(infodata, EClock_d, atm(eai), flow='c2x', &
                     aname='a2x1hi'//trim(suffix), dname='doma', &
                     nx=atm_nx, ny=atm_ny, nt=24)
             else
                call seq_hist_writeaux(infodata, EClock_d, atm(eai), flow='c2x', &
                     aname='a2x1hi'//trim(suffix), dname='doma', &
                     nx=atm_nx, ny=atm_ny, nt=24, flds=hist_a2x1hri_flds)
             endif
          enddo
       endif

       if (do_hist_a2x1hr) then
          do eai = 1,num_inst_atm
             suffix =  component_get_suffix(atm(eai))
             if (trim(hist_a2x1hr_flds) == 'all') then
                call seq_hist_writeaux(infodata, EClock_d, atm(eai), flow='c2x', &
                     aname='a2x1h'//trim(suffix), dname='doma', &
                     nx=atm_nx, ny=atm_ny, nt=24, write_now=t1hr_alarm)
             else
                call seq_hist_writeaux(infodata, EClock_d, atm(eai), flow='c2x', &
                     aname='a2x1h'//trim(suffix), dname='doma', &
                     nx=atm_nx, ny=atm_ny, nt=24, write_now=t1hr_alarm, flds=hist_a2x1hr_flds)
             endif
          enddo
       endif

       if (do_hist_a2x3hr) then
          do eai = 1,num_inst_atm
             suffix =  component_get_suffix(atm(eai))
             if (trim(hist_a2x3hr_flds) == 'all') then
                call seq_hist_writeaux(infodata, EClock_d, atm(eai), flow='c2x', &
                     aname='a2x3h'//trim(suffix), dname='doma', &
                     nx=atm_nx, ny=atm_ny, nt=8, write_now=t3hr_alarm)
             else
                call seq_hist_writeaux(infodata, EClock_d, atm(eai), flow='c2x', &
                     aname='a2x3h'//trim(suffix), dname='doma', &
                     nx=atm_nx, ny=atm_ny, nt=8, write_now=t3hr_alarm, flds=hist_a2x3hr_flds)
             endif
          enddo
       endif

       if (do_hist_a2x3hrp) then
          do eai = 1,num_inst_atm
             suffix = component_get_suffix(atm(eai))
             if (trim(hist_a2x3hrp_flds) == 'all') then
                call seq_hist_writeaux(infodata, EClock_d, atm(eai), flow='c2x', &
                     aname='a2x3h_prec'//trim(suffix), dname='doma', &
                     nx=atm_nx, ny=atm_ny, nt=8, write_now=t3hr_alarm)
             else
                call seq_hist_writeaux(infodata, EClock_d, atm(eai), flow='c2x', &
                     aname='a2x3h_prec'//trim(suffix), dname='doma', &
                     nx=atm_nx, ny=atm_ny, nt=8, write_now=t3hr_alarm, flds=hist_a2x3hrp_flds)
             endif
          enddo
       endif

       if (do_hist_a2x24hr) then
          do eai = 1,num_inst_atm
             suffix = component_get_suffix(atm(eai))
             if (trim(hist_a2x24hr_flds) == 'all') then
                call seq_hist_writeaux(infodata, EClock_d, atm(eai), flow='c2x', &
                     aname='a2x1d'//trim(suffix), dname='doma', &
                     nx=atm_nx, ny=atm_ny, nt=1, write_now=t24hr_alarm)
             else
                call seq_hist_writeaux(infodata, EClock_d, atm(eai), flow='c2x', &
                     aname='a2x1d'//trim(suffix), dname='doma', &
                     nx=atm_nx, ny=atm_ny, nt=1, write_now=t24hr_alarm, flds=hist_a2x24hr_flds)
             endif
          enddo
       endif

       if (do_hist_l2x1yrg) then
          ! We use a different approach here than for other aux hist files: For other
          ! files, we let seq_hist_writeaux accumulate fields in time. However, if we
          ! stop in the middle of an accumulation period, these accumulated fields get
          ! reset (because they aren't written to the cpl restart file); this is
          ! potentially a problem for this year-long accumulation. Thus, here, we use
          ! the existing accumulated fields from prep_glc_mod, because those *do*
          ! continue properly through a restart.

          ! The logic here assumes that we average the lnd2glc fields exactly at the
          ! year boundary - no more and no less. If that's not the case, we're likely
          ! to be writing the wrong thing to these aux files, so we check that
          ! assumption here.
          if (t1yr_alarm .and. .not. lnd2glc_averaged_now) then
             write(logunit,*) 'ERROR: histaux_l2x1yrg requested;'
             write(logunit,*) 'it is the year boundary, but lnd2glc fields were not averaged this time step.'
             write(logunit,*) 'One possible reason is that you are running with a stub glc model.'
             write(logunit,*) '(It only works to request histaux_l2x1yrg if running with a prognostic glc model.)'
             call shr_sys_abort(subname// &
                  ' do_hist_l2x1yrg and t1yr_alarm are true, but lnd2glc_averaged_now is false')
          end if
          if (lnd2glc_averaged_now .and. .not. t1yr_alarm) then
             ! If we're averaging more frequently than yearly, then just writing the
             ! current values of the averaged fields once per year won't give the true
             ! annual averages.
             write(logunit,*) 'ERROR: histaux_l2x1yrg requested;'
             write(logunit,*) 'lnd2glc fields were averaged this time step, but it is not the year boundary.'
             write(logunit,*) '(It only works to request histaux_l2x1yrg if GLC_AVG_PERIOD is yearly.)'
             call shr_sys_abort(subname// &
                  ' do_hist_l2x1yrg and lnd2glc_averaged_now are true, but t1yr_alarm is false')
          end if

          if (t1yr_alarm) then
             call seq_timemgr_EClockGetData( EClock_d, ECurrTime = etime_curr)
             ! We need to pass in tbnds1_offset because (unlike with most
             ! seq_hist_writeaux calls) here we don't call seq_hist_writeaux every time
             ! step, so the automatically determined lower time bound can be wrong. For
             ! typical runs with a noleap calendar, we want tbnds1_offset =
             ! -365. However, to determine this more generally, based on the calendar
             ! we're using, we call this shr_cal routine.
             call shr_cal_ymds2rday_offset(etime=etime_curr, &
                  rdays_offset = tbnds1_offset, &
                  years_offset = -1)
             do eli = 1,num_inst_lnd
                suffix = component_get_suffix(lnd(eli))
                ! Use yr_offset=-1 so the file with fields from year 1 has time stamp
                ! 0001-01-01 rather than 0002-01-01, etc.
                call seq_hist_writeaux(infodata, EClock_d, lnd(eli), flow='c2x', &
                     aname='l2x1yr_glc'//trim(suffix), dname='doml', &
                     nx=lnd_nx, ny=lnd_ny, nt=1, write_now=.true., &
                     tbnds1_offset = tbnds1_offset, yr_offset=-1, &
                     av_to_write=prep_glc_get_l2gacc_lx_one_instance(eli))
             enddo
          endif
       endif

       if (do_hist_l2x) then
          do eli = 1,num_inst_lnd
             suffix =  component_get_suffix(lnd(eli))
             call seq_hist_writeaux(infodata, EClock_d, lnd(eli), flow='c2x', &
                  aname='l2x'//trim(suffix), dname='doml', &
                  nx=lnd_nx, ny=lnd_ny, nt=ncpl)
          enddo
       endif
       call t_drvstopf  ('CPL:HISTORY',cplrun=.true.)

<<<<<<< HEAD
    end if
=======
    endif
>>>>>>> 9c6f0385

104 format( A, i10.8, i8)
  end subroutine cime_run_write_history

!----------------------------------------------------------------------------------

<<<<<<< HEAD
  subroutine cime_run_write_restart(drv_pause, write_restart, drv_resume)

    !----------------------------------------------------------
    ! Write driver restart file
    !----------------------------------------------------------

    logical         , intent(in)    :: drv_pause
    logical         , intent(in)    :: write_restart
    character(len=*), intent(inout) :: drv_resume ! Driver resets state from restart file

103 format( 5A )
104 format( A, i10.8, i8)

    if (iamin_CPLID) then
       if ( (restart_alarm .or. drv_pause)) then
          call cime_comp_barriers(mpicom=mpicom_CPLID, timer='CPL:RESTART_BARRIER')
          call t_drvstartf ('CPL:RESTART',cplrun=.true.,barrier=mpicom_CPLID)
          if (drv_threading) call seq_comm_setnthreads(nthreads_CPLID)
          if (iamroot_CPLID) then
             write(logunit,104) ' Write restart file at ',ymd,tod
             call shr_sys_flush(logunit)
          endif

          call seq_rest_write(EClock_d, seq_SyncClock, infodata,       &
               atm, lnd, ice, ocn, rof, glc, wav, esp,                 &
               fractions_ax, fractions_lx, fractions_ix, fractions_ox, &
               fractions_rx, fractions_gx, fractions_wx,               &
               trim(cpl_inst_tag), drv_resume)

          if (iamroot_CPLID) then
             write(logunit,103) ' Restart filename: ',trim(drv_resume)
             call shr_sys_flush(logunit)
          endif

          if (drv_threading) call seq_comm_setnthreads(nthreads_GLOID)
          call t_drvstopf  ('CPL:RESTART',cplrun=.true.)
       else
          drv_resume = ''
       endif
    end if

=======
  subroutine cime_run_write_restart()
    if (iamin_CPLID) then
       call cime_comp_barriers(mpicom=mpicom_CPLID, timer='CPL:RESTART_BARRIER')
       call t_drvstartf ('CPL:RESTART',cplrun=.true.,barrier=mpicom_CPLID)
       if (drv_threading) call seq_comm_setnthreads(nthreads_CPLID)
       if (iamroot_CPLID) then
          write(logunit,104) ' Write restart file at ',ymd,tod
          call shr_sys_flush(logunit)
       endif

       call seq_rest_write(EClock_d, seq_SyncClock, infodata,       &
            atm, lnd, ice, ocn, rof, glc, wav, esp,                 &
            fractions_ax, fractions_lx, fractions_ix, fractions_ox, &
            fractions_rx, fractions_gx, fractions_wx, trim(cpl_inst_tag))

       if (drv_threading) call seq_comm_setnthreads(nthreads_GLOID)
       call t_drvstopf  ('CPL:RESTART',cplrun=.true.)
    end if
104 format( A, i10.8, i8)
>>>>>>> 9c6f0385
  end subroutine cime_run_write_restart

end module cime_comp_mod<|MERGE_RESOLUTION|>--- conflicted
+++ resolved
@@ -2338,11 +2338,7 @@
        !----------------------------------------------------------
        !| ATM/OCN SETUP (rasm_option1)
        !----------------------------------------------------------
-<<<<<<< HEAD
-       ! The following maps to the ocean, computes atm/ocn fluxes, merges to the ocean,
-=======
        ! The following maps to the ocean, computes atm/ocn fluxes, merges to the ocean, 
->>>>>>> 9c6f0385
        ! accumulates ocn input and computes ocean albedos
        if (ocn_present) then
           if (trim(cpl_seq_option) == 'RASM_OPTION1') then
@@ -2360,11 +2356,7 @@
               trim(cpl_seq_option) == 'RASM_OPTION1') then
              call cime_run_ocn_setup_send()
           end if
-<<<<<<< HEAD
-       endif
-=======
        endif 
->>>>>>> 9c6f0385
 
        !----------------------------------------------------------
        !| LND SETUP-SEND
@@ -2468,11 +2460,7 @@
        !----------------------------------------------------------
        !| ATM/OCN SETUP (cesm1_mod or cesm1_mod_tight)
        !----------------------------------------------------------
-<<<<<<< HEAD
-       ! The following maps to the ocean, computes atm/ocn fluxes, merges to the ocean,
-=======
        ! The following maps to the ocean, computes atm/ocn fluxes, merges to the ocean, 
->>>>>>> 9c6f0385
        ! accumulates ocn input and computes ocean albedos
        if (ocn_present) then
           if (trim(cpl_seq_option) == 'CESM1_MOD'       .or. &
@@ -2522,19 +2510,11 @@
        !| Update fractions based on new ice fractions
        !----------------------------------------------------------
        call cime_run_update_fractions()
-<<<<<<< HEAD
-
+       
        !----------------------------------------------------------
        !| ATM/OCN SETUP (rasm_option2)
        !----------------------------------------------------------
-       ! The following maps to the ocean, computes atm/ocn fluxes, merges to the ocean,
-=======
-       
-       !----------------------------------------------------------
-       !| ATM/OCN SETUP (rasm_option2)
-       !----------------------------------------------------------
        ! The following maps to the ocean, computes atm/ocn fluxes, merges to the ocean, 
->>>>>>> 9c6f0385
        ! accumulates ocn input and computes ocean albedos
        if (ocn_present) then
           if (trim(cpl_seq_option) == 'RASM_OPTION2') then
@@ -2642,13 +2622,9 @@
        !----------------------------------------------------------
        !| Write driver restart file
        !----------------------------------------------------------
-<<<<<<< HEAD
-       call cime_run_write_restart(drv_pause, restart_alarm, drv_resume)
-=======
        if (restart_alarm .or. drv_pause) then
           call cime_run_write_restart()
        endif
->>>>>>> 9c6f0385
 
        !----------------------------------------------------------
        !| Write history file, only AVs on CPLID
@@ -2707,62 +2683,9 @@
                timer_barrier= 'CPL:ESP_RUN_BARRIER', timer_comp_run='CPL:ESP_RUN', &
                run_barriers=run_barriers, ymd=ymd, tod=tod,comp_layout=esp_layout)
 
-<<<<<<< HEAD
-          !---------------------------------------------------------------------
-          !| ESP computes resume options for other components -- update everyone
-          !---------------------------------------------------------------------
-          call seq_resume_get_files('a', resume_files)
-          if (associated(resume_files)) then
-             do eai = 1, num_inst_atm
-                atm(eai)%cdata_cc%resume_filename = resume_files(ATMID(eai))
-             end do
-          end if
-          call seq_resume_get_files('l', resume_files)
-          if (associated(resume_files)) then
-             do eli = 1, num_inst_lnd
-                lnd(eli)%cdata_cc%resume_filename = resume_files(LNDID(eli))
-             end do
-          end if
-          call seq_resume_get_files('o', resume_files)
-          if (associated(resume_files)) then
-             do eoi = 1, num_inst_ocn
-                ocn(eoi)%cdata_cc%resume_filename = resume_files(OCNID(eoi))
-             end do
-          end if
-          call seq_resume_get_files('i', resume_files)
-          if (associated(resume_files)) then
-             do eii = 1, num_inst_ice
-                ice(eii)%cdata_cc%resume_filename = resume_files(ICEID(eii))
-             end do
-          end if
-          call seq_resume_get_files('r', resume_files)
-          if (associated(resume_files)) then
-             do eri = 1, num_inst_rof
-                rof(eri)%cdata_cc%resume_filename = resume_files(ROFID(eri))
-             end do
-          end if
-          call seq_resume_get_files('g', resume_files)
-          if (associated(resume_files)) then
-             do egi = 1, num_inst_glc
-                glc(egi)%cdata_cc%resume_filename = resume_files(GLCID(egi))
-             end do
-          end if
-          call seq_resume_get_files('w', resume_files)
-          if (associated(resume_files)) then
-             do ewi = 1, num_inst_wav
-                wav(ewi)%cdata_cc%resume_filename = resume_files(WAVID(ewi))
-             end do
-          end if
-          call seq_resume_get_files('x', resume_files)
-          if (associated(resume_files)) then
-             drv_resume = resume_files(driver_id)
-          end if
-       end if
-=======
           !| ESP computes resume options for other components -- update everyone
           call seq_infodata_exchange(infodata, CPLALLESPID, 'esp2cpl_run')
        endif
->>>>>>> 9c6f0385
 
        !----------------------------------------------------------
        !| RESUME (read restart) if signaled
@@ -3148,11 +3071,8 @@
   end subroutine cime_cpl_init
 
   !===============================================================================
-<<<<<<< HEAD
-=======
   !*******************************************************************************
   !===============================================================================
->>>>>>> 9c6f0385
 
   subroutine cime_run_atmocn_fluxes(hashint)
     integer, intent(inout) :: hashint(:)
@@ -3164,11 +3084,7 @@
        ! compute o2x_ax for flux_atmocn, will be updated before atm merge
        ! do not use fractions because fractions here are NOT consistent with fractions in atm_mrg
        if (ocn_c2_atm) call prep_atm_calc_o2x_ax(timer='CPL:atmoca_ocn2atm')
-<<<<<<< HEAD
-
-=======
        
->>>>>>> 9c6f0385
        call t_drvstartf ('CPL:atmocna_fluxa',barrier=mpicom_CPLID, hashint=hashint(6))
        do exi = 1,num_inst_xao
           eai = mod((exi-1),num_inst_atm) + 1
@@ -3180,17 +3096,10 @@
           call seq_flux_atmocn_mct(infodata, tod, dtime, a2x_ax, o2x_ax(eoi), xao_ax(exi))
        enddo
        call t_drvstopf  ('CPL:atmocna_fluxa',hashint=hashint(6))
-<<<<<<< HEAD
-
-       if (atm_c2_ocn) call prep_aoflux_calc_xao_ox(timer='CPL:atmocna_atm2ocn')
-    endif  ! aoflux_grid
-
-=======
        
        if (atm_c2_ocn) call prep_aoflux_calc_xao_ox(timer='CPL:atmocna_atm2ocn')
     endif  ! aoflux_grid
     
->>>>>>> 9c6f0385
     !----------------------------------------------------------
     !| atm/ocn flux on ocn grid
     !----------------------------------------------------------
@@ -3207,11 +3116,7 @@
        enddo
        call t_drvstopf  ('CPL:atmocnp_fluxo',hashint=hashint(6))
     endif  ! aoflux_grid
-<<<<<<< HEAD
-
-=======
     
->>>>>>> 9c6f0385
   end subroutine cime_run_atmocn_fluxes
 
 !----------------------------------------------------------------------------------
@@ -3238,11 +3143,7 @@
     !----------------------------------------------------------
     !| atm prep-merge
     !----------------------------------------------------------
-<<<<<<< HEAD
-
-=======
     
->>>>>>> 9c6f0385
     if (iamin_CPLID .and. atm_prognostic) then
        call cime_comp_barriers(mpicom=mpicom_CPLID, timer='CPL:ATMPREP_BARRIER')
        call t_drvstartf ('CPL:ATMPREP',cplrun=.true.,barrier=mpicom_CPLID)
@@ -3327,11 +3228,7 @@
   subroutine cime_run_ocn_setup_send()
 
     !----------------------------------------------------
-<<<<<<< HEAD
-    ! "startup" wait
-=======
     ! "startup" wait 
->>>>>>> 9c6f0385
     !----------------------------------------------------
     if (iamin_CPLALLOCNID) then
        ! want to know the time the ocean pes waited for the cpl pes
@@ -3348,11 +3245,7 @@
     endif
 
     !----------------------------------------------------
-<<<<<<< HEAD
-    ! ocn average
-=======
     ! ocn average 
->>>>>>> 9c6f0385
     !----------------------------------------------------
     if (iamin_CPLID .and. ocn_prognostic) then
        call cime_comp_barriers(mpicom=mpicom_CPLID, timer='CPL:OCNPREP_BARRIER')
@@ -3371,11 +3264,7 @@
     endif
 
     !----------------------------------------------------
-<<<<<<< HEAD
-    ! cpl -> ocn
-=======
     ! cpl -> ocn 
->>>>>>> 9c6f0385
     !----------------------------------------------------
     if (iamin_CPLALLOCNID .and. ocn_prognostic) then
        call component_exch(ocn, flow='x2c', &
@@ -3392,11 +3281,7 @@
   subroutine cime_run_ocn_recv_post()
 
     !----------------------------------------------------------
-<<<<<<< HEAD
-    ! ocn -> cpl
-=======
     ! ocn -> cpl 
->>>>>>> 9c6f0385
     !----------------------------------------------------------
     if (iamin_CPLALLOCNID) then
        call component_exch(ocn, flow='c2x', &
@@ -3407,11 +3292,7 @@
     endif
 
     !----------------------------------------------------------
-<<<<<<< HEAD
-    ! ocn post
-=======
     ! ocn post 
->>>>>>> 9c6f0385
     !----------------------------------------------------------
     if (iamin_CPLID) then
        call cime_comp_barriers(mpicom=mpicom_CPLID, timer='CPL:OCNPOSTT_BARRIER')
@@ -3451,46 +3332,26 @@
           end if
        end if
 
-<<<<<<< HEAD
-       ! atm/ocn flux on either atm or ocean grid
-       call cime_run_atmocn_fluxes(hashint)
-
-       ! ocn prep-merge (cesm1_mod or cesm1_mod_tight)
-       if (ocn_prognostic) then
-          ! ocn prep-merge
-=======
        ! atm/ocn flux on atm grid 
        call cime_run_atmocn_fluxes(hashint)
        
        if (ocn_prognostic) then
           ! ocn prep-merge 
->>>>>>> 9c6f0385
           xao_ox => prep_aoflux_get_xao_ox()
           call prep_ocn_mrg(infodata, fractions_ox, xao_ox=xao_ox, timer_mrg='CPL:atmocnp_mrgx2o')
 
           ! Accumulate ocn inputs - form partial sum of tavg ocn inputs (virtual "send" to ocn)
           call prep_ocn_accum(timer='CPL:atmocnp_accum')
-<<<<<<< HEAD
-       end if
-
-       !----------------------------------------------------------
-       ! ocn albedos
-=======
        endif
        
        !----------------------------------------------------------
        ! ocn albedos 
->>>>>>> 9c6f0385
        ! (MUST BE AFTER prep_ocn_mrg for swnet to ocn to be computed properly
        !----------------------------------------------------------
        call cime_run_ocn_albedos(hashint)
 
        !----------------------------------------------------------
-<<<<<<< HEAD
-       ! ocn budget
-=======
        ! ocn budget 
->>>>>>> 9c6f0385
        !----------------------------------------------------------
        if (do_budgets) then
           call cime_run_calc_budgets3()
@@ -3669,11 +3530,7 @@
        if (drv_threading) call seq_comm_setnthreads(nthreads_GLOID)
        call t_drvstopf  ('CPL:GLCPOST',cplrun=.true.)
     endif
-<<<<<<< HEAD
-
-=======
     
->>>>>>> 9c6f0385
   end subroutine cime_run_glc_recv_post
 
 !----------------------------------------------------------------------------------
@@ -3775,27 +3632,16 @@
     !  Note that for atm->ice mapping below will leverage the assumption that the
     !  ice and ocn are on the same grid and that mapping of atm to ocean is
     !  done already for use by atmocn flux and ice model prep
-<<<<<<< HEAD
-
-=======
     
->>>>>>> 9c6f0385
     !----------------------------------------------------
     ! ice prep-merge
     !----------------------------------------------------
     if (iamin_CPLID .and. ice_prognostic) then
        call cime_comp_barriers(mpicom=mpicom_CPLID, timer='CPL:ICEPREP_BARRIER')
-<<<<<<< HEAD
-
-       call t_drvstartf ('CPL:ICEPREP',cplrun=.true.,barrier=mpicom_CPLID)
-       if (drv_threading) call seq_comm_setnthreads(nthreads_CPLID)
-
-=======
        
        call t_drvstartf ('CPL:ICEPREP',cplrun=.true.,barrier=mpicom_CPLID)
        if (drv_threading) call seq_comm_setnthreads(nthreads_CPLID)
        
->>>>>>> 9c6f0385
        if (ocn_c2_ice) call prep_ice_calc_o2x_ix(timer='CPL:iceprep_ocn2ice')
        if (trim(cpl_seq_option(1:5)) == 'NUOPC') then
           if (rof_c2_ice) call prep_ice_calc_r2x_ix(timer='CPL:rofpost_rof2ice')
@@ -3865,11 +3711,7 @@
 
 !----------------------------------------------------------------------------------
 
-<<<<<<< HEAD
-  subroutine cime_run_wav_setup_send()
-=======
   subroutine cime_run_wav_setup_send
->>>>>>> 9c6f0385
 
     !----------------------------------------------------------
     ! wav prep-merge
@@ -3962,25 +3804,13 @@
 !----------------------------------------------------------------------------------
 
   subroutine cime_run_calc_budgets1()
-<<<<<<< HEAD
-
-    !----------------------------------------------------------
-    ! Budget with old fractions
-    !----------------------------------------------------------
-
-=======
->>>>>>> 9c6f0385
     ! WJS (2-17-11): I am just using the first instance for the budgets because we
     ! don't expect budgets to be conserved for our case (I case). Also note that we
     ! don't expect budgets to be conserved for the interactive ensemble use case either.
     ! tcraig (aug 2012): put this after rof->cpl so the budget sees the new r2x_rx.
     ! it will also use the current r2x_ox here which is the value from the last timestep
     ! consistent with the ocean coupling
-<<<<<<< HEAD
-
-=======
     
->>>>>>> 9c6f0385
     if (iamin_CPLID) then
        call cime_comp_barriers(mpicom=mpicom_CPLID, timer='CPL:BUDGET1_BARRIER')
        call t_drvstartf ('CPL:BUDGET1',cplrun=.true.,budget=.true.,barrier=mpicom_CPLID)
@@ -3997,18 +3827,7 @@
     end if
   end subroutine cime_run_calc_budgets1
 
-<<<<<<< HEAD
-!----------------------------------------------------------------------------------
-
   subroutine cime_run_calc_budgets2()
-
-    !----------------------------------------------------------
-    ! Budget with new fractions
-    !----------------------------------------------------------
-
-=======
-  subroutine cime_run_calc_budgets2()
->>>>>>> 9c6f0385
     if (iamin_CPLID) then
        call cime_comp_barriers(mpicom=mpicom_CPLID, timer='CPL:BUDGET2_BARRIER')
 
@@ -4036,18 +3855,7 @@
     end if
   end subroutine cime_run_calc_budgets2
 
-<<<<<<< HEAD
-!----------------------------------------------------------------------------------
-
   subroutine cime_run_calc_budgets3()
-
-    !----------------------------------------------------------
-    ! ocn budget (rasm_option2)
-    !----------------------------------------------------------
-
-=======
-  subroutine cime_run_calc_budgets3()
->>>>>>> 9c6f0385
     if (iamin_CPLID) then
        call cime_comp_barriers(mpicom=mpicom_CPLID, timer='CPL:BUDGET0_BARRIER')
        call t_drvstartf ('CPL:BUDGET0',cplrun=.true.,budget=.true.,barrier=mpicom_CPLID)
@@ -4062,31 +3870,19 @@
 
   subroutine cime_run_write_history()
 
-<<<<<<< HEAD
-    !----------------------------------------------------------
-    ! Write history file, only AVs on CPLID
-    !----------------------------------------------------------
-
-=======
->>>>>>> 9c6f0385
     ! local variables
     logical            :: lnd2glc_averaged_now  ! Whether lnd2glc averages were taken this timestep
     type(ESMF_Time)    :: etime_curr            ! Current model time
     real(r8)           :: tbnds1_offset         ! Time offset for call to seq_hist_writeaux
 
-<<<<<<< HEAD
+    !----------------------------------------------------------
+    !| Write history file, only AVs on CPLID
+    !----------------------------------------------------------
+
     if (iamin_CPLID) then
 
-=======
-    !----------------------------------------------------------
-    !| Write history file, only AVs on CPLID
-    !----------------------------------------------------------
-
-    if (iamin_CPLID) then
-
        lnd2glc_averaged_now = .false.
 
->>>>>>> 9c6f0385
        call cime_comp_barriers(mpicom=mpicom_CPLID, timer='CPL:HISTORY_BARRIER')
        call t_drvstartf ('CPL:HISTORY',cplrun=.true.,barrier=mpicom_CPLID)
        if ( history_alarm) then
@@ -4266,60 +4062,13 @@
        endif
        call t_drvstopf  ('CPL:HISTORY',cplrun=.true.)
 
-<<<<<<< HEAD
-    end if
-=======
-    endif
->>>>>>> 9c6f0385
+    endif
 
 104 format( A, i10.8, i8)
   end subroutine cime_run_write_history
 
 !----------------------------------------------------------------------------------
 
-<<<<<<< HEAD
-  subroutine cime_run_write_restart(drv_pause, write_restart, drv_resume)
-
-    !----------------------------------------------------------
-    ! Write driver restart file
-    !----------------------------------------------------------
-
-    logical         , intent(in)    :: drv_pause
-    logical         , intent(in)    :: write_restart
-    character(len=*), intent(inout) :: drv_resume ! Driver resets state from restart file
-
-103 format( 5A )
-104 format( A, i10.8, i8)
-
-    if (iamin_CPLID) then
-       if ( (restart_alarm .or. drv_pause)) then
-          call cime_comp_barriers(mpicom=mpicom_CPLID, timer='CPL:RESTART_BARRIER')
-          call t_drvstartf ('CPL:RESTART',cplrun=.true.,barrier=mpicom_CPLID)
-          if (drv_threading) call seq_comm_setnthreads(nthreads_CPLID)
-          if (iamroot_CPLID) then
-             write(logunit,104) ' Write restart file at ',ymd,tod
-             call shr_sys_flush(logunit)
-          endif
-
-          call seq_rest_write(EClock_d, seq_SyncClock, infodata,       &
-               atm, lnd, ice, ocn, rof, glc, wav, esp,                 &
-               fractions_ax, fractions_lx, fractions_ix, fractions_ox, &
-               fractions_rx, fractions_gx, fractions_wx,               &
-               trim(cpl_inst_tag), drv_resume)
-
-          if (iamroot_CPLID) then
-             write(logunit,103) ' Restart filename: ',trim(drv_resume)
-             call shr_sys_flush(logunit)
-          endif
-
-          if (drv_threading) call seq_comm_setnthreads(nthreads_GLOID)
-          call t_drvstopf  ('CPL:RESTART',cplrun=.true.)
-       else
-          drv_resume = ''
-       endif
-    end if
-
-=======
   subroutine cime_run_write_restart()
     if (iamin_CPLID) then
        call cime_comp_barriers(mpicom=mpicom_CPLID, timer='CPL:RESTART_BARRIER')
@@ -4339,7 +4088,6 @@
        call t_drvstopf  ('CPL:RESTART',cplrun=.true.)
     end if
 104 format( A, i10.8, i8)
->>>>>>> 9c6f0385
   end subroutine cime_run_write_restart
 
 end module cime_comp_mod