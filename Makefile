MODEL_FORMULATION =

ifneq "${MPAS_SHELL}" ""
        SHELL = ${MPAS_SHELL}
endif

dummy:
	( $(MAKE) error )

xlf:
	( $(MAKE) all \
	"FC_PARALLEL = mpifort" \
	"CC_PARALLEL = mpicc" \
	"CXX_PARALLEL = mpic++" \
	"FC_SERIAL = xlf2003_r" \
	"CC_SERIAL = xlc_r" \
	"CXX_SERIAL = xlc++_r" \
	"FFLAGS_PROMOTION = -qrealsize=8" \
	"FFLAGS_OPT = -O3 -qufmt=be -WF,-qnotrigraph" \
	"CFLAGS_OPT = -O3" \
	"CXXFLAGS_OPT = -O3" \
	"LDFLAGS_OPT = -O3" \
	"FFLAGS_DEBUG = -O0 -g -C -qufmt=be -WF,-qnotrigraph" \
	"CFLAGS_DEBUG = -O0 -g" \
	"CXXFLAGS_DEBUG = -O0 -g" \
	"LDFLAGS_DEBUG = -O0 -g" \
	"FFLAGS_OMP = -qsmp=omp" \
	"CFLAGS_OMP = -qsmp=omp" \
	"PICFLAG = -qpic" \
	"BUILD_TARGET = $(@)" \
	"CORE = $(CORE)" \
	"DEBUG = $(DEBUG)" \
	"USE_PAPI = $(USE_PAPI)" \
	"OPENMP = $(OPENMP)" \
	"CPPFLAGS = $(MODEL_FORMULATION) -D_MPI" )

xlf-summit-omp-offload:
	( $(MAKE) all \
	"FC_PARALLEL = mpif90" \
	"CC_PARALLEL = mpicc" \
	"CXX_PARALLEL = mpiCC" \
	"FC_SERIAL = xlf90_r" \
	"CC_SERIAL = xlc_r" \
	"CXX_SERIAL = xlc++_r" \
	"FFLAGS_PROMOTION = -qrealsize=8" \
	"FFLAGS_OPT = -g -qfullpath -qmaxmem=-1 -qphsinfo -qzerosize -qfree=f90 -qxlf2003=polymorphic -qspillsize=2500 -qextname=flush -O2 -qstrict -Q" \
	"CFLAGS_OPT = -g -qfullpath -qmaxmem=-1 -qphsinfo -O3" \
	"CXXFLAGS_OPT = -g -qfullpath -qmaxmem=-1 -qphsinfo -O3" \
	"LDFLAGS_OPT = -Wl,--relax -Wl,--allow-multiple-definition -qsmp -qoffload -lcudart -L$(CUDA_DIR)/lib64" \
	"FFLAGS_GPU = -qsmp -qoffload" \
	"LDFLAGS_GPU = -qsmp -qoffload -lcudart -L$(CUDA_DIR)/lib64" \
	"FFLAGS_DEBUG = -O0 -g -qinitauto=7FF7FFFF -qflttrap=ov:zero:inv:en" \
	"CFLAGS_DEBUG = -O0 -g" \
	"CXXFLAGS_DEBUG = -O0 -g" \
	"LDFLAGS_DEBUG = -O0 -g" \
	"FFLAGS_OMP = -qsmp=omp" \
	"CFLAGS_OMP = -qsmp=omp" \
	"PICFLAG = -qpic" \
	"BUILD_TARGET = $(@)" \
	"CORE = $(CORE)" \
	"DEBUG = $(DEBUG)" \
	"USE_PAPI = $(USE_PAPI)" \
	"OPENMP = $(OPENMP)" \
	"OPENMP_OFFLOAD = $(OPENMP_OFFLOAD)" \
	"CPPFLAGS = $(MODEL_FORMULATION) -D_MPI -DFORTRAN_SAME -DCPRIBM -DLINUX" )

ftn:
	( $(MAKE) all \
	"FC_PARALLEL = ftn" \
	"CC_PARALLEL = cc" \
	"CXX_PARALLEL = CC" \
	"FC_SERIAL = ftn" \
	"CC_SERIAL = cc" \
	"CXX_SERIAL = CC" \
	"FFLAGS_PROMOTION = -r8" \
	"FFLAGS_OPT = -i4 -gopt -O2 -Mvect=nosse -Kieee -convert big_endian" \
	"CFLAGS_OPT = -fast" \
	"CXXFLAGS_OPT = -fast" \
	"LDFLAGS_OPT = " \
	"FFLAGS_OMP = -mp" \
	"CFLAGS_OMP = -mp" \
	"BUILD_TARGET = $(@)" \
	"CORE = $(CORE)" \
	"DEBUG = $(DEBUG)" \
	"USE_PAPI = $(USE_PAPI)" \
	"OPENMP = $(OPENMP)" \
	"CPPFLAGS = $(MODEL_FORMULATION) -D_MPI" )

titan-cray:
	( $(MAKE) all \
	"FC_PARALLEL = ftn" \
	"CC_PARALLEL = cc" \
	"FC_SERIAL = ftn" \
	"CC_SERIAL = gcc" \
	"FFLAGS_PROMOTION = -default64" \
	"FFLAGS_OPT = -s integer32 -O3 -f free -N 255 -em -ef" \
	"CFLAGS_OPT = -O3" \
	"LDFLAGS_OPT = -O3" \
	"FFLAGS_OMP = " \
	"CFLAGS_OMP = " \
	"BUILD_TARGET = $(@)" \
	"CORE = $(CORE)" \
	"DEBUG = $(DEBUG)" \
	"USE_PAPI = $(USE_PAPI)" \
	"OPENMP = $(OPENMP)" \
	"CPPFLAGS = $(MODEL_FORMULATION) -D_MPI" )

pgi:
	( $(MAKE) all \
	"FC_PARALLEL = mpif90" \
	"CC_PARALLEL = mpicc" \
	"CXX_PARALLEL = mpicxx" \
	"FC_SERIAL = pgf90" \
	"CC_SERIAL = pgcc" \
	"CXX_SERIAL = pgc++" \
	"FFLAGS_PROMOTION = -r8" \
	"FFLAGS_OPT = -O3 -byteswapio -Mfree" \
	"CFLAGS_OPT = -O3" \
	"CXXFLAGS_OPT = -O3" \
	"LDFLAGS_OPT = -O3" \
	"FFLAGS_DEBUG = -O0 -g -Mbounds -Mchkptr -byteswapio -Mfree -Ktrap=divz,fp,inv,ovf -traceback" \
	"CFLAGS_DEBUG = -O0 -g -traceback" \
	"CXXFLAGS_DEBUG = -O0 -g -traceback" \
	"LDFLAGS_DEBUG = -O0 -g -Mbounds -Mchkptr -Ktrap=divz,fp,inv,ovf -traceback" \
	"FFLAGS_OMP = -mp" \
	"CFLAGS_OMP = -mp" \
	"PICFLAG = -fpic" \
	"BUILD_TARGET = $(@)" \
	"CORE = $(CORE)" \
	"DEBUG = $(DEBUG)" \
	"USE_PAPI = $(USE_PAPI)" \
	"OPENMP = $(OPENMP)" \
	"CPPFLAGS = $(MODEL_FORMULATION) -D_MPI -DCPRPGI" )

pgi-summit:
	( $(MAKE) all \
	"FC_PARALLEL = mpif90" \
	"CC_PARALLEL = mpicc" \
	"CXX_PARALLEL = mpicxx" \
	"FC_SERIAL = pgf90" \
	"CC_SERIAL = pgcc" \
	"CXX_SERIAL = pgc++" \
	"FFLAGS_PROMOTION = -r8" \
	"FFLAGS_OPT = -g -O3 -byteswapio -Mfree" \
	"CFLAGS_OPT = -O3 " \
	"CXXFLAGS_OPT = -O3 " \
	"LDFLAGS_OPT = -O3 " \
	"FFLAGS_ACC = -acc -Minfo=accel -ta=tesla:cc70,cc60,deepcopy,nollvm " \
	"CFLAGS_ACC = -acc -Minfo=accel -ta=tesla:cc70,cc60,deepcopy,nollvm "  \
	"FFLAGS_DEBUG = -O0 -g -Mbounds -Mchkptr -byteswapio -Mfree -Ktrap=divz,fp,inv,ovf -traceback" \
	"CFLAGS_DEBUG = -O0 -g -traceback" \
	"CXXFLAGS_DEBUG = -O0 -g -traceback" \
	"LDFLAGS_DEBUG = -O0 -g -Mbounds -Mchkptr -Ktrap=divz,fp,inv,ovf -traceback" \
	"FFLAGS_OMP = -mp" \
	"CFLAGS_OMP = -mp" \
	"PICFLAG = -fpic" \
	"BUILD_TARGET = $(@)" \
	"CORE = $(CORE)" \
	"DEBUG = $(DEBUG)" \
	"USE_PAPI = $(USE_PAPI)" \
	"OPENMP = $(OPENMP)" \
	"OPENACC = $(OPENACC)" \
	"CPPFLAGS = -DpgiFortran -D_MPI -DUNDERSCORE" )

pgi-nersc:
	( $(MAKE) all \
	"FC_PARALLEL = ftn" \
	"CC_PARALLEL = cc" \
	"CXX_PARALLEL = CC" \
	"FC_SERIAL = ftn" \
	"CC_SERIAL = cc" \
	"CXX_SERIAL = CC" \
	"FFLAGS_PROMOTION = -r8" \
	"FFLAGS_OPT = -O3 -byteswapio -Mfree" \
	"CFLAGS_OPT = -O3" \
	"CXXFLAGS_OPT = -O3" \
	"LDFLAGS_OPT = -O3" \
	"FFLAGS_OMP = -mp" \
	"CFLAGS_OMP = -mp" \
	"BUILD_TARGET = $(@)" \
	"CORE = $(CORE)" \
	"DEBUG = $(DEBUG)" \
	"USE_PAPI = $(USE_PAPI)" \
	"OPENMP = $(OPENMP)" \
	"CPPFLAGS = $(MODEL_FORMULATION) -D_MPI -DCPRPGI" )

pgi-llnl:
	( $(MAKE) all \
	"FC_PARALLEL = mpipgf90" \
	"CC_PARALLEL = pgcc" \
	"CXX_PARALLEL = mpipgcxx" \
	"FC_SERIAL = pgf90" \
	"CC_SERIAL = pgcc" \
	"CXX_SERIAL = pgc++" \
	"FFLAGS_PROMOTION = -r8" \
	"FFLAGS_OPT = -i4 -g -O2 -byteswapio" \
	"CFLAGS_OPT = -fast" \
	"CXXFLAGS_OPT = -fast" \
	"LDFLAGS_OPT = " \
	"FFLAGS_OMP = -mp" \
	"CFLAGS_OMP = -mp" \
	"BUILD_TARGET = $(@)" \
	"CORE = $(CORE)" \
	"DEBUG = $(DEBUG)" \
	"USE_PAPI = $(USE_PAPI)" \
	"OPENMP = $(OPENMP)" \
	"CPPFLAGS = $(MODEL_FORMULATION) -D_MPI -DCPRPGI" )

ifort:
	( $(MAKE) all \
	"FC_PARALLEL = mpif90" \
	"CC_PARALLEL = mpicc" \
	"CXX_PARALLEL = mpicxx" \
	"FC_SERIAL = ifort" \
	"CC_SERIAL = icc" \
	"CXX_SERIAL = icpc" \
	"FFLAGS_PROMOTION = -real-size 64" \
	"FFLAGS_OPT = -O3 -convert big_endian -free -align array64byte" \
	"CFLAGS_OPT = -O3" \
	"CXXFLAGS_OPT = -O3" \
	"LDFLAGS_OPT = -O3" \
	"FFLAGS_DEBUG = -g -convert big_endian -free -CU -CB -check all -fpe0 -traceback" \
	"CFLAGS_DEBUG = -g -traceback" \
	"CXXFLAGS_DEBUG = -g -traceback" \
	"LDFLAGS_DEBUG = -g -fpe0 -traceback" \
	"FFLAGS_OMP = -qopenmp" \
	"CFLAGS_OMP = -qopenmp" \
	"PICFLAG = -fpic" \
	"BUILD_TARGET = $(@)" \
	"CORE = $(CORE)" \
	"DEBUG = $(DEBUG)" \
	"USE_PAPI = $(USE_PAPI)" \
	"OPENMP = $(OPENMP)" \
	"CPPFLAGS = $(MODEL_FORMULATION) -D_MPI" )

ifort-scorep:
	( $(MAKE) all \
	"FC_PARALLEL = scorep --compiler mpif90" \
	"CC_PARALLEL = scorep --compiler mpicc" \
	"CXX_PARALLEL = scorep --compiler mpicxx" \
	"FC_SERIAL = ifort" \
	"CC_SERIAL = icc" \
	"CXX_SERIAL = icpc" \
	"FFLAGS_PROMOTION = -real-size 64" \
	"FFLAGS_OPT = -O3 -g -convert big_endian -free -align array64byte" \
	"CFLAGS_OPT = -O3 -g" \
	"CXXFLAGS_OPT = -O3 -g" \
	"LDFLAGS_OPT = -O3 -g" \
	"FFLAGS_DEBUG = -g -convert big_endian -free -CU -CB -check all -fpe0 -traceback" \
	"CFLAGS_DEBUG = -g -traceback" \
	"CXXFLAGS_DEBUG = -g -traceback" \
	"LDFLAGS_DEBUG = -g -fpe0 -traceback" \
	"FFLAGS_OMP = -qopenmp" \
	"CFLAGS_OMP = -qopenmp" \
	"BUILD_TARGET = $(@)" \
	"CORE = $(CORE)" \
	"DEBUG = $(DEBUG)" \
	"USE_PAPI = $(USE_PAPI)" \
	"OPENMP = $(OPENMP)" \
	"CPPFLAGS = $(MODEL_FORMULATION) -D_MPI" )

ifort-gcc:
	( $(MAKE) all \
	"FC_PARALLEL = mpif90" \
	"CC_PARALLEL = mpicc" \
	"CXX_PARALLEL = mpicxx" \
	"FC_SERIAL = ifort" \
	"CC_SERIAL = gcc" \
	"CXX_SERIAL = g++" \
	"FFLAGS_PROMOTION = -real-size 64" \
	"FFLAGS_OPT = -O3 -convert big_endian -free -align array64byte" \
	"CFLAGS_OPT = -O3" \
	"CXXFLAGS_OPT = -O3" \
	"LDFLAGS_OPT = -O3" \
	"FFLAGS_DEBUG = -g -convert big_endian -free -CU -CB -check all -fpe0 -traceback" \
	"CFLAGS_DEBUG = -g" \
	"CXXFLAGS_DEBUG = -g" \
	"LDFLAGS_DEBUG = -g -fpe0 -traceback" \
	"FFLAGS_OMP = -qopenmp" \
	"CFLAGS_OMP = -fopenmp" \
	"BUILD_TARGET = $(@)" \
	"CORE = $(CORE)" \
	"DEBUG = $(DEBUG)" \
	"USE_PAPI = $(USE_PAPI)" \
	"OPENMP = $(OPENMP)" \
	"CPPFLAGS = $(MODEL_FORMULATION) -D_MPI" )

intel-mpi:
	( $(MAKE) all \
	"FC_PARALLEL = mpiifort" \
	"CC_PARALLEL = mpiicc" \
	"CXX_PARALLEL = mpiicpc" \
	"FC_SERIAL = ifort" \
	"CC_SERIAL = icc" \
	"CXX_SERIAL = icpc" \
	"FFLAGS_PROMOTION = -real-size 64" \
	"FFLAGS_OPT = -O3 -convert big_endian -free -align array64byte" \
	"CFLAGS_OPT = -O3" \
	"CXXFLAGS_OPT = -O3" \
	"LDFLAGS_OPT = -O3" \
	"FFLAGS_DEBUG = -g -convert big_endian -free -CU -CB -check all -fpe0 -traceback" \
	"CFLAGS_DEBUG = -g -traceback" \
	"CXXFLAGS_DEBUG = -g -traceback" \
	"LDFLAGS_DEBUG = -g -fpe0 -traceback" \
	"FFLAGS_OMP = -qopenmp" \
	"CFLAGS_OMP = -qopenmp" \
	"PICFLAG = -fpic" \
	"BUILD_TARGET = $(@)" \
	"CORE = $(CORE)" \
	"DEBUG = $(DEBUG)" \
	"USE_PAPI = $(USE_PAPI)" \
	"OPENMP = $(OPENMP)" \
	"CPPFLAGS = $(MODEL_FORMULATION) -D_MPI" )

gfortran:
	( $(MAKE) all \
	"FC_PARALLEL = mpif90" \
	"CC_PARALLEL = mpicc" \
	"CXX_PARALLEL = mpicxx" \
	"FC_SERIAL = gfortran" \
	"CC_SERIAL = gcc" \
	"CXX_SERIAL = g++" \
	"FFLAGS_PROMOTION = -fdefault-real-8 -fdefault-double-8" \
	"FFLAGS_OPT = -O3 -m64 -ffree-line-length-none -fconvert=big-endian -ffree-form" \
	"CFLAGS_OPT = -O3 -m64" \
	"CXXFLAGS_OPT = -O3 -m64" \
	"LDFLAGS_OPT = -O3 -m64" \
	"FFLAGS_DEBUG = -g -m64 -ffree-line-length-none -fconvert=big-endian -ffree-form -fbounds-check -fbacktrace -ffpe-trap=invalid,zero,overflow" \
	"CFLAGS_DEBUG = -g -m64" \
	"CXXFLAGS_DEBUG = -O3 -m64" \
	"LDFLAGS_DEBUG = -g -m64" \
	"FFLAGS_OMP = -fopenmp" \
	"CFLAGS_OMP = -fopenmp" \
	"PICFLAG = -fPIC" \
	"BUILD_TARGET = $(@)" \
	"CORE = $(CORE)" \
	"DEBUG = $(DEBUG)" \
	"USE_PAPI = $(USE_PAPI)" \
	"OPENMP = $(OPENMP)" \
	"CPPFLAGS = $(MODEL_FORMULATION) -D_MPI" )

gfortran-clang:
	( $(MAKE) all \
	"FC_PARALLEL = mpif90" \
	"CC_PARALLEL = mpicc -cc=clang" \
	"CXX_PARALLEL = mpicxx -cxx=clang++" \
	"FC_SERIAL = gfortran" \
	"CC_SERIAL = clang" \
	"CXX_SERIAL = clang++" \
	"FFLAGS_PROMOTION = -fdefault-real-8 -fdefault-double-8" \
	"FFLAGS_OPT = -O3 -m64 -ffree-line-length-none -fconvert=big-endian -ffree-form" \
	"CFLAGS_OPT = -O3 -m64" \
	"CXXFLAGS_OPT = -O3 -m64" \
	"LDFLAGS_OPT = -O3 -m64" \
	"FFLAGS_DEBUG = -g -m64 -ffree-line-length-none -fconvert=big-endian -ffree-form -fbounds-check -fbacktrace -ffpe-trap=invalid,zero,overflow" \
	"CFLAGS_DEBUG = -g -m64" \
	"CXXFLAGS_DEBUG = -O3 -m64" \
	"LDFLAGS_DEBUG = -g -m64" \
	"FFLAGS_OMP = -fopenmp" \
	"CFLAGS_OMP = -fopenmp" \
	"BUILD_TARGET = $(@)" \
	"CORE = $(CORE)" \
	"DEBUG = $(DEBUG)" \
	"USE_PAPI = $(USE_PAPI)" \
	"OPENMP = $(OPENMP)" \
	"CPPFLAGS = $(MODEL_FORMULATION) -D_MPI" )

g95:
	( $(MAKE) all \
	"FC_PARALLEL = mpif90" \
	"CC_PARALLEL = mpicc" \
	"CXX_PARALLEL = mpicxx" \
	"FC_SERIAL = g95" \
	"CC_SERIAL = gcc" \
	"CXX_SERIAL = g++" \
	"FFLAGS_PROMOTION = -r8" \
	"FFLAGS_OPT = -O3 -ffree-line-length-huge -fendian=big" \
	"CFLAGS_OPT = -O3" \
	"CXXFLAGS_OPT = -O3" \
	"LDFLAGS_OPT = -O3" \
	"FFLAGS_OMP = -fopenmp" \
	"CFLAGS_OMP = -fopenmp" \
	"BUILD_TARGET = $(@)" \
	"CORE = $(CORE)" \
	"DEBUG = $(DEBUG)" \
	"USE_PAPI = $(USE_PAPI)" \
	"OPENMP = $(OPENMP)" \
	"CPPFLAGS = $(MODEL_FORMULATION) -D_MPI" )

pathscale-nersc:
	( $(MAKE) all \
	"FC_PARALLEL = ftn" \
	"CC_PARALLEL = cc" \
	"CXX_PARALLEL = CC" \
	"FC_SERIAL = ftn" \
	"CC_SERIAL = cc" \
	"CXX_SERIAL = CC" \
	"FFLAGS_PROMOTION = -r8" \
	"FFLAGS_OPT = -O3 -freeform -extend-source" \
	"CFLAGS_OPT = -O3" \
	"CXXFLAGS_OPT = -O3" \
	"LDFLAGS_OPT = -O3" \
	"FFLAGS_OMP = -mp" \
	"CFLAGS_OMP = -mp" \
	"BUILD_TARGET = $(@)" \
	"CORE = $(CORE)" \
	"DEBUG = $(DEBUG)" \
	"USE_PAPI = $(USE_PAPI)" \
	"OPENMP = $(OPENMP)" \
	"CPPFLAGS = $(MODEL_FORMULATION) -D_MPI" )

cray-nersc:
	( $(MAKE) all \
	"FC_PARALLEL = ftn" \
	"CC_PARALLEL = cc" \
	"CXX_PARALLEL = CC" \
	"FC_SERIAL = ftn" \
	"CC_SERIAL = cc" \
	"CXX_SERIAL = CC" \
	"FFLAGS_PROMOTION = -default64" \
	"FFLAGS_OPT = -O3 -f free" \
	"CFLAGS_OPT = -O3" \
	"CXXFLAGS_OPT = -O3" \
	"LDFLAGS_OPT = -O3" \
	"FFLAGS_OMP = " \
	"CFLAGS_OMP = " \
	"BUILD_TARGET = $(@)" \
	"CORE = $(CORE)" \
	"DEBUG = $(DEBUG)" \
	"USE_PAPI = $(USE_PAPI)" \
	"OPENMP = $(OPENMP)" \
	"CPPFLAGS = $(MODEL_FORMULATION) -D_MPI" )

gnu-nersc:
	( $(MAKE) all \
	"FC_PARALLEL = ftn" \
	"CC_PARALLEL = cc" \
	"CXX_PARALLEL = CC" \
	"FC_SERIAL = ftn" \
	"CC_SERIAL = cc" \
	"CXX_SERIAL = CC" \
	"FFLAGS_PROMOTION = -fdefault-real-8 -fdefault-double-8" \
	"FFLAGS_OPT = -O3 -m64 -ffree-line-length-none -fconvert=big-endian -ffree-form" \
	"CFLAGS_OPT = -O3 -m64" \
	"CXXFLAGS_OPT = -O3 -m64" \
	"LDFLAGS_OPT = -O3 -m64" \
	"FFLAGS_DEBUG = -g -m64 -ffree-line-length-none -fconvert=big-endian -ffree-form" \
	"CFLAGS_DEBUG = -g -m64" \
	"CXXFLAGS_DEBUG = -g -m64" \
	"LDFLAGS_DEBUG = -g -m64" \
	"BUILD_TARGET = $(@)" \
	"CORE = $(CORE)" \
	"DEBUG = $(DEBUG)" \
	"SERIAL = $(SERIAL)" \
	"USE_PAPI = $(USE_PAPI)" \
	"CPPFLAGS = $(MODEL_FORMULATION) -D_MPI $(FILE_OFFSET) $(ZOLTAN_DEFINE)" )

intel-nersc:
	( $(MAKE) all \
	"FC_PARALLEL = ftn" \
	"CC_PARALLEL = cc" \
	"CXX_PARALLEL = CC" \
	"FC_SERIAL = ftn" \
	"CC_SERIAL = cc" \
	"CXX_SERIAL = CC" \
	"FFLAGS_PROMOTION = -real-size 64" \
	"FFLAGS_OPT = -O3 -convert big_endian -free -align array64byte" \
	"CFLAGS_OPT = -O3" \
	"CXXFLAGS_OPT = -O3" \
	"LDFLAGS_OPT = -O3" \
	"FFLAGS_OMP = -qopenmp" \
	"CFLAGS_OMP = -qopenmp" \
	"FFLAGS_DEBUG = -real-size 64 -g -convert big_endian -free -CU -CB -check all -gen-interfaces -warn interfaces -traceback" \
	"CFLAGS_DEBUG = -g -traceback" \
	"CXXFLAGS_DEBUG = -g -traceback" \
	"LDFLAGS_DEBUG = -g -traceback" \
	"BUILD_TARGET = $(@)" \
	"CORE = $(CORE)" \
	"DEBUG = $(DEBUG)" \
	"USE_PAPI = $(USE_PAPI)" \
	"OPENMP = $(OPENMP)" \
	"CPPFLAGS = $(MODEL_FORMULATION) -D_MPI" )

bluegene:
	( $(MAKE) all \
	"FC_PARALLEL = mpixlf95_r" \
	"CC_PARALLEL = mpixlc_r" \
	"CXX_PARALLEL = mpixlcxx_r" \
	"FC_SERIAL = bgxlf95_r" \
	"CC_SERIAL = bgxlc_r" \
	"CXX_SERIAL = bgxlc++_r" \
	"FFLAGS_PROMOTION = -qrealsize=8" \
	"FFLAGS_OPT = -O2 -g" \
	"CFLAGS_OPT = -O2 -g" \
	"CXXFLAGS_OPT = -O2 -g" \
	"LDFLAGS_OPT = -O2 -g" \
	"FFLAGS_DEBUG = -O0 -g -C -qinitalloc -qinitauto" \
	"CFLAGS_DEBUG = -O0 -g" \
	"CXXFLAGS_DEBUG = -O0 -g" \
	"LDFLAGS_DEBUG = -O0 -g" \
	"FFLAGS_OMP = -qsmp=omp" \
	"CFLAGS_OMP = -qsmp=omp" \
	"BUILD_TARGET = $(@)" \
	"CORE = $(CORE)" \
	"DEBUG = $(DEBUG)" \
	"USE_PAPI = $(USE_PAPI)" \
	"OPENMP = $(OPENMP)" \
	"CPPFLAGS = $(MODEL_FORMULATION) -D_MPI" )

llvm:
	( $(MAKE) all \
	"FC_PARALLEL = mpifort" \
	"CC_PARALLEL = mpicc" \
	"CXX_PARALLEL = mpic++" \
	"FC_SERIAL = flang" \
	"CC_SERIAL = clang" \
	"CXX_SERIAL = clang++" \
	"FFLAGS_PROMOTION = -r8" \
	"FFLAGS_OPT = -O3 -g -Mbyteswapio -Mfreeform" \
	"CFLAGS_OPT = -O3 -g" \
	"CXXFLAGS_OPT = -O3 -g" \
	"LDFLAGS_OPT = -O3 -g" \
	"FFLAGS_DEBUG = -O0 -g -Mbounds -Mchkptr -Mbyteswapio -Mfreeform -Mstandard" \
	"CFLAGS_DEBUG = -O0 -g -Weverything" \
	"CXXFLAGS_DEBUG = -O0 -g -Weverything" \
	"LDFLAGS_DEBUG = -O0 -g" \
	"FFLAGS_OMP = -mp" \
	"CFLAGS_OMP = -fopenmp" \
	"PICFLAG = -fpic" \
	"BUILD_TARGET = $(@)" \
	"CORE = $(CORE)" \
	"DEBUG = $(DEBUG)" \
	"USE_PAPI = $(USE_PAPI)" \
	"OPENMP = $(OPENMP)" \
	"CPPFLAGS = $(MODEL_FORMULATION) -D_MPI" )

<<<<<<< HEAD
=======
nag:
	( $(MAKE) all \
	"FC_PARALLEL = mpifort" \
	"CC_PARALLEL = mpicc" \
	"CXX_PARALLEL = mpic++" \
	"FC_SERIAL = nagfor" \
	"CC_SERIAL = gcc" \
	"CXX_SERIAL = g++" \
	"FFLAGS_PROMOTION = -r8" \
	"FFLAGS_OPT = -free -mismatch -O3 -convert=big_ieee" \
	"CFLAGS_OPT = -O3" \
	"CXXFLAGS_OPT = -O3" \
	"LDFLAGS_OPT = -O3" \
	"FFLAGS_DEBUG = -free -mismatch -O0 -g -C -convert=big_ieee" \
	"CFLAGS_DEBUG = -O0 -g -Wall -pedantic" \
	"CXXFLAGS_DEBUG = -O0 -g -Wall -pedantic" \
	"LDFLAGS_DEBUG = -O0 -g -C" \
	"FFLAGS_OMP = -qsmp=omp" \
	"CFLAGS_OMP = -qsmp=omp" \
	"CORE = $(CORE)" \
	"DEBUG = $(DEBUG)" \
	"USE_PAPI = $(USE_PAPI)" \
	"OPENMP = $(OPENMP)" \
	"CPPFLAGS = $(MODEL_FORMULATION) -D_MPI -DUNDERSCORE -DNAG_COMPILER" )

>>>>>>> f13ae08c
CPPINCLUDES =
FCINCLUDES =
LIBS =

#
# If user has indicated a PIO2 library, define USE_PIO2 pre-processor macro
#
ifeq "$(USE_PIO2)" "true"
	override CPPFLAGS += -DUSE_PIO2
endif

#
# Regardless of PIO library version, look for a lib subdirectory of PIO path
# NB: PIO_LIB is used later, so we don't just set LIBS directly
#
ifneq ($(wildcard $(PIO)/lib), )
	PIO_LIB = $(PIO)/lib
else
	PIO_LIB = $(PIO)
endif
LIBS = -L$(PIO_LIB)

#
# Regardless of PIO library version, look for an include subdirectory of PIO path
#
ifneq ($(wildcard $(PIO)/include), )
	CPPINCLUDES += -I$(PIO)/include
	FCINCLUDES += -I$(PIO)/include
else
	CPPINCLUDES += -I$(PIO)
	FCINCLUDES += -I$(PIO)
endif

#
# Depending on PIO version, libraries may be libpio.a, or libpiof.a and libpioc.a
# Keep open the possibility of shared libraries in future with, e.g., .so suffix
#
# Check if libpio.* exists and link -lpio if so, but we make an exception for
# libpio.settings (a file added in PIO2), which is not a library to link
ifneq ($(wildcard $(PIO_LIB)/libpio\.*), )
	# Makefiles don't support "and" operators so we have nested "if" instead
	ifneq "$(wildcard $(PIO_LIB)/libpio\.*)" "$(PIO_LIB)/libpio.settings"
		LIBS += -lpio
	endif
endif

ifneq ($(wildcard $(PIO_LIB)/libpiof\.*), )
	LIBS += -lpiof
endif
ifneq ($(wildcard $(PIO_LIB)/libpioc\.*), )
	LIBS += -lpioc
endif
ifneq ($(wildcard $(PIO_LIB)/libgptl\.*), )
	LIBS += -lgptl
endif

ifneq "$(NETCDF)" ""
ifneq ($(wildcard $(NETCDF)/lib), )
	NETCDFLIBLOC = lib
endif
ifneq ($(wildcard $(NETCDF)/lib64), )
	NETCDFLIBLOC = lib64
endif
	CPPINCLUDES += -I$(NETCDF)/include
	FCINCLUDES += -I$(NETCDF)/include
	LIBS += -L$(NETCDF)/$(NETCDFLIBLOC)
	NCLIB = -lnetcdf
	NCLIBF = -lnetcdff
	ifneq ($(wildcard $(NETCDF)/$(NETCDFLIBLOC)/libnetcdff.*), ) # CHECK FOR NETCDF4
		LIBS += $(NCLIBF)
	endif # CHECK FOR NETCDF4
	ifneq "$(NETCDFF)" ""
		FCINCLUDES += -I$(NETCDFF)/include
		LIBS += -L$(NETCDFF)/$(NETCDFLIBLOC)
		LIBS += $(NCLIBF)
	endif
	LIBS += $(NCLIB)
endif


ifneq "$(PNETCDF)" ""
ifneq ($(wildcard $(PNETCDF)/lib), )
	PNETCDFLIBLOC = lib
endif
ifneq ($(wildcard $(PNETCDF)/lib64), )
	PNETCDFLIBLOC = lib64
endif
	CPPINCLUDES += -I$(PNETCDF)/include
	FCINCLUDES += -I$(PNETCDF)/include
	LIBS += -L$(PNETCDF)/$(PNETCDFLIBLOC) -lpnetcdf
endif

ifneq "$(LAPACK)" ""
        LIBS += -L$(LAPACK)
        LIBS += -llapack
        LIBS += -lblas
endif

RM = rm -f
CPP = cpp -P -traditional
RANLIB = ranlib

ifdef CORE

ifneq ($(wildcard src/core_$(CORE)), ) # CHECK FOR EXISTENCE OF CORE DIRECTORY

ifneq ($(wildcard src/core_$(CORE)/build_options.mk), ) # Check for build_options.mk
include src/core_$(CORE)/build_options.mk
else # ELSE Use Default Options
EXE_NAME=$(CORE)_model
NAMELIST_SUFFIX=$(CORE)
endif

override CPPFLAGS += -DMPAS_NAMELIST_SUFFIX=$(NAMELIST_SUFFIX)
override CPPFLAGS += -DMPAS_EXE_NAME=$(EXE_NAME)

else # ELSE CORE DIRECTORY CHECK

report_builds: all

endif # END CORE DIRECTORY CHECK

ifeq "$(DEBUG)" "true"

ifndef FFLAGS_DEBUG
	FFLAGS=$(FFLAGS_OPT)
	CFLAGS=$(CFLAGS_OPT)
	CXXFLAGS=$(CXXFLAGS_OPT)
	LDFLAGS=$(LDFLAGS_OPT)
	DEBUG_MESSAGE="Debug flags are not defined for this compile group. Defaulting to Optimized flags"
else # FFLAGS_DEBUG IF
	FFLAGS=$(FFLAGS_DEBUG)
	CFLAGS=$(CFLAGS_DEBUG)
	CXXFLAGS=$(CXXFLAGS_DEBUG)
	LDFLAGS=$(LDFLAGS_DEBUG)
	override CPPFLAGS += -DMPAS_DEBUG
	DEBUG_MESSAGE="Debugging is on."
endif # FFLAGS_DEBUG IF

else # DEBUG IF
	FFLAGS=$(FFLAGS_OPT)
	CFLAGS=$(CFLAGS_OPT)
	CXXFLAGS=$(CXXFLAGS_OPT)
	LDFLAGS=$(LDFLAGS_OPT)
	DEBUG_MESSAGE="Debugging is off."
endif # DEBUG IF

FC=$(FC_PARALLEL)
CC=$(CC_PARALLEL)
CXX=$(CXX_PARALLEL)
SFC=$(FC_SERIAL)
SCC=$(CC_SERIAL)
PARALLEL_MESSAGE="Parallel version is on."

ifeq "$(OPENMP)" "true"
	FFLAGS += $(FFLAGS_OMP)
	CFLAGS += $(CFLAGS_OMP)
	CXXFLAGS += $(CFLAGS_OMP)
	override CPPFLAGS += "-DMPAS_OPENMP"
	LDFLAGS += $(FFLAGS_OMP)
endif #OPENMP IF

ifeq "$(OPENACC)" "true"
        FFLAGS += $(FFLAGS_ACC)
        CFLAGS += $(CFLAGS_ACC)
        CXXFLAGS += $(CFLAGS_ACC)
        override CPPFLAGS += "-DMPAS_OPENACC"
        LDFLAGS += $(FFLAGS_ACC)
endif #OPENACC IF

ifeq "$(OPENMP_OFFLOAD)" "true"
	FFLAGS += $(FFLAGS_GPU)
	CFLAGS += $(FFLAGS_GPU)
	CXXFLAGS += $(FFLAGS_GPU)
	override CPPFLAGS += "-DMPAS_OPENMP_OFFLOAD"
	LDFLAGS += $(LDFLAGS_GPU)
endif #OPENMP_OFFLOAD IF

ifeq "$(PRECISION)" "single"
	CFLAGS += "-DSINGLE_PRECISION"
	CXXFLAGS += "-DSINGLE_PRECISION"
	override CPPFLAGS += "-DSINGLE_PRECISION"
	PRECISION_MESSAGE="MPAS was built with default single-precision reals."
else
	FFLAGS += $(FFLAGS_PROMOTION)
	PRECISION_MESSAGE="MPAS was built with default double-precision reals."
endif #PRECISION IF

ifeq "$(USE_PAPI)" "true"
	CPPINCLUDES += -I$(PAPI)/include -D_PAPI
	FCINCLUDES += -I$(PAPI)/include
	LIBS += -L$(PAPI)/lib -lpapi
	PAPI_MESSAGE="Papi libraries are on."
else # USE_PAPI IF
	PAPI_MESSAGE="Papi libraries are off."
endif # USE_PAPI IF

# Only if this Makefile was invoked from a compiler target should we check that PICFLAG is set
ifneq "$(FC_SERIAL)" ""
ifeq "$(SHAREDLIB)" "true"
ifneq "$(PICFLAG)" ""
	FFLAGS += $(PICFLAG)
	CFLAGS += $(PICFLAG)
	CXXFLAGS += $(PICFLAG)
	LDFLAGS += $(PICFLAG)
	SHAREDLIB_MESSAGE="Position-independent code was generated."
else
$(error Position-independent code was requested but PIC flags are not available. Please add PIC flags for the '$(BUILD_TARGET)' target)
endif
else
	SHAREDLIB_MESSAGE="Position-dependent code was generated."
endif
endif

ifeq "$(USE_PIO2)" "true"
	PIO_MESSAGE="Using the PIO 2 library."
else # USE_PIO2 IF
	PIO_MESSAGE="Using the PIO 1.x library."
endif # USE_PIO2 IF

ifdef TIMER_LIB
ifeq "$(TIMER_LIB)" "tau"
	override TAU=true
	TIMER_MESSAGE="TAU is being used for the timer interface"
endif

ifeq "$(TIMER_LIB)" "gptl"
	override CPPFLAGS += -DMPAS_GPTL_TIMERS
	override FCINCLUDES += -I${GPTL}/include
	override LIBS += -L${GPTL}/lib -lgptl
	TIMER_MESSAGE="GPTL is being used for the timer interface"
endif

ifeq "$(TIMER_LIB)" ""
	override CPPFLAGS += -DMPAS_NATIVE_TIMERS
	TIMER_MESSAGE="The native timer interface is being used"
endif

else # else ifdef $(TIMER_LIB)

	override CPPFLAGS += -DMPAS_NATIVE_TIMERS
	TIMER_MESSAGE="The native timer interface is being used"

endif # endif ifdef $(TIMER_LIB)

ifeq "$(TAU)" "true"
	LINKER=tau_f90.sh
	CPPINCLUDES += -DMPAS_TAU -DMPAS_TAU_TIMERS
	TAU_MESSAGE="TAU Hooks are on."
else
	LINKER=$(FC)
	TAU_MESSAGE="TAU Hooks are off."
endif

ifeq "$(GEN_F90)" "true"
	override CPPFLAGS += -Uvector
	GEN_F90_MESSAGE="MPAS generated and was built with intermediate .f90 files."
else
	override GEN_F90=false
	GEN_F90_MESSAGE="MPAS was built with .F files."
endif

ifeq "$(OPENMP)" "true"
	OPENMP_MESSAGE="MPAS was built with OpenMP enabled."
else
	OPENMP_MESSAGE="MPAS was built without OpenMP support."
endif

ifeq "$(OPENMP_OFFLOAD)" "true"
	OPENMP_OFFLOAD_MESSAGE="MPAS was built with OpenMP-offload GPU support enabled."
else
	OPENMP_OFFLOAD_MESSAGE="MPAS was built without OpenMP-offload GPU support."
endif

ifeq "$(OPENACC)" "true"
	OPENACC_MESSAGE="MPAS was built with OpenACC accelerator support enabled."
else
	OPENACC_MESSAGE="MPAS was built without OpenACC accelerator support."
endif

ifneq ($(wildcard .mpas_core_*), ) # CHECK FOR BUILT CORE

ifneq ($(wildcard .mpas_core_$(CORE)), ) # CHECK FOR SAME CORE AS ATTEMPTED BUILD.
	override AUTOCLEAN=false
	CONTINUE=true
else
	LAST_CORE=`cat .mpas_core_*`

ifeq "$(AUTOCLEAN)" "true" # CHECK FOR CLEAN PRIOR TO BUILD OF A NEW CORE.
	CONTINUE=true
	AUTOCLEAN_MESSAGE="Infrastructure was cleaned prior to building ."
else
	CONTINUE=false
endif # END OF AUTOCLEAN CHECK

endif # END OF CORE=LAST_CORE CHECK

else

	override AUTOCLEAN=false
	CONTINUE=true
endif # END IF BUILT CORE CHECK

ifneq ($(wildcard namelist.$(NAMELIST_SUFFIX)), ) # Check for generated namelist file.
	NAMELIST_MESSAGE="A default namelist file (namelist.$(NAMELIST_SUFFIX).defaults) has been generated, but namelist.$(NAMELIST_SUFFIX) has not been modified."
else
	NAMELIST_MESSAGE="A default namelist file (namelist.$(NAMELIST_SUFFIX).defaults) has been generated and copied to namelist.$(NAMELIST_SUFFIX)."
endif

ifneq ($(wildcard streams.$(NAMELIST_SUFFIX)), ) # Check for generated streams file.
	STREAM_MESSAGE="A default streams file (streams.$(NAMELIST_SUFFIX).defaults) has been generated, but streams.$(NAMELIST_SUFFIX) has not been modified."
else
	STREAM_MESSAGE="A default streams file (streams.$(NAMELIST_SUFFIX).defaults) has been generated and copied to streams.$(NAMELIST_SUFFIX)."
endif


ifeq "$(findstring clean, $(MAKECMDGOALS))" "clean" # CHECK FOR CLEAN TARGET
	override AUTOCLEAN=false
endif # END OF CLEAN TARGET CHECK

VER=$(shell git describe --dirty 2> /dev/null)
#override CPPFLAGS += -DMPAS_GIT_VERSION=$(VER)

ifeq "$(findstring v, $(VER))" "v"
	override CPPFLAGS += -DMPAS_GIT_VERSION=$(VER)
else
	override CPPFLAGS += -DMPAS_GIT_VERSION="unknown"
endif # END OF GIT DESCRIBE VERSION

####################################################
# Section for adding external libraries and includes
####################################################
ifdef MPAS_EXTERNAL_LIBS
	override LIBS += $(MPAS_EXTERNAL_LIBS)
endif
ifdef MPAS_EXTERNAL_INCLUDES
	override CPPINCLUDES += $(MPAS_EXTERNAL_INCLUDES)
	override FCINCLUDES += $(MPAS_EXTERNAL_INCLUDES)
endif
ifdef MPAS_EXTERNAL_CPPFLAGS
	override CPPFLAGS += $(MPAS_EXTERNAL_CPPFLAGS)
endif
####################################################

ifeq ($(wildcard src/core_$(CORE)), ) # CHECK FOR EXISTENCE OF CORE DIRECTORY

all: core_error

else

ifeq ($(wildcard src/core_$(CORE)/build_options.mk), ) # Check for build_options.mk
report_builds:
	@echo "CORE=$(CORE)"
endif

ifeq "$(CONTINUE)" "true"
all: mpas_main
else
all: clean_core
endif

endif


openmp_test:
ifeq "$(OPENMP)" "true"
	@echo "Testing compiler for OpenMP support"
	@echo "#include <omp.h>" > conftest.c; echo "int main() { int n = omp_get_num_threads(); return 0; }" >> conftest.c; $(SCC) $(CFLAGS) -o conftest.out conftest.c || \
		(echo "$(SCC) does not support OpenMP - see INSTALL in top-level directory for more information"; rm -fr conftest.*; exit 1)
	@echo "#include <omp.h>" > conftest.c; echo "int main() { int n = omp_get_num_threads(); return 0; }" >> conftest.c; $(CC) $(CFLAGS) -o conftest.out conftest.c || \
		(echo "$(CC) does not support OpenMP - see INSTALL in top-level directory for more information"; rm -fr conftest.*; exit 1)
	@echo "#include <omp.h>" > conftest.cpp; echo "int main() { int n = omp_get_num_threads(); return 0; }" >> conftest.cpp; $(CXX) $(CFLAGS) -o conftest.out conftest.cpp || \
		(echo "$(CXX) does not support OpenMP - see INSTALL in top-level directory for more information"; rm -fr conftest.*; exit 1)
	@echo "program test; use omp_lib; integer n; n = OMP_GET_NUM_THREADS(); stop 0; end program" > conftest.f90; $(SFC) $(FFLAGS) -o conftest.out conftest.f90 || \
		(echo "$(SFC) does not support OpenMP - see INSTALL in top-level directory for more information"; rm -fr conftest.*; exit 1)
	@echo "program test; use omp_lib; integer n; n = OMP_GET_NUM_THREADS(); stop 0; end program" > conftest.f90; $(FC) $(FFLAGS) -o conftest.out conftest.f90 || \
		(echo "$(FC) does not support OpenMP - see INSTALL in top-level directory for more information"; rm -fr conftest.*; exit 1)
	@rm -fr conftest.*
endif


pio_test:
	@#
	@# Create two test programs: one that should work with PIO1 and a second that should work with PIO2
	@#
	@echo "program pio1; use pio; use pionfatt_mod; integer, parameter :: MPAS_IO_OFFSET_KIND = PIO_OFFSET; integer, parameter :: MPAS_INT_FILLVAL = NF_FILL_INT; end program" > pio1.f90
	@echo "program pio2; use pio; integer, parameter :: MPAS_IO_OFFSET_KIND = PIO_OFFSET_KIND; integer, parameter :: MPAS_INT_FILLVAL = PIO_FILL_INT; end program" > pio2.f90

	@#
	@# See whether either of the test programs can be compiled
	@#
	@echo "Checking for a usable PIO library..."
	@($(FC) pio1.f90 $(FCINCLUDES) $(FFLAGS) $(LDFLAGS) $(LIBS) -o pio1.out &> /dev/null && echo "=> PIO 1 detected") || \
	 ($(FC) pio2.f90 $(FCINCLUDES) $(FFLAGS) $(LDFLAGS) $(LIBS) -o pio2.out &> /dev/null && echo "=> PIO 2 detected") || \
	 (echo "************ ERROR ************"; \
	  echo "Failed to compile a PIO test program"; \
	  echo "Please ensure the PIO environment variable is set to the PIO installation directory"; \
	  echo "************ ERROR ************"; \
	  rm -rf pio[12].f90 pio[12].out; exit 1)

	@rm -rf pio[12].out

	@#
	@# Check that what the user has specified agrees with the PIO library version that was detected
	@#
ifeq "$(USE_PIO2)" "true"
	@($(FC) pio2.f90 $(FCINCLUDES) $(FFLAGS) $(LDFLAGS) $(LIBS) -o pio2.out &> /dev/null) || \
	(echo "************ ERROR ************"; \
	 echo "PIO 1 was detected, but USE_PIO2=true was specified in the make command"; \
	 echo "************ ERROR ************"; \
	 rm -rf pio[12].f90 pio[12].out; exit 1)
else
	@($(FC) pio1.f90 $(FCINCLUDES) $(FFLAGS) $(LDFLAGS) $(LIBS) -o pio1.out &> /dev/null) || \
	(echo "************ ERROR ************"; \
	 echo "PIO 2 was detected. Please specify USE_PIO2=true in the make command"; \
	 echo "************ ERROR ************"; \
	 rm -rf pio[12].f90 pio[12].out; exit 1)
endif
	@rm -rf pio[12].f90 pio[12].out


mpas_main: openmp_test pio_test
ifeq "$(AUTOCLEAN)" "true"
	$(RM) .mpas_core_*
endif
	cd src; $(MAKE) FC="$(FC)" \
                 CC="$(CC)" \
                 CXX="$(CXX)" \
                 SFC="$(SFC)" \
                 SCC="$(SCC)" \
                 LINKER="$(LINKER)" \
                 CFLAGS="$(CFLAGS)" \
                 CXXFLAGS="$(CXXFLAGS)" \
                 FFLAGS="$(FFLAGS)" \
                 LDFLAGS="$(LDFLAGS)" \
                 RM="$(RM)" \
                 CPP="$(CPP)" \
                 CPPFLAGS="$(CPPFLAGS)" \
                 LIBS="$(LIBS)" \
                 CPPINCLUDES="$(CPPINCLUDES)" \
                 FCINCLUDES="$(FCINCLUDES)" \
                 CORE="$(CORE)"\
                 AUTOCLEAN="$(AUTOCLEAN)" \
                 GEN_F90="$(GEN_F90)" \
                 NAMELIST_SUFFIX="$(NAMELIST_SUFFIX)" \
                 EXE_NAME="$(EXE_NAME)"

	@echo "$(EXE_NAME)" > .mpas_core_$(CORE)
	if [ -e src/$(EXE_NAME) ]; then mv src/$(EXE_NAME) .; fi
	( cd src/core_$(CORE); $(MAKE) ROOT_DIR="$(PWD)" post_build )
	@echo "*******************************************************************************"
	@echo $(PRECISION_MESSAGE)
	@echo $(DEBUG_MESSAGE)
	@echo $(PARALLEL_MESSAGE)
	@echo $(PAPI_MESSAGE)
	@echo $(TAU_MESSAGE)
	@echo $(OPENMP_MESSAGE)
	@echo $(OPENMP_OFFLOAD_MESSAGE)
	@echo $(OPENACC_MESSAGE)
	@echo $(SHAREDLIB_MESSAGE)
ifeq "$(AUTOCLEAN)" "true"
	@echo $(AUTOCLEAN_MESSAGE)
endif
	@echo $(GEN_F90_MESSAGE)
	@echo $(TIMER_MESSAGE)
	@echo $(PIO_MESSAGE)
	@echo "*******************************************************************************"
clean:
	cd src; $(MAKE) clean RM="$(RM)" CORE="$(CORE)"
	$(RM) .mpas_core_*
	$(RM) $(EXE_NAME)
	$(RM) namelist.$(NAMELIST_SUFFIX).defaults
	$(RM) streams.$(NAMELIST_SUFFIX).defaults
core_error:
	@echo ""
	@echo "*******************************************************************************"
	@echo "     The directory src/core_$(CORE) does not exist."
	@echo "     $(CORE) is not a valid core choice."
	@echo "*******************************************************************************"
	@echo ""
	exit 1
error: errmsg

clean_core:
	@echo ""
	@echo "*******************************************************************************"
	@echo " The MPAS infrastructure is currently built for the $(LAST_CORE) core."
	@echo " Before building the $(CORE) core, please do one of the following."
	@echo ""
	@echo ""
	@echo " To remove the $(LAST_CORE)_model executable and clean the MPAS infrastructure, run:"
	@echo "      make clean CORE=$(LAST_CORE)"
	@echo ""
	@echo " To preserve all executables except $(CORE)_model and clean the MPAS infrastructure, run:"
	@echo "      make clean CORE=$(CORE)"
	@echo ""
	@echo " Alternatively, AUTOCLEAN=true can be appended to the make command to force a clean,"
	@echo " build a new $(CORE)_model executable, and preserve all other executables."
	@echo ""
	@echo "*******************************************************************************"
	@echo ""
	exit 1

else # CORE IF

all: error
clean: errmsg
	exit 1
error: errmsg
	@echo "************ ERROR ************"
	@echo "No CORE specified. Quitting."
	@echo "************ ERROR ************"
	@echo ""
	exit 1

endif # CORE IF

errmsg:
	@echo ""
	@echo "Usage: $(MAKE) target CORE=[core] [options]"
	@echo ""
	@echo "Example targets:"
	@echo "    ifort"
	@echo "    gfortran"
	@echo "    xlf"
	@echo "    pgi"
	@echo ""
	@echo "Availabe Cores:"
	@cd src; ls -d core_* | grep ".*" | sed "s/core_/    /g"
	@echo ""
	@echo "Available Options:"
	@echo "    DEBUG=true    - builds debug version. Default is optimized version."
	@echo "    USE_PAPI=true - builds version using PAPI for timers. Default is off."
	@echo "    TAU=true      - builds version using TAU hooks for profiling. Default is off."
	@echo "    AUTOCLEAN=true    - forces a clean of infrastructure prior to build new core."
	@echo "    GEN_F90=true  - Generates intermediate .f90 files through CPP, and builds with them."
	@echo "    TIMER_LIB=opt - Selects the timer library interface to be used for profiling the model. Options are:"
	@echo "                    TIMER_LIB=native - Uses native built-in timers in MPAS"
	@echo "                    TIMER_LIB=gptl - Uses gptl for the timer interface instead of the native interface"
	@echo "                    TIMER_LIB=tau - Uses TAU for the timer interface instead of the native interface"
	@echo "    OPENMP=true   - builds and links with OpenMP flags. Default is to not use OpenMP."
	@echo "    USE_PIO2=true - links with the PIO 2 library. Default is to use the PIO 1.x library."
	@echo "    PRECISION=single - builds with default single-precision real kind. Default is to use double-precision."
	@echo "    SHAREDLIB=true - generate position-independent code suitable for use in a shared library. Default is false."
	@echo ""
	@echo "Ensure that NETCDF, PNETCDF, PIO, and PAPI (if USE_PAPI=true) are environment variables"
	@echo "that point to the absolute paths for the libraries."
	@echo ""
ifdef CORE
	exit 1
endif
<|MERGE_RESOLUTION|>--- conflicted
+++ resolved
@@ -534,8 +534,6 @@
 	"OPENMP = $(OPENMP)" \
 	"CPPFLAGS = $(MODEL_FORMULATION) -D_MPI" )
 
-<<<<<<< HEAD
-=======
 nag:
 	( $(MAKE) all \
 	"FC_PARALLEL = mpifort" \
@@ -561,7 +559,6 @@
 	"OPENMP = $(OPENMP)" \
 	"CPPFLAGS = $(MODEL_FORMULATION) -D_MPI -DUNDERSCORE -DNAG_COMPILER" )
 
->>>>>>> f13ae08c
 CPPINCLUDES =
 FCINCLUDES =
 LIBS =
