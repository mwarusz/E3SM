! Copyright (c) 2013,  Los Alamos National Security, LLC (LANS)
! and the University Corporation for Atmospheric Research (UCAR).
!
! Unless noted otherwise source code is licensed under the BSD license.
! Additional copyright and license information can be found in the LICENSE file
! distributed with this code, or at http://mpas-dev.github.com/license.html
!
!|||||||||||||||||||||||||||||||||||||||||||||||||||||||||||||||||||||||
!
!  ocn_time_integration_split
!
!> \brief MPAS ocean split explicit time integration scheme
!> \author Mark Petersen, Doug Jacobsen, Todd Ringler
!> \date   September 2011
!> \details
!>  This module contains the routine for the split explicit
!>  time integration scheme
!
!-----------------------------------------------------------------------


module ocn_time_integration_split

   use mpas_derived_types
   use mpas_pool_routines
   use mpas_constants
   use mpas_dmpar
   use mpas_vector_reconstruction
   use mpas_spline_interpolation
   use mpas_timer
   use mpas_threading
   use mpas_timekeeping

   use ocn_tendency
   use ocn_diagnostics
   use ocn_gm

   use ocn_equation_of_state
   use ocn_vmix
   use ocn_time_average_coupled

   use ocn_effective_density_in_land_ice

   implicit none
   private
   save

   !--------------------------------------------------------------------
   !
   ! Public parameters
   !
   !--------------------------------------------------------------------

   !--------------------------------------------------------------------
   !
   ! Public member functions
   !
   !--------------------------------------------------------------------

   public :: ocn_time_integrator_split, ocn_time_integration_split_init

<<<<<<< HEAD
   character (len=*), parameter :: subcycleGroupName = 'subcycleFields'
=======
   integer :: nBtrSubcycles
>>>>>>> 1e0a3b0b

   contains

!|||||||||||||||||||||||||||||||||||||||||||||||||||||||||||||||||||||||
!
!  ocn_time_integration_split
!
!> \brief MPAS ocean split explicit time integration scheme
!> \author Mark Petersen, Doug Jacobsen, Todd Ringler
!> \date   September 2011
!> \details
!>  This routine integrates a master time step (dt) using a
!>  split explicit time integrator.
!
!-----------------------------------------------------------------------

    subroutine ocn_time_integrator_split(domain, dt)!{{{
    !!!!!!!!!!!!!!!!!!!!!!!!!!!!!!!!!!!!!!!!!!!!!!!!!!!!!!!!!!!!!!!!!!!!!
    ! Advance model state forward in time by the specified time step using
    !   Split_Explicit timestepping scheme
    !
    ! Input: domain - current model state in time level 1 (e.g., time_levs(1)state%h(:,:))
    !                 plus mesh meta-data
    ! Output: domain - upon exit, time level 2 (e.g., time_levs(2)%state%h(:,:)) contains
    !                  model state advanced forward in time by dt seconds
    !!!!!!!!!!!!!!!!!!!!!!!!!!!!!!!!!!!!!!!!!!!!!!!!!!!!!!!!!!!!!!!!!!!!!

      implicit none

      type (domain_type), intent(inout) :: domain
      real (kind=RKIND), intent(in) :: dt

      type (mpas_pool_type), pointer :: statePool
      type (mpas_pool_type), pointer :: tracersPool
      type (mpas_pool_type), pointer :: meshPool
      type (mpas_pool_type), pointer :: verticalMeshPool
      type (mpas_pool_type), pointer :: diagnosticsPool
      type (mpas_pool_type), pointer :: tendPool
      type (mpas_pool_type), pointer :: tracersTendPool
      type (mpas_pool_type), pointer :: forcingPool
      type (mpas_pool_type), pointer :: scratchPool
      type (mpas_pool_type), pointer :: swForcingPool

      type (dm_info) :: dminfo
      integer :: iCell, i,k,j, iEdge, cell1, cell2, split_explicit_step, split, &
                 eoe, oldBtrSubcycleTime, newBtrSubcycleTime, uPerpTime, BtrCorIter, &
                 stage1_tend_time
      integer, dimension(:), allocatable :: n_bcl_iter
      type (block_type), pointer :: block
      real (kind=RKIND) :: normalThicknessFluxSum, thicknessSum, flux, sshEdge, hEdge1, &
                 CoriolisTerm, normalVelocityCorrection, temp, temp_h, coef, barotropicThicknessFlux_coeff, sshCell1, sshCell2
      integer :: useVelocityCorrection, err
      real (kind=RKIND), dimension(:,:), pointer :: &
                 vertViscTopOfEdge, vertDiffTopOfCell
      real (kind=RKIND), dimension(:,:,:), pointer :: tracersGroup
      real (kind=RKIND), dimension(:), allocatable:: uTemp
      real (kind=RKIND), dimension(:), pointer :: btrvel_temp
      type (field1DReal), pointer :: btrvel_tempField
      real (kind=RKIND), dimension(:,:), allocatable:: tracersTemp

      integer :: tsIter, edgeHaloCounter

      ! Config options
      character (len=StrKIND), pointer :: config_time_integrator
      integer, pointer :: config_n_bcl_iter_mid, config_n_bcl_iter_beg, config_n_bcl_iter_end
<<<<<<< HEAD
      integer, pointer :: config_n_ts_iter, config_btr_subcycle_loop_factor, config_n_btr_subcycles
      integer, pointer :: config_n_btr_cor_iter, config_num_halos
=======
      integer, pointer :: config_n_ts_iter, config_btr_subcycle_loop_factor
      integer, pointer :: config_n_btr_cor_iter
>>>>>>> 1e0a3b0b
      logical, pointer :: config_use_standardGM

      logical, pointer :: config_use_freq_filtered_thickness, config_btr_solve_SSH2, config_filter_btr_mode
      logical, pointer :: config_vel_correction, config_prescribe_velocity, config_prescribe_thickness
      logical, pointer :: config_use_cvmix_kpp
      logical, pointer :: config_use_tracerGroup
      character (len=StrKIND), pointer :: config_land_ice_flux_mode

      real (kind=RKIND), pointer :: config_mom_del4, config_btr_gam1_velWt1, config_btr_gam2_SSHWt1
      real (kind=RKIND), pointer :: config_btr_gam3_velWt2

      ! Dimensions
      integer, pointer :: nCells, nEdges, nVertLevels, num_tracersGroup, startIndex, endIndex
      integer, pointer :: indexTemperature, indexSalinity
      integer, pointer :: indexSurfaceVelocityZonal, indexSurfaceVelocityMeridional
      integer, pointer :: indexSSHGradientZonal, indexSSHGradientMeridional

      ! Mesh array pointers
      integer, dimension(:), pointer :: maxLevelCell, maxLevelEdgeTop, nEdgesOnEdge, nEdgesOnCell
      integer, dimension(:,:), pointer :: cellsOnEdge, edgeMask, edgesOnEdge
      integer, dimension(:,:), pointer :: edgesOnCell, edgeSignOnCell

      real (kind=RKIND), dimension(:), pointer :: dcEdge, fEdge, bottomDepth, refBottomDepthTopOfCell
      real (kind=RKIND), dimension(:), pointer :: dvEdge, areaCell
      real (kind=RKIND), dimension(:,:), pointer :: weightsOnEdge

      ! State Array Pointers
      real (kind=RKIND), dimension(:), pointer :: sshSubcycleCur, sshSubcycleNew
      real (kind=RKIND), dimension(:), pointer :: normalBarotropicVelocitySubcycleCur, normalBarotropicVelocitySubcycleNew
      real (kind=RKIND), dimension(:), pointer :: sshCur, sshNew
      real (kind=RKIND), dimension(:), pointer :: normalBarotropicVelocityCur, normalBarotropicVelocityNew
      real (kind=RKIND), dimension(:,:), pointer :: normalBaroclinicVelocityCur, normalBaroclinicVelocityNew
      real (kind=RKIND), dimension(:,:), pointer :: normalVelocityCur, normalVelocityNew
      real (kind=RKIND), dimension(:,:), pointer :: layerThicknessCur, layerThicknessNew
      real (kind=RKIND), dimension(:,:), pointer :: highFreqThicknessCur, highFreqThicknessNew
      real (kind=RKIND), dimension(:,:), pointer :: lowFreqDivergenceCur, lowFreqDivergenceNew
      real (kind=RKIND), dimension(:,:,:), pointer :: tracersGroupCur, tracersGroupNew

      ! Tend Array Pointers
      real (kind=RKIND), dimension(:), pointer :: sshTend
      real (kind=RKIND), dimension(:,:), pointer :: highFreqThicknessTend
      real (kind=RKIND), dimension(:,:), pointer :: lowFreqDivergenceTend
      real (kind=RKIND), dimension(:,:), pointer :: normalVelocityTend, layerThicknessTend
      real (kind=RKIND), dimension(:,:,:), pointer :: tracersGroupTend, activeTracersTend

      ! Diagnostics Array Pointers
      real (kind=RKIND), dimension(:), pointer :: barotropicForcing, barotropicThicknessFlux
      real (kind=RKIND), dimension(:,:), pointer :: layerThicknessEdge, normalTransportVelocity, normalGMBolusVelocity
      real (kind=RKIND), dimension(:,:), pointer :: vertAleTransportTop
      real (kind=RKIND), dimension(:,:), pointer :: velocityX, velocityY, velocityZ
      real (kind=RKIND), dimension(:,:), pointer :: velocityZonal, velocityMeridional
      real (kind=RKIND), dimension(:), pointer :: gradSSH
      real (kind=RKIND), dimension(:), pointer :: gradSSHX, gradSSHY, gradSSHZ
      real (kind=RKIND), dimension(:), pointer :: gradSSHZonal, gradSSHMeridional
      real (kind=RKIND), dimension(:,:), pointer :: surfaceVelocity, SSHGradient

      ! Diagnostics Field Pointers
      type (field2DReal), pointer :: normalizedRelativeVorticityEdgeField, divergenceField, relativeVorticityField
      type (field1DReal), pointer :: barotropicThicknessFluxField, boundaryLayerDepthField, effectiveDensityField

      ! State/Tend Field Pointers
      type (field1DReal), pointer :: normalBarotropicVelocitySubcycleField, sshSubcycleField
      type (field2DReal), pointer :: highFreqThicknessField, lowFreqDivergenceField
      type (field2DReal), pointer :: normalBaroclinicVelocityField, layerThicknessField
      type (field2DReal), pointer :: normalVelocityField
      type (field3DReal), pointer :: tracersGroupField

      ! tracer iterators
      type (mpas_pool_iterator_type) :: groupItr
      character (len=StrKIND) :: modifiedGroupName
      character (len=StrKIND) :: configName
      integer :: threadNum

      call mpas_timer_start("se timestep")

      call mpas_pool_get_config(domain % configs, 'config_n_bcl_iter_beg', config_n_bcl_iter_beg)
      call mpas_pool_get_config(domain % configs, 'config_n_bcl_iter_mid', config_n_bcl_iter_mid)
      call mpas_pool_get_config(domain % configs, 'config_n_bcl_iter_end', config_n_bcl_iter_end)
      call mpas_pool_get_config(domain % configs, 'config_n_ts_iter', config_n_ts_iter)
      call mpas_pool_get_config(domain % configs, 'config_btr_subcycle_loop_factor', config_btr_subcycle_loop_factor)
      call mpas_pool_get_config(domain % configs, 'config_btr_gam1_velWt1', config_btr_gam1_velWt1)
      call mpas_pool_get_config(domain % configs, 'config_btr_gam3_velWt2', config_btr_gam3_velWt2)
      call mpas_pool_get_config(domain % configs, 'config_btr_solve_SSH2', config_btr_solve_SSH2)
      call mpas_pool_get_config(domain % configs, 'config_n_btr_cor_iter', config_n_btr_cor_iter)
      call mpas_pool_get_config(domain % configs, 'config_btr_gam2_SSHWt1', config_btr_gam2_SSHWt1)
      call mpas_pool_get_config(domain % configs, 'config_filter_btr_mode', config_filter_btr_mode)

      call mpas_pool_get_config(domain % configs, 'config_mom_del4', config_mom_del4)
      call mpas_pool_get_config(domain % configs, 'config_use_freq_filtered_thickness', config_use_freq_filtered_thickness)
      call mpas_pool_get_config(domain % configs, 'config_time_integrator', config_time_integrator)
      call mpas_pool_get_config(domain % configs, 'config_vel_correction', config_vel_correction)

      call mpas_pool_get_config(domain % configs, 'config_prescribe_velocity', config_prescribe_velocity)
      call mpas_pool_get_config(domain % configs, 'config_prescribe_thickness', config_prescribe_thickness)

      call mpas_pool_get_config(domain % configs, 'config_prescribe_velocity', config_prescribe_velocity)
      call mpas_pool_get_config(domain % configs, 'config_prescribe_thickness', config_prescribe_thickness)

      call mpas_pool_get_config(domain % configs, 'config_use_standardGM', config_use_standardGM)
      call mpas_pool_get_config(domain % configs, 'config_use_cvmix_kpp', config_use_cvmix_kpp)
      call mpas_pool_get_config(domain % configs, 'config_land_ice_flux_mode', config_land_ice_flux_mode)

      call mpas_pool_get_config(domain % configs, 'config_num_halos', config_num_halos)

      allocate(n_bcl_iter(config_n_ts_iter))

      !!!!!!!!!!!!!!!!!!!!!!!!!!!!!!!!!!!!!!!!!!!!!!!!!!!!!!!!!!!!!!!!!!!
      !
      !  Prep variables before first iteration
      !
      !!!!!!!!!!!!!!!!!!!!!!!!!!!!!!!!!!!!!!!!!!!!!!!!!!!!!!!!!!!!!!!!!!!
      call mpas_timer_start("se prep")
      block => domain % blocklist
      do while (associated(block))
         call mpas_pool_get_dimension(block % dimensions, 'nCells', nCells)
         call mpas_pool_get_dimension(block % dimensions, 'nEdges', nEdges)
         call mpas_pool_get_dimension(block % dimensions, 'nVertLevels', nVertLevels)

         call mpas_pool_get_subpool(block % structs, 'state', statePool)
         call mpas_pool_get_subpool(statePool, 'tracers', tracersPool)
         call mpas_pool_get_subpool(block % structs, 'mesh', meshPool)
         call mpas_pool_get_subpool(block % structs, 'diagnostics', diagnosticsPool)

         call mpas_pool_get_array(statePool, 'normalBaroclinicVelocity', normalBaroclinicVelocityCur, 1)
         call mpas_pool_get_array(statePool, 'normalBarotropicVelocity', normalBarotropicVelocityCur, 1)
         call mpas_pool_get_array(statePool, 'normalVelocity', normalVelocityCur, 1)

         call mpas_pool_get_array(statePool, 'normalBaroclinicVelocity', normalBaroclinicVelocityNew, 2)
         call mpas_pool_get_array(statePool, 'normalBarotropicVelocity', normalBarotropicVelocityNew, 2)
         call mpas_pool_get_array(statePool, 'normalVelocity', normalVelocityNew, 2)

         call mpas_pool_get_array(statePool, 'ssh', sshCur, 1)
         call mpas_pool_get_array(statePool, 'ssh', sshNew, 2)

         call mpas_pool_get_array(statePool, 'layerThickness', layerThicknessCur, 1)
         call mpas_pool_get_array(statePool, 'layerThickness', layerThicknessNew, 2)

         call mpas_pool_get_array(statePool, 'highFreqThickness', highFreqThicknessCur, 1)
         call mpas_pool_get_array(statePool, 'highFreqThickness', highFreqThicknessNew, 2)

         call mpas_pool_get_array(statePool, 'lowFreqDivergence', lowFreqDivergenceCur, 1)
         call mpas_pool_get_array(statePool, 'lowFreqDivergence', lowFreqDivergenceNew, 2)

         call mpas_pool_get_array(diagnosticsPool, 'vertAleTransportTop', vertAleTransportTop)

         call mpas_pool_get_array(meshPool, 'maxLevelCell', maxLevelCell)

         ! Initialize * variables that are used to compute baroclinic tendencies below.

         !$omp do schedule(runtime) private(k)
         do iEdge = 1, nEdges
            do k = 1, nVertLevels !maxLevelEdgeTop % array(iEdge)

               ! The baroclinic velocity needs be recomputed at the beginning of a
               ! timestep because the implicit vertical mixing is conducted on the
               ! total u.  We keep normalBarotropicVelocity from the previous timestep.
               ! Note that normalBaroclinicVelocity may now include a barotropic component, because the
               ! weights layerThickness have changed.  That is OK, because the barotropicForcing variable
               ! subtracts out the barotropic component from the baroclinic.
               normalBaroclinicVelocityCur(k,iEdge) = normalVelocityCur(k,iEdge) - normalBarotropicVelocityCur(iEdge)

               normalVelocityNew(k,iEdge) = normalVelocityCur(k,iEdge)

               normalBaroclinicVelocityNew(k,iEdge) = normalBaroclinicVelocityCur(k,iEdge)
            end do
         end do
         !$omp end do

         !$omp do schedule(runtime) private(k)
         do iCell = 1, nCells
            sshNew(iCell) = sshCur(iCell)
            do k = 1, maxLevelCell(iCell)
               layerThicknessNew(k,iCell) = layerThicknessCur(k,iCell)
               ! set vertAleTransportTop to zero for stage 1 velocity tendency, first time through.
               vertAleTransportTop(k,iCell) = 0.0_RKIND
            end do
         end do
         !$omp end do


         threadnum = mpas_threading_get_thread_num()

         call mpas_pool_begin_iteration(tracersPool)
         do while ( mpas_pool_get_next_member(tracersPool, groupItr))
            if ( groupItr % memberType == MPAS_POOL_FIELD ) then
               call mpas_pool_get_array(tracersPool, groupItr % memberName, tracersGroupCur, 1)
               call mpas_pool_get_array(tracersPool, groupItr % memberName, tracersGroupNew, 2)

               if ( associated(tracersGroupCur) .and. associated(tracersGroupNew) ) then
                  !$omp do schedule(runtime) private(k)
                  do iCell = 1, nCells
                     do k = 1, maxLevelCell(iCell)
                        tracersGroupNew(:,k,iCell) = tracersGroupCur(:,k,iCell)
                     end do
                  end do
                  !$omp end do
               end if
            end if
         end do


         if (associated(highFreqThicknessNew)) then
            !$omp do schedule(runtime)
            do iCell = 1, nCells
               highFreqThicknessNew(:, iCell) = highFreqThicknessCur(:, iCell)
            end do
            !$omp end do
         end if

         if (associated(lowFreqDivergenceNew)) then
            !$omp do schedule(runtime)
            do iCell = 1, nCells
               lowFreqDivergenceNew(:, iCell) = lowFreqDivergenceCur(:, iCell)
            end do
            !$omp end do
         endif

         block => block % next
      end do

      call mpas_timer_stop("se prep")
      !!!!!!!!!!!!!!!!!!!!!!!!!!!!!!!!!!!!!!!!!!!!!!!!!!!!!!!!!!!!!!!!!!!
      ! BEGIN large iteration loop
      !!!!!!!!!!!!!!!!!!!!!!!!!!!!!!!!!!!!!!!!!!!!!!!!!!!!!!!!!!!!!!!!!!!
      n_bcl_iter = config_n_bcl_iter_mid
      n_bcl_iter(1) = config_n_bcl_iter_beg
      n_bcl_iter(config_n_ts_iter) = config_n_bcl_iter_end

      do split_explicit_step = 1, config_n_ts_iter
         call mpas_timer_start('se loop', .false.)

         stage1_tend_time = min(split_explicit_step,2)

         call mpas_pool_get_subpool(domain % blocklist % structs, 'diagnostics', diagnosticsPool)

         call mpas_threading_barrier()
         ! ---  update halos for diagnostic ocean boundayr layer depth
         call mpas_timer_start("se halo diag obd")
         if (config_use_cvmix_kpp) then
            call mpas_dmpar_field_halo_exch(domain, 'boundaryLayerDepth')
         end if
         call mpas_timer_stop("se halo diag obd")

         ! ---  update halos for diagnostic variables
         call mpas_timer_start("se halo diag")

         call mpas_dmpar_field_halo_exch(domain, 'normalizedRelativeVorticityEdge')
         if (config_mom_del4 > 0.0) then
           call mpas_dmpar_field_halo_exch(domain, 'divergence')
           call mpas_dmpar_field_halo_exch(domain, 'relativeVorticity')
         end if
         call mpas_timer_stop("se halo diag")

         !!!!!!!!!!!!!!!!!!!!!!!!!!!!!!!!!!!!!!!!!!!!!!!!!!!!!!!!!!!!!!!!!!!
         !
         !  Stage 1: Baroclinic velocity (3D) prediction, explicit with long timestep
         !
         !!!!!!!!!!!!!!!!!!!!!!!!!!!!!!!!!!!!!!!!!!!!!!!!!!!!!!!!!!!!!!!!!!!

         if (config_use_freq_filtered_thickness) then
            call mpas_timer_start("se freq-filtered-thick computations")

            block => domain % blocklist
            do while (associated(block))
               call mpas_pool_get_subpool(block % structs, 'tend', tendPool)
               call mpas_pool_get_subpool(tendPool, 'tracersTend', tracersTendPool)
               call mpas_pool_get_subpool(block % structs, 'state', statepool)
               call mpas_pool_get_subpool(statePool, 'tracers', tracersPool)
               call mpas_pool_get_subpool(block % structs, 'diagnostics', diagnosticsPool)
               call mpas_pool_get_subpool(block % structs, 'mesh', meshPool)

               call ocn_tend_freq_filtered_thickness(tendPool, statePool, diagnosticsPool, meshPool, stage1_tend_time)
               block => block % next
            end do
            call mpas_timer_stop("se freq-filtered-thick computations")

            call mpas_threading_barrier()

            call mpas_timer_start("se freq-filtered-thick halo update")

            call mpas_dmpar_field_halo_exch(domain, 'tendHighFreqThickness')
            call mpas_dmpar_field_halo_exch(domain, 'tendLowFreqDivergence')

            call mpas_timer_stop("se freq-filtered-thick halo update")
            call mpas_threading_barrier()

            block => domain % blocklist
            do while (associated(block))
               call mpas_pool_get_dimension(block % dimensions, 'nCells', nCells)

               call mpas_pool_get_subpool(block % structs, 'mesh', meshPool)
               call mpas_pool_get_subpool(block % structs, 'state', statePool)
               call mpas_pool_get_subpool(statePool, 'tracers', tracersPool)
               call mpas_pool_get_subpool(block % structs, 'tend', tendPool)
               call mpas_pool_get_subpool(tendPool, 'tracersTend', tracersTendPool)

               call mpas_pool_get_array(meshPool, 'maxLevelCell', maxLevelCell)

               call mpas_pool_get_array(statePool, 'highFreqThickness', highFreqThicknessCur, 1)
               call mpas_pool_get_array(statePool, 'highFreqThickness', highFreqThicknessNew, 2)

               call mpas_pool_get_array(tendPool, 'highFreqThickness', highFreqThicknessTend)

               !$omp do schedule(runtime) private(k)
               do iCell = 1, nCells
                  do k = 1, maxLevelCell(iCell)
                     ! this is h^{hf}_{n+1}
                     highFreqThicknessNew(k,iCell) = highFreqThicknessCur(k,iCell) + dt * highFreqThicknessTend(k,iCell)
                  end do
               end do
               !$omp end do

               block => block % next
            end do

         endif

         ! compute velocity tendencies, T(u*,w*,p*)
         call mpas_timer_start("se bcl vel")

         call mpas_timer_start('se bcl vel tend', .false.)
         block => domain % blocklist
         do while (associated(block))
           call mpas_pool_get_subpool(block % structs, 'tend', tendPool)
           call mpas_pool_get_subpool(tendPool, 'tracersTend', tracersTendPool)
           call mpas_pool_get_subpool(block % structs, 'mesh', meshPool)
           call mpas_pool_get_subpool(block % structs, 'verticalMesh', verticalMeshPool)
           call mpas_pool_get_subpool(block % structs, 'state', statePool)
           call mpas_pool_get_subpool(statePool, 'tracers', tracersPool)
           call mpas_pool_get_subpool(block % structs, 'diagnostics', diagnosticsPool)
           call mpas_pool_get_subpool(block % structs, 'scratch', scratchPool)
           call mpas_pool_get_subpool(block % structs, 'forcing', forcingPool)

           call mpas_pool_get_array(statePool, 'layerThickness', layerThicknessCur, 1)
           call mpas_pool_get_array(statePool, 'normalVelocity', normalVelocityCur, stage1_tend_time)
           call mpas_pool_get_array(statePool, 'ssh', sshCur, 1)

           call mpas_pool_get_array(statePool, 'highFreqThickness', highFreqThicknessNew, 2)

           call mpas_pool_get_array(diagnosticsPool, 'layerThicknessEdge', layerThicknessEdge)

           call ocn_tend_vel(tendPool, statePool, forcingPool, diagnosticsPool, meshPool, scratchPool, stage1_tend_time)

           block => block % next
         end do
         call mpas_timer_stop('se bcl vel tend')

         !!!!!!!!!!!!!!!!!!!!!!!!!!!!!!!!!!!!!!!!!!!!!!!!!!!!!!!!!!!!!!!!!!!
         ! BEGIN baroclinic iterations on linear Coriolis term
         !!!!!!!!!!!!!!!!!!!!!!!!!!!!!!!!!!!!!!!!!!!!!!!!!!!!!!!!!!!!!!!!!!!
         do j=1,n_bcl_iter(split_explicit_step)

            ! Use this G coefficient to avoid an if statement within the iEdge loop.
            if (trim(config_time_integrator) == 'unsplit_explicit') then
               split = 0
            elseif (trim(config_time_integrator) == 'split_explicit') then
               split = 1
            endif

            call mpas_timer_start('bcl iters on linear Coriolis', .false.)
            block => domain % blocklist
            do while (associated(block))
               call mpas_pool_get_dimension(block % dimensions, 'nEdges', nEdges)
               call mpas_pool_get_dimension(block % dimensions, 'nVertLevels', nVertLevels)

               call mpas_pool_get_subpool(block % structs, 'state', statePool)
               call mpas_pool_get_subpool(statePool, 'tracers', tracersPool)
               call mpas_pool_get_subpool(block % structs, 'mesh', meshPool)
               call mpas_pool_get_subpool(block % structs, 'tend', tendPool)
               call mpas_pool_get_subpool(tendPool, 'tracersTend', tracersTendPool)
               call mpas_pool_get_subpool(block % structs, 'diagnostics', diagnosticsPool)

               call mpas_pool_get_array(meshPool, 'cellsOnEdge', cellsOnEdge)
               call mpas_pool_get_array(meshPool, 'maxLevelEdgeTop', maxLevelEdgeTop)
               call mpas_pool_get_array(meshPool, 'dcEdge', dcEdge)

               call mpas_pool_get_array(statePool, 'normalVelocity', normalVelocityNew, 2)
               call mpas_pool_get_array(statePool, 'normalBaroclinicVelocity', normalBaroclinicVelocityCur, 1)
               call mpas_pool_get_array(statePool, 'normalBaroclinicVelocity', normalBaroclinicVelocityNew, 2)
               call mpas_pool_get_array(statePool, 'ssh', sshNew, 2)

               call mpas_pool_get_array(tendPool, 'normalVelocity', normalVelocityTend)

               call mpas_pool_get_array(diagnosticsPool, 'layerThicknessEdge', layerThicknessEdge)
               call mpas_pool_get_array(diagnosticsPool, 'barotropicForcing', barotropicForcing)

               ! Put f*normalBaroclinicVelocity^{perp} in normalVelocityNew as a work variable
               call ocn_fuperp(statePool, meshPool, 2)

               allocate(uTemp(nVertLevels))

               !$omp do schedule(runtime) private(cell1, cell2, k, normalThicknessFluxSum, thicknessSum)
               do iEdge = 1, nEdges
                  cell1 = cellsOnEdge(1,iEdge)
                  cell2 = cellsOnEdge(2,iEdge)

                  uTemp = 0.0_RKIND  ! could put this after with uTemp(maxleveledgetop+1:nvertlevels)=0
                  do k = 1, maxLevelEdgeTop(iEdge)

                     ! normalBaroclinicVelocityNew = normalBaroclinicVelocityOld + dt*(-f*normalBaroclinicVelocityPerp
                     !                             + T(u*,w*,p*) + g*grad(SSH*) )
                     ! Here uNew is a work variable containing -fEdge(iEdge)*normalBaroclinicVelocityPerp(k,iEdge)
                      uTemp(k) = normalBaroclinicVelocityCur(k,iEdge) &
                         + dt * (normalVelocityTend(k,iEdge) &
                         + normalVelocityNew(k,iEdge) &  ! this is f*normalBaroclinicVelocity^{perp}
                         + split * gravity * (  sshNew(cell2) - sshNew(cell1) ) &
                          / dcEdge(iEdge) )
                  enddo

                  ! thicknessSum is initialized outside the loop because on land boundaries
                  ! maxLevelEdgeTop=0, but I want to initialize thicknessSum with a
                  ! nonzero value to avoid a NaN.
                  normalThicknessFluxSum = layerThicknessEdge(1,iEdge) * uTemp(1)
                  thicknessSum  = layerThicknessEdge(1,iEdge)

                  do k = 2, maxLevelEdgeTop(iEdge)
                     normalThicknessFluxSum = normalThicknessFluxSum + layerThicknessEdge(k,iEdge) * uTemp(k)
                     thicknessSum  =  thicknessSum + layerThicknessEdge(k,iEdge)
                  enddo
                  barotropicForcing(iEdge) = split * normalThicknessFluxSum / thicknessSum / dt


                  do k = 1, maxLevelEdgeTop(iEdge)
                     ! These two steps are together here:
                     !{\bf u}'_{k,n+1} = {\bf u}'_{k,n} - \Delta t {\overline {\bf G}}
                     !{\bf u}'_{k,n+1/2} = \frac{1}{2}\left({\bf u}^{'}_{k,n} +{\bf u}'_{k,n+1}\right)
                     ! so that normalBaroclinicVelocityNew is at time n+1/2
                     normalBaroclinicVelocityNew(k,iEdge) = 0.5_RKIND*( &
                       normalBaroclinicVelocityCur(k,iEdge) + uTemp(k) - dt * barotropicForcing(iEdge))

                  enddo

               enddo ! iEdge
               !$omp end do

               deallocate(uTemp)

               block => block % next
            end do

            call mpas_threading_barrier()

            call mpas_timer_start("se halo normalBaroclinicVelocity")
            call mpas_dmpar_field_halo_exch(domain, 'normalBaroclinicVelocity', timeLevel=2)
            call mpas_timer_stop("se halo normalBaroclinicVelocity")

            call mpas_timer_stop('bcl iters on linear Coriolis')

         end do  ! do j=1,config_n_bcl_iter

         call mpas_timer_start('se halo barotropicForcing')
         call mpas_dmpar_field_halo_exch(domain, 'barotropicForcing')
         call mpas_timer_stop('se halo barotropicForcing')

         call mpas_timer_stop("se bcl vel")
         !!!!!!!!!!!!!!!!!!!!!!!!!!!!!!!!!!!!!!!!!!!!!!!!!!!!!!!!!!!!!!!!!!!
         ! END baroclinic iterations on linear Coriolis term
         !!!!!!!!!!!!!!!!!!!!!!!!!!!!!!!!!!!!!!!!!!!!!!!!!!!!!!!!!!!!!!!!!!!

         !!!!!!!!!!!!!!!!!!!!!!!!!!!!!!!!!!!!!!!!!!!!!!!!!!!!!!!!!!!!!!!!!!!
         !
         !  Stage 2: Barotropic velocity (2D) prediction, explicitly subcycled
         !
         !!!!!!!!!!!!!!!!!!!!!!!!!!!!!!!!!!!!!!!!!!!!!!!!!!!!!!!!!!!!!!!!!!!

         call mpas_timer_start("se btr vel")

         oldBtrSubcycleTime = 1
         newBtrSubcycleTime = 2

         if (trim(config_time_integrator) == 'unsplit_explicit') then

            call mpas_timer_start('btr vel ue', .false.)
            block => domain % blocklist
            do while (associated(block))
               call mpas_pool_get_dimension(block % dimensions, 'nEdges', nEdges)
               call mpas_pool_get_dimension(block % dimensions, 'nVertLevels', nVertLevels)

               call mpas_pool_get_subpool(block % structs, 'state', statePool)
               call mpas_pool_get_subpool(statePool, 'tracers', tracersPool)
               call mpas_pool_get_subpool(block % structs, 'diagnostics', diagnosticsPool)
               call mpas_pool_get_subpool(block % structs, 'mesh', meshPool)

               call mpas_pool_get_array(statePool, 'normalBarotropicVelocity', normalBarotropicVelocityNew, 2)
               call mpas_pool_get_array(statePool, 'normalVelocity', normalVelocityNew, 2)
               call mpas_pool_get_array(statePool, 'normalBaroclinicVelocity', normalBaroclinicVelocityNew, 2)

               call mpas_pool_get_array(diagnosticsPool, 'normalTransportVelocity', normalTransportVelocity)
               call mpas_pool_get_array(diagnosticsPool, 'normalGMBolusVelocity', normalGMBolusVelocity)

               call mpas_pool_get_array(meshPool, 'edgeMask', edgeMask)

               ! For Split_Explicit unsplit, simply set normalBarotropicVelocityNew=0, normalBarotropicVelocitySubcycle=0, and
               ! uNew=normalBaroclinicVelocityNew

               !$omp do schedule(runtime) private(k)
               do iEdge = 1, nEdges
                  normalBarotropicVelocityNew(iEdge) = 0.0_RKIND
                  do k = 1, nVertLevels
                     normalVelocityNew(k, iEdge)  = normalBaroclinicVelocityNew(k, iEdge)

                     ! normalTransportVelocity = normalBaroclinicVelocity + normalGMBolusVelocity
                     ! This is u used in advective terms for layerThickness and tracers
                     ! in tendency calls in stage 3.
                     normalTransportVelocity(k,iEdge) = edgeMask(k,iEdge) &
                           *( normalBaroclinicVelocityNew(k,iEdge) + normalGMBolusVelocity(k,iEdge) )

                  enddo
               end do  ! iEdge
               !$omp end do

               block => block % next
            end do  ! block
            call mpas_timer_stop('btr vel ue')

         elseif (trim(config_time_integrator) == 'split_explicit') then

            ! Initialize variables for barotropic subcycling
            call mpas_timer_start('btr vel se init', .false.)
            block => domain % blocklist
            do while (associated(block))
               call mpas_pool_get_dimension(block % dimensions, 'nCells', nCells)
               call mpas_pool_get_dimension(block % dimensions, 'nEdges', nEdges)

               call mpas_pool_get_subpool(block % structs, 'diagnostics', diagnosticsPool)
               call mpas_pool_get_subpool(block % structs, 'state', statePool)
               call mpas_pool_get_subpool(statePool, 'tracers', tracersPool)

               call mpas_pool_get_array(diagnosticsPool, 'barotropicForcing', barotropicForcing)
               call mpas_pool_get_array(diagnosticsPool, 'barotropicThicknessFlux', barotropicThicknessFlux)

               call mpas_pool_get_array(statePool, 'ssh', sshCur, 1)
               call mpas_pool_get_array(statePool, 'sshSubcycle', sshSubcycleCur, oldBtrSubcycleTime)
               call mpas_pool_get_array(statePool, 'normalBarotropicVelocitySubcycle', normalBarotropicVelocitySubcycleCur, &
                                      oldBtrSubcycleTime)
               call mpas_pool_get_array(statePool, 'normalBarotropicVelocity', normalBarotropicVelocityCur, 1)
               call mpas_pool_get_array(statePool, 'normalBarotropicVelocity', normalBarotropicVelocityNew, 2)

               if (config_filter_btr_mode) then
                  !$omp do schedule(runtime)
                  do iEdge = 1, nEdges
                     barotropicForcing(iEdge) = 0.0_RKIND
                  end do
                  !$omp end do
               endif

               !$omp do schedule(runtime)
               do iCell = 1, nCells
                  ! sshSubcycleOld = sshOld
                  sshSubcycleCur(iCell) = sshCur(iCell)
               end do
               !$omp end do

               !$omp do schedule(runtime)
               do iEdge = 1, nEdges

                  ! normalBarotropicVelocitySubcycleOld = normalBarotropicVelocityOld
                  normalBarotropicVelocitySubcycleCur(iEdge) = normalBarotropicVelocityCur(iEdge)

                  ! normalBarotropicVelocityNew = BtrOld  This is the first for the summation
                  normalBarotropicVelocityNew(iEdge) = normalBarotropicVelocityCur(iEdge)

                  ! barotropicThicknessFlux = 0
                  barotropicThicknessFlux(iEdge) = 0.0_RKIND
               end do
               !$omp end do

               block => block % next
            end do  ! block
            call mpas_timer_stop('btr vel se init')

            !!!!!!!!!!!!!!!!!!!!!!!!!!!!!!!!!!!!!!!!!!!!!!!!!!!!!!!!!!!!!!!!!!!
            ! BEGIN Barotropic subcycle loop
            !!!!!!!!!!!!!!!!!!!!!!!!!!!!!!!!!!!!!!!!!!!!!!!!!!!!!!!!!!!!!!!!!!!

            ! Allocate subcycled scratch fields before starting subcycle loop
            call mpas_pool_get_subpool(domain % blocklist % structs, 'scratch', scratchPool)
            call mpas_pool_get_field(scratchPool, 'btrvel_temp', btrvel_tempField)
            call mpas_allocate_scratch_field(btrvel_tempField, .false., .false.)

            call mpas_threading_barrier()

            call mpas_timer_start('btr se subcycle loop', .false.)
            do j = 1, nBtrSubcycles * config_btr_subcycle_loop_factor

               !!!!!!!!!!!!!!!!!!!!!!!!!!!!!!!!!!!!!!!!!!!!!!!!!!!!!!!!!!!!!!!!!!!
               ! Barotropic subcycle: VELOCITY PREDICTOR STEP
               !!!!!!!!!!!!!!!!!!!!!!!!!!!!!!!!!!!!!!!!!!!!!!!!!!!!!!!!!!!!!!!!!!!
               if (config_btr_gam1_velWt1 > 1.0e-12_RKIND) then  ! only do this part if it is needed in next SSH solve
                  uPerpTime = oldBtrSubcycleTime

                  block => domain % blocklist
                  do while (associated(block))
                     call mpas_pool_get_dimension(block % dimensions, 'nEdges', nEdges)

                     call mpas_pool_get_subpool(block % structs, 'mesh', meshPool)
                     call mpas_pool_get_subpool(block % structs, 'state', statePool)
                     call mpas_pool_get_subpool(statePool, 'tracers', tracersPool)
                     call mpas_pool_get_subpool(block % structs, 'diagnostics', diagnosticsPool)

                     call mpas_pool_get_array(meshPool, 'cellsOnEdge', cellsOnEdge)
                     call mpas_pool_get_array(meshPool, 'nEdgesOnEdge', nEdgesOnEdge)
                     call mpas_pool_get_array(meshPool, 'edgesOnEdge', edgesOnEdge)
                     call mpas_pool_get_array(meshPool, 'weightsOnEdge', weightsOnEdge)
                     call mpas_pool_get_array(meshPool, 'fEdge', fEdge)
                     call mpas_pool_get_array(meshPool, 'dcEdge', dcEdge)
                     call mpas_pool_get_array(meshPool, 'edgeMask', edgeMask)

                     call mpas_pool_get_array(statePool, 'normalBarotropicVelocitySubcycle', normalBarotropicVelocitySubcycleCur, &
                                              uPerpTime)
                     call mpas_pool_get_array(statePool, 'normalBarotropicVelocitySubcycle', normalBarotropicVelocitySubcycleNew, &
                                              newBtrSubcycleTime)
                     call mpas_pool_get_array(statePool, 'sshSubcycle', sshSubcycleCur, oldBtrSubcycleTime)

                     call mpas_pool_get_array(diagnosticsPool, 'barotropicForcing', barotropicForcing)

                     !$omp do schedule(runtime) private(cell1, cell2, CoriolisTerm, i, eoe)
                     do iEdge = 1, nEdges

                        cell1 = cellsOnEdge(1,iEdge)
                        cell2 = cellsOnEdge(2,iEdge)

                        ! Compute the barotropic Coriolis term, -f*uPerp
                        CoriolisTerm = 0.0_RKIND
                        do i = 1, nEdgesOnEdge(iEdge)
                           eoe = edgesOnEdge(i,iEdge)
                           CoriolisTerm = CoriolisTerm + weightsOnEdge(i,iEdge) &
                                        * normalBarotropicVelocitySubcycleCur(eoe) * fEdge(eoe)
                        end do

                        ! normalBarotropicVelocityNew = normalBarotropicVelocityOld + dt/J*(-f*normalBarotropicVelocityoldPerp
                        !                             - g*grad(SSH) + G)
                        normalBarotropicVelocitySubcycleNew(iEdge) &
                          = (normalBarotropicVelocitySubcycleCur(iEdge) &
                          + dt / nBtrSubcycles * (CoriolisTerm - gravity &
                          * (sshSubcycleCur(cell2) - sshSubcycleCur(cell1) ) &
                          / dcEdge(iEdge) + barotropicForcing(iEdge))) * edgeMask(1, iEdge)
                     end do
                     !$omp end do

                     block => block % next
                  end do  ! block
              endif ! config_btr_gam1_velWt1>1.0e-12

              !!!!!!!!!!!!!!!!!!!!!!!!!!!!!!!!!!!!!!!!!!!!!!!!!!!!!!!!!!!!!!!!!!!
              ! Barotropic subcycle: SSH PREDICTOR STEP
              !!!!!!!!!!!!!!!!!!!!!!!!!!!!!!!!!!!!!!!!!!!!!!!!!!!!!!!!!!!!!!!!!!!
              block => domain % blocklist
              do while (associated(block))
                call mpas_pool_get_dimension(block % dimensions, 'nCells', nCells)
                call mpas_pool_get_dimension(block % dimensions, 'nEdges', nEdges)

                call mpas_pool_get_subpool(block % structs, 'tend', tendPool)
                call mpas_pool_get_subpool(tendPool, 'tracersTend', tracersTendPool)
                call mpas_pool_get_subpool(block % structs, 'mesh', meshPool)
                call mpas_pool_get_subpool(block % structs, 'state', statePool)
                call mpas_pool_get_subpool(statePool, 'tracers', tracersPool)
                call mpas_pool_get_subpool(block % structs, 'diagnostics', diagnosticsPool)

                call mpas_pool_get_array(tendPool, 'ssh', sshTend)

                call mpas_pool_get_array(meshPool, 'nEdgesOnCell', nEdgesOnCell)
                call mpas_pool_get_array(meshPool, 'edgesOnCell', edgesOnCell)
                call mpas_pool_get_array(meshPool, 'cellsOnEdge', cellsOnEdge)
                call mpas_pool_get_array(meshPool, 'bottomDepth', bottomDepth)
                call mpas_pool_get_array(meshPool, 'maxLevelEdgeTop', maxLevelEdgeTop)
                call mpas_pool_get_array(meshPool, 'refBottomDepthTopOfCell', refBottomDepthTopOfCell)
                call mpas_pool_get_array(meshPool, 'edgeSignOnCell', edgeSignOnCell)
                call mpas_pool_get_array(meshPool, 'dvEdge', dvEdge)
                call mpas_pool_get_array(meshPool, 'areaCell', areaCell)

                call mpas_pool_get_array(statePool, 'sshSubcycle', sshSubcycleCur, oldBtrSubcycleTime)
                call mpas_pool_get_array(statePool, 'sshSubcycle', sshSubcycleNew, newBtrSubcycleTime)
                call mpas_pool_get_array(statePool, 'normalBarotropicVelocitySubcycle', normalBarotropicVelocitySubcycleCur, &
                                            oldBtrSubcycleTime)
                call mpas_pool_get_array(statePool, 'normalBarotropicVelocitySubcycle', normalBarotropicVelocitySubcycleNew, &
                                            newBtrSubcycleTime)

                call mpas_pool_get_array(diagnosticsPool, 'barotropicThicknessFlux', barotropicThicknessFlux)

                if (config_btr_solve_SSH2) then
                   ! If config_btr_solve_SSH2=.true., then do NOT accumulate barotropicThicknessFlux in this SSH predictor
                   ! section, because it will be accumulated in the SSH corrector section.
                   barotropicThicknessFlux_coeff = 0.0_RKIND
                else
                   ! otherwise, DO accumulate barotropicThicknessFlux in this SSH predictor section
                   barotropicThicknessFlux_coeff = 1.0_RKIND
                endif

                ! config_btr_gam1_velWt1 sets the forward weighting of velocity in the SSH computation
                ! config_btr_gam1_velWt1=  1     flux = normalBarotropicVelocityNew*H
                ! config_btr_gam1_velWt1=0.5     flux = 1/2*(normalBarotropicVelocityNew+normalBarotropicVelocityOld)*H
                ! config_btr_gam1_velWt1=  0     flux = normalBarotropicVelocityOld*H

                !$omp do schedule(runtime) private(i, iEdge, cell1, cell2, sshEdge, thicknessSum, flux)
                do iCell = 1, nCells
                  sshTend(iCell) = 0.0_RKIND
                  do i = 1, nEdgesOnCell(iCell)
                    iEdge = edgesOnCell(i, iCell)

                    cell1 = cellsOnEdge(1, iEdge)
                    cell2 = cellsOnEdge(2, iEdge)

                    sshEdge = 0.5_RKIND * (sshSubcycleCur(cell1) + sshSubcycleCur(cell2) )

                   ! method 0: orig, works only without pbc:
                   !thicknessSum = sshEdge + refBottomDepthTopOfCell(maxLevelEdgeTop(iEdge)+1)

                   ! method 1, matches method 0 without pbcs, works with pbcs.
                   thicknessSum = sshEdge + min(bottomDepth(cell1), bottomDepth(cell2))

                   ! method 2: may be better than method 1.
                   ! Take average  of full thickness at two neighboring cells.
                   !thicknessSum = sshEdge + 0.5 *( bottomDepth(cell1) + bottomDepth(cell2) )


                    flux = ((1.0-config_btr_gam1_velWt1) * normalBarotropicVelocitySubcycleCur(iEdge) &
                           + config_btr_gam1_velWt1 * normalBarotropicVelocitySubcycleNew(iEdge)) &
                           * thicknessSum

                    sshTend(iCell) = sshTend(iCell) + edgeSignOncell(i, iCell) * flux &
                           * dvEdge(iEdge)

                  end do

                  ! SSHnew = SSHold + dt/J*(-div(Flux))
                  sshSubcycleNew(iCell) = sshSubcycleCur(iCell) + dt / config_n_btr_subcycles * sshTend(iCell) / areaCell(iCell)
                end do
                !$omp end do

                !$omp do schedule(runtime) private(cell1, cell2, sshEdge, thicknessSum, flux)
                do iEdge = 1, nEdges
                   cell1 = cellsOnEdge(1,iEdge)
                   cell2 = cellsOnEdge(2,iEdge)

                   sshEdge = 0.5_RKIND * (sshSubcycleCur(cell1) &
                             + sshSubcycleCur(cell2) )

                   ! method 0: orig, works only without pbc:
                   !thicknessSum = sshEdge + refBottomDepthTopOfCell(maxLevelEdgeTop(iEdge)+1)

                   ! method 1, matches method 0 without pbcs, works with pbcs.
                   thicknessSum = sshEdge + min(bottomDepth(cell1), bottomDepth(cell2))

                   ! method 2: may be better than method 1.
                   ! take average  of full thickness at two neighboring cells
                   !thicknessSum = sshEdge + 0.5 *(  bottomDepth(cell1) &
                   !                       + bottomDepth(cell2) )

                   flux = ((1.0-config_btr_gam1_velWt1) * normalBarotropicVelocitySubcycleCur(iEdge) &
                          + config_btr_gam1_velWt1 * normalBarotropicVelocitySubcycleNew(iEdge)) &
                          * thicknessSum

                   barotropicThicknessFlux(iEdge) = barotropicThicknessFlux(iEdge) + barotropicThicknessFlux_coeff * flux
                end do
                !$omp end do

<<<<<<< HEAD
=======
                ! SSHnew = SSHold + dt/J*(-div(Flux))
                !$omp do schedule(runtime)
                do iCell = 1, nCells
                   sshSubcycleNew(iCell) = sshSubcycleCur(iCell) + dt / nBtrSubcycles * sshTend(iCell) / areaCell(iCell)
                end do
                !$omp end do

>>>>>>> 1e0a3b0b
                block => block % next
              end do  ! block

              !!!!!!!!!!!!!!!!!!!!!!!!!!!!!!!!!!!!!!!!!!!!!!!!!!!!!!!!!!!!!!!!!!!
              ! Barotropic subcycle: VELOCITY CORRECTOR STEP
              !!!!!!!!!!!!!!!!!!!!!!!!!!!!!!!!!!!!!!!!!!!!!!!!!!!!!!!!!!!!!!!!!!!

              ! 1 edge halo is already corrupted from the predictor step.
              edgeHaloCounter = config_num_halos - 1
              do BtrCorIter = 1, config_n_btr_cor_iter
                uPerpTime = newBtrSubcycleTime

                block => domain % blocklist
                do while (associated(block))
                   call mpas_pool_get_dimension(block % dimensions, 'nEdges', nEdges)

                   call mpas_pool_get_subpool(block % structs, 'state', statePool)
                   call mpas_pool_get_subpool(statePool, 'tracers', tracersPool)
                   call mpas_pool_get_subpool(block % structs, 'mesh', meshPool)
                   call mpas_pool_get_subpool(block % structs, 'diagnostics', diagnosticsPool)
                   call mpas_pool_get_subpool(block % structs, 'scratch', scratchPool)

                   call mpas_pool_get_array(statePool, 'normalBarotropicVelocitySubcycle', normalBarotropicVelocitySubcycleCur, &
                                            oldBtrSubcycleTime)
                   call mpas_pool_get_array(statePool, 'normalBarotropicVelocitySubcycle', normalBarotropicVelocitySubcycleNew, &
                                            newBtrSubcycleTime)
                   call mpas_pool_get_array(statePool, 'sshSubcycle', sshSubcycleCur, oldBtrSubcycleTime)
                   call mpas_pool_get_array(statePool, 'sshSubcycle', sshSubcycleNew, newBtrSubcycleTime)

                   call mpas_pool_get_array(meshPool, 'cellsOnEdge', cellsOnEdge)
                   call mpas_pool_get_array(meshPool, 'nEdgesOnEdge', nEdgesOnEdge)
                   call mpas_pool_get_array(meshPool, 'edgesOnEdge', edgesOnEdge)
                   call mpas_pool_get_array(meshPool, 'weightsOnEdge', weightsOnEdge)
                   call mpas_pool_get_array(meshPool, 'fEdge', fEdge)
                   call mpas_pool_get_array(meshPool, 'dcEdge', dcEdge)
                   call mpas_pool_get_array(meshPool, 'edgeMask', edgeMask)

                   call mpas_pool_get_array(diagnosticsPool, 'barotropicForcing', barotropicForcing)

                   call mpas_pool_get_field(scratchPool, 'btrvel_temp', btrvel_tempField)
                   btrvel_temp => btrvel_tempField % array

                   !$omp do schedule(runtime)
                   do iEdge = 1, nEdges
                      btrvel_temp(iEdge) = normalBarotropicVelocitySubcycleNew(iEdge)
                   end do
                   !$omp end do

                   !$omp do schedule(runtime) private(cell1, cell2, eoe, CoriolisTerm, i, sshCell1, sshCell2)
                   do iEdge = 1, nEdges
                     cell1 = cellsOnEdge(1,iEdge)
                     cell2 = cellsOnEdge(2,iEdge)

                     ! Compute the barotropic Coriolis term, -f*uPerp
                     CoriolisTerm = 0.0_RKIND
                     do i = 1, nEdgesOnEdge(iEdge)
                        eoe = edgesOnEdge(i,iEdge)
                        CoriolisTerm = CoriolisTerm + weightsOnEdge(i,iEdge) &
                             !* normalBarotropicVelocitySubcycleNew(eoe) &
                             * btrvel_temp(eoe) * fEdge(eoe)
                     end do

                     ! In this final solve for velocity, SSH is a linear
                     ! combination of SSHold and SSHnew.
                     sshCell1 = (1-config_btr_gam2_SSHWt1) * sshSubcycleCur(cell1) + config_btr_gam2_SSHWt1 * sshSubcycleNew(cell1)
                     sshCell2 = (1-config_btr_gam2_SSHWt1) * sshSubcycleCur(cell2) + config_btr_gam2_SSHWt1 * sshSubcycleNew(cell2)

                     ! normalBarotropicVelocityNew = normalBarotropicVelocityOld + dt/J*(-f*normalBarotropicVelocityoldPerp
                     !                             - g*grad(SSH) + G)
                     normalBarotropicVelocitySubcycleNew(iEdge) = (normalBarotropicVelocitySubcycleCur(iEdge) &
                         + dt / nBtrSubcycles *(CoriolisTerm - gravity *(sshCell2 - sshCell1) / dcEdge(iEdge) &
                         + barotropicForcing(iEdge))) * edgeMask(1,iEdge)
                   end do
                   !$omp end do

                   block => block % next
                end do  ! block

                if ( edgeHaloCounter == 0 .and. BtrCorIter /= config_n_btr_cor_iter ) then
                   edgeHaloCounter = config_num_halos - 1
                   call mpas_timer_start("se halo btr vel corr")
                   call mpas_dmpar_field_halo_exch(domain, 'normalBarotropicVelocitySubcycle', timeLevel=newBtrSubcycleTime)
                   call mpas_timer_stop("se halo btr vel corr")
                else
                   edgeHaloCounter = edgeHaloCounter - 1
                end if
              end do !do BtrCorIter=1,config_n_btr_cor_iter

              !!!!!!!!!!!!!!!!!!!!!!!!!!!!!!!!!!!!!!!!!!!!!!!!!!!!!!!!!!!!!!!!!!!
              ! Barotropic subcycle: SSH CORRECTOR STEP
              !!!!!!!!!!!!!!!!!!!!!!!!!!!!!!!!!!!!!!!!!!!!!!!!!!!!!!!!!!!!!!!!!!!
              if (config_btr_solve_SSH2) then

                block => domain % blocklist
                do while (associated(block))
                   call mpas_pool_get_dimension(block % dimensions, 'nCells', nCells)
                   call mpas_pool_get_dimension(block % dimensions, 'nEdges', nEdges)

                   call mpas_pool_get_subpool(block % structs, 'tend', tendPool)
                   call mpas_pool_get_subpool(tendPool, 'tracersTend', tracersTendPool)
                   call mpas_pool_get_subpool(block % structs, 'mesh', meshPool)
                   call mpas_pool_get_subpool(block % structs, 'state', statePool)
                   call mpas_pool_get_subpool(statePool, 'tracers', tracersPool)
                   call mpas_pool_get_subpool(block % structs, 'diagnostics', diagnosticsPool)

                   call mpas_pool_get_array(tendPool, 'ssh', sshTend)

                   call mpas_pool_get_array(meshPool, 'nEdgesOnCell', nEdgesOnCell)
                   call mpas_pool_get_array(meshPool, 'edgesOnCell', edgesOnCell)
                   call mpas_pool_get_array(meshPool, 'cellsOnEdge', cellsOnEdge)
                   call mpas_pool_get_array(meshPool, 'maxLevelEdgeTop', maxLevelEdgeTop)
                   call mpas_pool_get_array(meshPool, 'refBottomDepthTopOfCell', refBottomDepthTopOfCell)
                   call mpas_pool_get_array(meshPool, 'bottomDepth', bottomDepth)
                   call mpas_pool_get_array(meshPool, 'edgeSignOnCell', edgeSignOnCell)
                   call mpas_pool_get_array(meshPool, 'dvEdge', dvEdge)

                   call mpas_pool_get_array(statePool, 'sshSubcycle', sshSubcycleCur, oldBtrSubcycleTime)
                   call mpas_pool_get_array(statePool, 'sshSubcycle', sshSubcycleNew, newBtrSubcycleTime)
                   call mpas_pool_get_array(statePool, 'normalBarotropicVelocitySubcycle', normalBarotropicVelocitySubcycleCur, &
                                            oldBtrSubcycleTime)
                   call mpas_pool_get_array(statePool, 'normalBarotropicVelocitySubcycle', normalBarotropicVelocitySubcycleNew, &
                                            newBtrSubcycleTime)

                   call mpas_pool_get_array(diagnosticsPool, 'barotropicThicknessFlux', barotropicThicknessFlux)

                   ! config_btr_gam3_velWt2 sets the forward weighting of velocity in the SSH computation
                   ! config_btr_gam3_velWt2=  1     flux = normalBarotropicVelocityNew*H
                   ! config_btr_gam3_velWt2=0.5     flux = 1/2*(normalBarotropicVelocityNew+normalBarotropicVelocityOld)*H
                   ! config_btr_gam3_velWt2=  0     flux = normalBarotropicVelocityOld*H

                   !$omp do schedule(runtime) private(i, iEdge, cell1, cell2, sshCell1, sshCell2, sshEdge, thicknessSum, flux)
                   do iCell = 1, nCells
                     sshTend(iCell) = 0.0_RKIND
                     do i = 1, nEdgesOnCell(iCell)
                       iEdge = edgesOnCell(i, iCell)

                       cell1 = cellsOnEdge(1,iEdge)
                       cell2 = cellsOnEdge(2,iEdge)

                       ! SSH is a linear combination of SSHold and SSHnew.
                       sshCell1 = (1-config_btr_gam2_SSHWt1)* sshSubcycleCur(cell1) &
                                 +   config_btr_gam2_SSHWt1 * sshSubcycleNew(cell1)
                       sshCell2 = (1-config_btr_gam2_SSHWt1)* sshSubcycleCur(cell2) &
                                 +   config_btr_gam2_SSHWt1 * sshSubcycleNew(cell2)

                       sshEdge = 0.5_RKIND * (sshCell1 + sshCell2)

                      ! method 0: orig, works only without pbc:
                      !thicknessSum = sshEdge + refBottomDepthTopOfCell(maxLevelEdgeTop(iEdge)+1)

                      ! method 1, matches method 0 without pbcs, works with pbcs.
                      thicknessSum = sshEdge + min(bottomDepth(cell1), bottomDepth(cell2))

                      ! method 2: may be better than method 1.
                      ! take average  of full thickness at two neighboring cells
                      !thicknessSum = sshEdge + 0.5 *( bottomDepth(cell1) + bottomDepth (cell2) )

                       flux = ((1.0-config_btr_gam3_velWt2) * normalBarotropicVelocitySubcycleCur(iEdge) &
                              + config_btr_gam3_velWt2 * normalBarotropicVelocitySubcycleNew(iEdge)) &
                              * thicknessSum

                       sshTend(iCell) = sshTend(iCell) + edgeSignOnCell(i, iCell) * flux &
                              * dvEdge(iEdge)

                     end do

                     ! SSHnew = SSHold + dt/J*(-div(Flux))
                     sshSubcycleNew(iCell) = sshSubcycleCur(iCell) &
                          + dt / config_n_btr_subcycles * sshTend(iCell) / areaCell(iCell)
                   end do
                   !$omp end do

                   !$omp do schedule(runtime) private(cell1, cell2, sshCell1, sshCell2, sshEdge, thicknessSum, flux)
                   do iEdge = 1, nEdges
                      cell1 = cellsOnEdge(1,iEdge)
                      cell2 = cellsOnEdge(2,iEdge)

                      ! SSH is a linear combination of SSHold and SSHnew.
                      sshCell1 = (1-config_btr_gam2_SSHWt1)* sshSubcycleCur(cell1) + config_btr_gam2_SSHWt1 * sshSubcycleNew(cell1)
                      sshCell2 = (1-config_btr_gam2_SSHWt1)* sshSubcycleCur(cell2) + config_btr_gam2_SSHWt1 * sshSubcycleNew(cell2)
                      sshEdge = 0.5_RKIND * (sshCell1 + sshCell2)

                      ! method 0: orig, works only without pbc:
                      !thicknessSum = sshEdge + refBottomDepthTopOfCell(maxLevelEdgeTop(iEdge)+1)

                      ! method 1, matches method 0 without pbcs, works with pbcs.
                      thicknessSum = sshEdge + min(bottomDepth(cell1), bottomDepth(cell2))

                      ! method 2, better, I think.
                      ! take average  of full thickness at two neighboring cells
                      !thicknessSum = sshEdge + 0.5 *( bottomDepth(cell1) + bottomDepth(cell2) )

                      flux = ((1.0-config_btr_gam3_velWt2) * normalBarotropicVelocitySubcycleCur(iEdge) &
                             + config_btr_gam3_velWt2 * normalBarotropicVelocitySubcycleNew(iEdge)) &
                             * thicknessSum

                      barotropicThicknessFlux(iEdge) = barotropicThicknessFlux(iEdge) + flux
                   end do
                   !$omp end do

<<<<<<< HEAD
=======
                   ! SSHnew = SSHold + dt/J*(-div(Flux))
                   !$omp do schedule(runtime)
                   do iCell = 1, nCells
                      sshSubcycleNew(iCell) = sshSubcycleCur(iCell) &
                           + dt / nBtrSubcycles * sshTend(iCell) / areaCell(iCell)
                   end do
                   !$omp end do

>>>>>>> 1e0a3b0b
                   block => block % next
                end do  ! block
               endif ! config_btr_solve_SSH2

               !   boundary update on SSHnew
               call mpas_timer_start("se halo subcycle")
               call mpas_dmpar_exch_group_create(domain, subcycleGroupName)
               call mpas_dmpar_exch_group_add_field(domain, subcycleGroupName, 'sshSubcycle', timeLevel=newBtrSubcycleTime)
               call mpas_dmpar_exch_group_add_field(domain, subcycleGroupName, 'normalBarotropicVelocitySubcycle', timeLevel=newBtrSubcycleTime)

               call mpas_dmpar_exch_group_full_halo_exch(domain, subcycleGroupName)

               call mpas_dmpar_exch_group_destroy(domain, subcycleGroupName)
               call mpas_timer_stop("se halo subcycle")

               !!!!!!!!!!!!!!!!!!!!!!!!!!!!!!!!!!!!!!!!!!!!!!!!!!!!!!!!!!!!!!!!!!!
               ! Barotropic subcycle: Accumulate running sums, advance timestep pointers
               !!!!!!!!!!!!!!!!!!!!!!!!!!!!!!!!!!!!!!!!!!!!!!!!!!!!!!!!!!!!!!!!!!!

               block => domain % blocklist
               do while (associated(block))
                  call mpas_pool_get_dimension(block % dimensions, 'nEdges', nEdges)

                  call mpas_pool_get_subpool(block % structs, 'state', statePool)
                  call mpas_pool_get_subpool(statePool, 'tracers', tracersPool)

                  call mpas_pool_get_array(statePool, 'normalBarotropicVelocity', normalBarotropicVelocityNew, 2)
                  call mpas_pool_get_array(statePool, 'normalBarotropicVelocitySubcycle', normalBarotropicVelocitySubcycleNew, &
                                           newBtrSubcycleTime)

                  ! normalBarotropicVelocityNew = normalBarotropicVelocityNew + normalBarotropicVelocitySubcycleNEW
                  ! This accumulates the sum.
                  ! If the Barotropic Coriolis iteration is limited to one, this could
                  ! be merged with the above code.

                  !$omp do schedule(runtime)
                  do iEdge = 1, nEdges
                       normalBarotropicVelocityNew(iEdge) = normalBarotropicVelocityNew(iEdge) &
                                                          + normalBarotropicVelocitySubcycleNew(iEdge)
                  end do  ! iEdge
                  !$omp end do

                  block => block % next
               end do  ! block

               ! advance time pointers
               oldBtrSubcycleTime = mod(oldBtrSubcycleTime,2)+1
               newBtrSubcycleTime = mod(newBtrSubcycleTime,2)+1

            end do ! j=1,nBtrSubcycles
            call mpas_timer_stop('btr se subcycle loop')

            call mpas_threading_barrier()
            call mpas_pool_get_subpool(domain % blocklist % structs, 'scratch', scratchPool)
            call mpas_pool_get_field(scratchPool, 'btrvel_temp', btrvel_tempField)
            call mpas_deallocate_scratch_field(btrvel_tempField, .false.)
            !!!!!!!!!!!!!!!!!!!!!!!!!!!!!!!!!!!!!!!!!!!!!!!!!!!!!!!!!!!!!!!!!!!
            ! END Barotropic subcycle loop
            !!!!!!!!!!!!!!!!!!!!!!!!!!!!!!!!!!!!!!!!!!!!!!!!!!!!!!!!!!!!!!!!!!!

            ! Normalize Barotropic subcycle sums: ssh, normalBarotropicVelocity, and F
            call mpas_timer_start('btr se norm', .false.)
            block => domain % blocklist
            do while (associated(block))
               call mpas_pool_get_dimension(block % dimensions, 'nEdges', nEdges)

               call mpas_pool_get_subpool(block % structs, 'state', statePool)
               call mpas_pool_get_subpool(statePool, 'tracers', tracersPool)
               call mpas_pool_get_subpool(block % structs, 'diagnostics', diagnosticsPool)

               call mpas_pool_get_array(statePool, 'normalBarotropicVelocity', normalBarotropicVelocityNew, 2)

               call mpas_pool_get_array(diagnosticsPool, 'barotropicThicknessFlux', barotropicThicknessFlux)

               !$omp do schedule(runtime)
               do iEdge = 1, nEdges
                  barotropicThicknessFlux(iEdge) = barotropicThicknessFlux(iEdge) &
                      / (nBtrSubcycles * config_btr_subcycle_loop_factor)

                  normalBarotropicVelocityNew(iEdge) = normalBarotropicVelocityNew(iEdge) &
                     / (nBtrSubcycles * config_btr_subcycle_loop_factor + 1)
               end do
               !$omp end do

               block => block % next
            end do  ! block
            call mpas_timer_stop('btr se norm')

            call mpas_threading_barrier()

            ! boundary update on F
            call mpas_timer_start("se halo F")
            call mpas_dmpar_field_halo_exch(domain, 'barotropicThicknessFlux')
            call mpas_timer_stop("se halo F")

            call mpas_threading_barrier()

            ! Check that you can compute SSH using the total sum or the individual increments
            ! over the barotropic subcycles.
            ! efficiency: This next block of code is really a check for debugging, and can
            ! be removed later.
            call mpas_timer_start('btr se ssh verif', .false.)
            block => domain % blocklist
            do while (associated(block))
               call mpas_pool_get_dimension(block % dimensions, 'nEdges', nEdges)
               call mpas_pool_get_dimension(block % dimensions, 'nVertLevels', nVertLevels)

               call mpas_pool_get_subpool(block % structs, 'state', statePool)
               call mpas_pool_get_subpool(statePool, 'tracers', tracersPool)
               call mpas_pool_get_subpool(block % structs, 'diagnostics', diagnosticsPool)
               call mpas_pool_get_subpool(block % structs, 'mesh', meshPool)

               call mpas_pool_get_array(statePool, 'normalBarotropicVelocity', normalBarotropicVelocityNew, 2)
               call mpas_pool_get_array(statePool, 'normalBaroclinicVelocity', normalBaroclinicVelocityNew, 2)

               call mpas_pool_get_array(diagnosticsPool, 'normalTransportVelocity', normalTransportVelocity)
               call mpas_pool_get_array(diagnosticsPool, 'normalGMBolusVelocity', normalGMBolusVelocity)
               call mpas_pool_get_array(diagnosticsPool, 'layerThicknessEdge', layerThicknessEdge)
               call mpas_pool_get_array(diagnosticsPool, 'barotropicThicknessFlux', barotropicThicknessFlux)

               call mpas_pool_get_array(meshPool, 'maxLevelEdgeTop', maxLevelEdgeTop)
               call mpas_pool_get_array(meshPool, 'edgeMask', edgeMask)

               allocate(uTemp(nVertLevels))

               ! Correction velocity    normalVelocityCorrection = (Flux - Sum(h u*))/H
               ! or, for the full latex version:
               !{\bf u}^{corr} = \left( {\overline {\bf F}}
               !  - \sum_{k=1}^{N^{edge}} h_{k,*}^{edge}  {\bf u}_k^{avg} \right)
               ! \left/ \sum_{k=1}^{N^{edge}} h_{k,*}^{edge}   \right.

               if (config_vel_correction) then
                  useVelocityCorrection = 1
               else
                  useVelocityCorrection = 0
               endif

               !$omp do schedule(runtime) private(k, normalThicknessFluxSum, thicknessSum, normalVelocityCorrection)
               do iEdge = 1, nEdges

                  ! velocity for normalVelocityCorrectionection is normalBarotropicVelocity + normalBaroclinicVelocity + uBolus
                  uTemp(:) = normalBarotropicVelocityNew(iEdge) + normalBaroclinicVelocityNew(:,iEdge) &
                           + normalGMBolusVelocity(:,iEdge)

                  ! thicknessSum is initialized outside the loop because on land boundaries
                  ! maxLevelEdgeTop=0, but I want to initialize thicknessSum with a
                  ! nonzero value to avoid a NaN.
                  normalThicknessFluxSum = layerThicknessEdge(1,iEdge) * uTemp(1)
                  thicknessSum  = layerThicknessEdge(1,iEdge)

                  do k = 2, maxLevelEdgeTop(iEdge)
                     normalThicknessFluxSum = normalThicknessFluxSum + layerThicknessEdge(k,iEdge) * uTemp(k)
                     thicknessSum  =  thicknessSum + layerThicknessEdge(k,iEdge)
                  enddo

                  normalVelocityCorrection = useVelocityCorrection * (( barotropicThicknessFlux(iEdge) - normalThicknessFluxSum) &
                                           / thicknessSum)

                  do k = 1, nVertLevels

                     ! normalTransportVelocity = normalBarotropicVelocity + normalBaroclinicVelocity + normalGMBolusVelocity
                     !                         + normalVelocityCorrection
                     ! This is u used in advective terms for layerThickness and tracers
                     ! in tendency calls in stage 3.
!mrp note: in QC version, there is an if (config_use_standardGM) on adding normalGMBolusVelocity
! I think it is not needed because normalGMBolusVelocity=0 when GM not on.
                     normalTransportVelocity(k,iEdge) &
                           = edgeMask(k,iEdge) &
                           *( normalBarotropicVelocityNew(iEdge) + normalBaroclinicVelocityNew(k,iEdge) &
                           + normalGMBolusVelocity(k,iEdge) + normalVelocityCorrection )
                  enddo

               end do ! iEdge
               !$omp end do

               deallocate(uTemp)

               block => block % next
            end do  ! block
            call mpas_timer_stop('btr se ssh verif')

         endif ! split_explicit

         call mpas_timer_stop("se btr vel")

         !!!!!!!!!!!!!!!!!!!!!!!!!!!!!!!!!!!!!!!!!!!!!!!!!!!!!!!!!!!!!!!!!!!
         !
         !  Stage 3: Tracer, density, pressure, vertical velocity prediction
         !
         !!!!!!!!!!!!!!!!!!!!!!!!!!!!!!!!!!!!!!!!!!!!!!!!!!!!!!!!!!!!!!!!!!!

         ! Thickness tendency computations and thickness halo updates are completed before tracer
         ! tendency computations to allow monotonic advection.
         call mpas_timer_start('se thick tend', .false.)
         block => domain % blocklist
         do while (associated(block))
            call mpas_pool_get_subpool(block % structs, 'mesh', meshPool)
            call mpas_pool_get_subpool(block % structs, 'verticalMesh', verticalMeshPool)
            call mpas_pool_get_subpool(block % structs, 'state', statePool)
            call mpas_pool_get_subpool(statePool, 'tracers', tracersPool)
            call mpas_pool_get_subpool(block % structs, 'diagnostics', diagnosticsPool)
            call mpas_pool_get_subpool(block % structs, 'tend', tendPool)
            call mpas_pool_get_subpool(block % structs, 'scratch', scratchPool)
            call mpas_pool_get_subpool(tendPool, 'tracersTend', tracersTendPool)
            call mpas_pool_get_subpool(block % structs, 'forcing', forcingPool)

            call mpas_pool_get_array(statePool, 'layerThickness', layerThicknessCur, 1)
            call mpas_pool_get_array(statePool, 'ssh', sshCur, 1)
            call mpas_pool_get_array(statePool, 'highFreqThickness', highFreqThicknessNew, 2)

            call mpas_pool_get_array(diagnosticsPool, 'layerThicknessEdge', layerThicknessEdge)
            call mpas_pool_get_array(diagnosticsPool, 'normalTransportVelocity', normalTransportVelocity)
            call mpas_pool_get_array(diagnosticsPool, 'vertAleTransportTop', vertAleTransportTop)

            ! compute vertAleTransportTop.  Use normalTransportVelocity for advection of layerThickness and tracers.
            ! Use time level 1 values of layerThickness and layerThicknessEdge because
            ! layerThickness has not yet been computed for time level 2.
            call mpas_timer_start('thick vert trans vel top', .false.)
            if (associated(highFreqThicknessNew)) then
               call ocn_vert_transport_velocity_top(meshPool, verticalMeshPool, scratchPool, &
                 layerThicknessCur, layerThicknessEdge, normalTransportVelocity, &
                 sshCur, dt, vertAleTransportTop, err, highFreqThicknessNew)
            else
               call ocn_vert_transport_velocity_top(meshPool, verticalMeshPool, scratchPool, &
                 layerThicknessCur, layerThicknessEdge, normalTransportVelocity, &
                 sshCur, dt, vertAleTransportTop, err)
            endif
            call mpas_timer_stop('thick vert trans vel top')

            call ocn_tend_thick(tendPool, forcingPool, diagnosticsPool, meshPool)

            block => block % next
         end do
         call mpas_timer_stop('se thick tend')

         call mpas_threading_barrier()

         ! update halo for thickness tendencies
         call mpas_timer_start("se halo thickness")

         call mpas_dmpar_field_halo_exch(domain, 'tendLayerThickness')

         call mpas_timer_stop("se halo thickness")

         call mpas_threading_barrier()

         call mpas_timer_start('se tracer tend', .false.)
         block => domain % blocklist
         do while (associated(block))
            call mpas_pool_get_subpool(block % structs, 'tend', tendPool)
            call mpas_pool_get_subpool(tendPool, 'tracersTend', tracersTendPool)
            call mpas_pool_get_subpool(block % structs, 'state', statePool)
            call mpas_pool_get_subpool(statePool, 'tracers', tracersPool)
            call mpas_pool_get_subpool(block % structs, 'forcing', forcingPool)
            call mpas_pool_get_subpool(block % structs, 'diagnostics', diagnosticsPool)
            call mpas_pool_get_subpool(block % structs, 'mesh', meshPool)
            call mpas_pool_get_subpool(block % structs, 'scratch', scratchPool)
            call mpas_pool_get_subpool(block % structs, 'shortwave', swForcingPool)
            call ocn_tend_tracer(tendPool, statePool, forcingPool, diagnosticsPool, meshPool, swForcingPool, scratchPool, dt, 2)

            block => block % next
         end do
         call mpas_timer_stop('se tracer tend')

         call mpas_threading_barrier()

         ! update halo for tracer tendencies
         call mpas_timer_start("se halo tracers")
         call mpas_pool_get_subpool(domain % blocklist % structs, 'tend', tendPool)
         call mpas_pool_get_subpool(tendPool, 'tracersTend', tracersTendPool)

         call mpas_pool_begin_iteration(tracersTendPool)
         do while ( mpas_pool_get_next_member(tracersTendPool, groupItr) )
            if ( groupItr % memberType == MPAS_POOL_FIELD ) then
               call mpas_dmpar_field_halo_exch(domain, groupItr % memberName)
            end if
         end do
         call mpas_timer_stop("se halo tracers")

         call mpas_threading_barrier()

         call mpas_timer_start('se loop fini', .false.)
         block => domain % blocklist
         do while (associated(block))
            call mpas_pool_get_dimension(block % dimensions, 'nCells', nCells)
            call mpas_pool_get_dimension(block % dimensions, 'nEdges', nEdges)
            call mpas_pool_get_dimension(block % dimensions, 'nVertLevels', nVertLevels)

            call mpas_pool_get_subpool(block % structs, 'mesh', meshPool)
            call mpas_pool_get_subpool(block % structs, 'state', statePool)
            call mpas_pool_get_subpool(statePool, 'tracers', tracersPool)
            call mpas_pool_get_subpool(block % structs, 'tend', tendPool)
            call mpas_pool_get_subpool(tendPool, 'tracersTend', tracersTendPool)
            call mpas_pool_get_subpool(block % structs, 'forcing', forcingPool)
            call mpas_pool_get_subpool(block % structs, 'scratch', scratchPool)
            call mpas_pool_get_subpool(block % structs, 'diagnostics', diagnosticsPool)

            call mpas_pool_get_array(meshPool, 'maxLevelCell', maxLevelCell)
            call mpas_pool_get_array(meshPool, 'edgeMask', edgeMask)
            call mpas_pool_get_array(meshPool, 'maxLevelEdgeTop', maxLevelEdgeTop)

            call mpas_pool_get_array(tracersPool, 'activeTracers', tracersGroupCur, 1)
            call mpas_pool_get_array(tracersPool, 'activeTracers', tracersGroupNew, 2)
            call mpas_pool_get_array(statePool, 'layerThickness', layerThicknessCur, 1)
            call mpas_pool_get_array(statePool, 'layerThickness', layerThicknessNew, 2)
            call mpas_pool_get_array(statePool, 'normalVelocity', normalVelocityCur, 1)
            call mpas_pool_get_array(statePool, 'normalVelocity', normalVelocityNew, 2)
            call mpas_pool_get_array(statePool, 'highFreqThickness', highFreqThicknessCur, 1)
            call mpas_pool_get_array(statePool, 'highFreqThickness', highFreqThicknessNew, 2)
            call mpas_pool_get_array(statePool, 'lowFreqDivergence', lowFreqDivergenceCur, 1)
            call mpas_pool_get_array(statePool, 'lowFreqDivergence', lowFreqDivergenceNew, 2)
            call mpas_pool_get_array(statePool, 'normalBarotropicVelocity', normalBarotropicVelocityCur, 1)
            call mpas_pool_get_array(statePool, 'normalBarotropicVelocity', normalBarotropicVelocityNew, 2)
            call mpas_pool_get_array(statePool, 'normalBaroclinicVelocity', normalBaroclinicVelocityCur, 1)
            call mpas_pool_get_array(statePool, 'normalBaroclinicVelocity', normalBaroclinicVelocityNew, 2)

            call mpas_pool_get_array(tendPool, 'layerThickness', layerThicknessTend)
            call mpas_pool_get_array(tendPool, 'normalVelocity', normalVelocityTend)
            call mpas_pool_get_array(tendPool, 'highFreqThickness', highFreqThicknessTend)
            call mpas_pool_get_array(tendPool, 'lowFreqDivergence', lowFreqDivergenceTend)

            call mpas_pool_get_array(tracersTendPool, 'activeTracersTend', activeTracersTend)

            !!!!!!!!!!!!!!!!!!!!!!!!!!!!!!!!!!!!!!!!!!!!!!!!!!!!!!!!!!!!!!!!!!!
            !
            !  If iterating, reset variables for next iteration
            !
            !!!!!!!!!!!!!!!!!!!!!!!!!!!!!!!!!!!!!!!!!!!!!!!!!!!!!!!!!!!!!!!!!!!
            if (split_explicit_step < config_n_ts_iter) then

               ! Get indices for dynamic tracers (Includes T&S).
               call mpas_pool_get_dimension(tracersPool, 'activeGRP_start', startIndex)
               call mpas_pool_get_dimension(tracersPool, 'activeGRP_end', endIndex)

               ! Only need T & S for earlier iterations,
               ! then all the tracers needed the last time through.

               !$omp do schedule(runtime) private(k, temp_h, temp, i)
               do iCell = 1, nCells
                  ! sshNew is a pointer, defined above.
                  do k = 1, maxLevelCell(iCell)

                     ! this is h_{n+1}
                     temp_h = layerThicknessCur(k,iCell) + dt * layerThicknessTend(k,iCell)

                     ! this is h_{n+1/2}
                     layerThicknessNew(k,iCell) = 0.5*( layerThicknessCur(k,iCell) + temp_h)

                     do i = startIndex, endIndex
                        ! This is Phi at n+1
                        temp = ( tracersGroupCur(i,k,iCell) * layerThicknessCur(k,iCell) + dt * activeTracersTend(i,k,iCell)) &
                             / temp_h

                        ! This is Phi at n+1/2
                        tracersGroupNew(i,k,iCell) = 0.5_RKIND * ( tracersGroupCur(i,k,iCell) + temp )
                     end do
                  end do
               end do ! iCell
               !$omp end do

               if (config_use_freq_filtered_thickness) then
                  !$omp do schedule(runtime) private(k, temp)
                  do iCell = 1, nCells
                     do k = 1, maxLevelCell(iCell)

                        ! h^{hf}_{n+1} was computed in Stage 1

                        ! this is h^{hf}_{n+1/2}
                        highFreqThicknessnew(k,iCell) = 0.5_RKIND * (highFreqThicknessCur(k,iCell) + highFreqThicknessNew(k,iCell))

                        ! this is D^{lf}_{n+1}
                        temp = lowFreqDivergenceCur(k,iCell) &
                         + dt * lowFreqDivergenceTend(k,iCell)

                        ! this is D^{lf}_{n+1/2}
                        lowFreqDivergenceNew(k,iCell) = 0.5_RKIND * (lowFreqDivergenceCur(k,iCell) + temp)
                     end do
                  end do
                  !$omp end do
               end if

               !$omp do schedule(runtime) private(k)
               do iEdge = 1, nEdges

                  do k = 1, nVertLevels

                     ! u = normalBarotropicVelocity + normalBaroclinicVelocity
                     ! here normalBaroclinicVelocity is at time n+1/2
                     ! This is u used in next iteration or step
                     normalVelocityNew(k,iEdge) = edgeMask(k,iEdge) * ( normalBarotropicVelocityNew(iEdge) &
                                                + normalBaroclinicVelocityNew(k,iEdge) )

                  enddo

               end do ! iEdge
               !$omp end do

               ! Efficiency note: We really only need this to compute layerThicknessEdge, density, pressure, and SSH
               ! in this diagnostics solve.
               call mpas_timer_start("slf diag solve", .false.)
               call ocn_diagnostic_solve(dt, statePool, forcingPool, meshPool, diagnosticsPool, scratchPool, tracersPool, 2)
               call mpas_timer_stop("slf diag solve")

            !!!!!!!!!!!!!!!!!!!!!!!!!!!!!!!!!!!!!!!!!!!!!!!!!!!!!!!!!!!!!!!!!!!
            !
            !  If large iteration complete, compute all variables at time n+1
            !
            !!!!!!!!!!!!!!!!!!!!!!!!!!!!!!!!!!!!!!!!!!!!!!!!!!!!!!!!!!!!!!!!!!!
            elseif (split_explicit_step == config_n_ts_iter) then

               !$omp do schedule(runtime) private(k)
               do iCell = 1, nCells
                  do k = 1, maxLevelCell(iCell)
                     ! this is h_{n+1}
                     layerThicknessNew(k,iCell) = layerThicknessCur(k,iCell) + dt * layerThicknessTend(k,iCell)
                  end do
               end do
               !$omp end do

               call mpas_pool_begin_iteration(tracersPool)
               do while ( mpas_pool_get_next_member(tracersPool, groupItr) )
                  if ( groupItr % memberType == MPAS_POOL_FIELD ) then
                     configName = 'config_use_' // trim(groupItr % memberName)
                     call mpas_pool_get_config(domain % configs, configName, config_use_tracerGroup)

                     if ( config_use_tracerGroup ) then
                        call mpas_pool_get_array(tracersPool, groupItr % memberName, tracersGroupCur, 1)
                        call mpas_pool_get_array(tracersPool, groupItr % memberName, tracersGroupNew, 2)

                        modifiedGroupName = trim(groupItr % memberName) // 'Tend'
                        call mpas_pool_get_array(tracersTendPool, modifiedGroupName, tracersGroupTend)

                        !$omp do schedule(runtime) private(k)
                        do iCell = 1, nCells
                           do k = 1, maxLevelCell(iCell)
                              tracersGroupNew(:,k,iCell) = (tracersGroupCur(:,k,iCell) * layerThicknessCur(k,iCell) + dt &
                                                         * tracersGroupTend(:,k,iCell) ) / layerThicknessNew(k,iCell)
                           end do
                        end do
                        !$omp end do
                     end if
                  end if
               end do

               if (config_use_freq_filtered_thickness) then
                  !$omp do schedule(runtime) private(k)
                  do iCell = 1, nCells
                     do k = 1, maxLevelCell(iCell)

                        ! h^{hf}_{n+1} was computed in Stage 1

                        ! this is D^{lf}_{n+1}
                        lowFreqDivergenceNew(k,iCell) = lowFreqDivergenceCur(k,iCell) + dt * lowFreqDivergenceTend(k,iCell)
                     end do
                  end do
                  !$omp end do
               end if

               ! Recompute final u to go on to next step.
               ! u_{n+1} = normalBarotropicVelocity_{n+1} + normalBaroclinicVelocity_{n+1}
               ! Right now normalBaroclinicVelocityNew is at time n+1/2, so back compute to get normalBaroclinicVelocity
               !   at time n+1 using normalBaroclinicVelocity_{n+1/2} = 1/2*(normalBaroclinicVelocity_n + u_Bcl_{n+1})
               ! so the following lines are
               ! u_{n+1} = normalBarotropicVelocity_{n+1} + 2*normalBaroclinicVelocity_{n+1/2} - normalBaroclinicVelocity_n
               ! note that normalBaroclinicVelocity is recomputed at the beginning of the next timestep due to Imp Vert mixing,
               ! so normalBaroclinicVelocity does not have to be recomputed here.

               !$omp do schedule(runtime) private(k)
               do iEdge = 1, nEdges
                  do k = 1, maxLevelEdgeTop(iEdge)
                     normalVelocityNew(k,iEdge) = normalBarotropicVelocityNew(iEdge) + 2 * normalBaroclinicVelocityNew(k,iEdge) &
                                                - normalBaroclinicVelocityCur(k,iEdge)
                  end do
               end do ! iEdges
               !$omp end do

            endif ! split_explicit_step

            block => block % next
         end do

         call mpas_timer_stop('se loop fini')
         call mpas_timer_stop('se loop')

      end do  ! split_explicit_step = 1, config_n_ts_iter
      !!!!!!!!!!!!!!!!!!!!!!!!!!!!!!!!!!!!!!!!!!!!!!!!!!!!!!!!!!!!!!!!!!!
      ! END large iteration loop
      !!!!!!!!!!!!!!!!!!!!!!!!!!!!!!!!!!!!!!!!!!!!!!!!!!!!!!!!!!!!!!!!!!!

      ! Perform Sea Ice Formation Adjustment
      call mpas_timer_start('se sea ice formation', .false.)
      block => domain % blocklist
      do while(associated(block))
        call mpas_pool_get_subpool(block % structs, 'state', statePool)
        call mpas_pool_get_subpool(statePool, 'tracers', tracersPool)
        call mpas_pool_get_subpool(block % structs, 'forcing', forcingPool)
        call mpas_pool_get_subpool(block % structs, 'mesh', meshPool)
        call mpas_pool_get_subpool(block % structs, 'diagnostics', diagnosticsPool)
        call mpas_pool_get_subpool(block % structs, 'scratch', scratchPool)

        call mpas_pool_get_dimension(tracersPool, 'index_temperature', indexTemperature)
        call mpas_pool_get_dimension(tracersPool, 'index_salinity', indexSalinity)

        call mpas_pool_get_array(statePool, 'layerThickness', layerThicknessNew, 2)
        call mpas_pool_get_array(tracersPool, 'activeTracers', tracersGroupNew, 2)

        call mpas_timer_start('se sea ice diag solve', .false.)
        call ocn_diagnostic_solve(dt, statePool, forcingPool, meshPool, diagnosticsPool, scratchPool, tracersPool, 2)
        call mpas_timer_stop('se sea ice diag solve')
        block => block % next
      end do
      call mpas_timer_stop('se sea ice formation')

      call mpas_timer_start("se implicit vert mix")

      block => domain % blocklist
      do while(associated(block))
        call mpas_pool_get_subpool(block % structs, 'state', statePool)
        call mpas_pool_get_subpool(statePool, 'tracers', tracersPool)
        call mpas_pool_get_subpool(block % structs, 'forcing', forcingPool)
        call mpas_pool_get_subpool(block % structs, 'mesh', meshPool)
        call mpas_pool_get_subpool(block % structs, 'diagnostics', diagnosticsPool)
        call mpas_pool_get_subpool(block % structs, 'scratch', scratchPool)

        ! Call ocean diagnostic solve in preparation for vertical mixing.  Note
        ! it is called again after vertical mixing, because u and tracers change.
        ! For Richardson vertical mixing, only density, layerThicknessEdge, and kineticEnergyCell need to
        ! be computed.  For kpp, more variables may be needed.  Either way, this
        ! could be made more efficient by only computing what is needed for the
        ! implicit vmix routine that follows.
        call mpas_timer_start('se vmix diag solve', .false.)
        call ocn_diagnostic_solve(dt, statePool, forcingPool, meshPool, diagnosticsPool, scratchPool, tracersPool, 2)
        call mpas_timer_stop('se vmix diag solve')

        ! Compute normalGMBolusVelocity; it will be added to the baroclinic modes in Stage 2 above.
        if (config_use_standardGM) then
           call mpas_timer_start('se vmix gm comp Bolus vel', .false.)
           call ocn_gm_compute_Bolus_velocity(diagnosticsPool, meshPool, scratchPool)
           call mpas_timer_stop('se vmix gm comp Bolus vel')
        end if
        call mpas_timer_start('se vmix vmix imp', .false.)
        call ocn_vmix_implicit(dt, meshPool, diagnosticsPool, statePool, forcingPool, scratchPool, err, 2)
        call mpas_timer_stop('se vmix vmix imp')

        block => block % next
      end do

      call mpas_threading_barrier()

      ! Update halo on u and tracers, which were just updated for implicit vertical mixing.  If not done,
      ! this leads to lack of volume conservation.  It is required because halo updates in stage 3 are only
      ! conducted on tendencies, not on the velocity and tracer fields.  So this update is required to
      ! communicate the change due to implicit vertical mixing across the boundary.
      call mpas_timer_start('se vmix halos', .false.)
      call mpas_pool_get_subpool(domain % blocklist % structs, 'state', statePool)
      call mpas_pool_get_subpool(statePool, 'tracers', tracersPool)


      call mpas_timer_start('se vmix halos normalVelFld', .false.)
      call mpas_dmpar_field_halo_exch(domain, 'normalVelocity', timeLevel=2)
      call mpas_timer_stop('se vmix halos normalVelFld')

      call mpas_pool_begin_iteration(tracersPool)
      do while ( mpas_pool_get_next_member(tracersPool, groupItr) )
         if ( groupItr % memberType == MPAS_POOL_FIELD ) then
            call mpas_dmpar_field_halo_exch(domain, groupItr % memberName, timeLevel=2)
         end if
      end do
      call mpas_timer_stop('se vmix halos')

      call mpas_timer_stop("se implicit vert mix")

      call mpas_threading_barrier()

      call mpas_timer_start('se fini', .false.)
      block => domain % blocklist
      do while (associated(block))
         call mpas_pool_get_subpool(block % structs, 'state', statePool)
         call mpas_pool_get_subpool(statePool, 'tracers', tracersPool)
         call mpas_pool_get_subpool(block % structs, 'forcing', forcingPool)
         call mpas_pool_get_subpool(block % structs, 'mesh', meshPool)
         call mpas_pool_get_subpool(block % structs, 'diagnostics', diagnosticsPool)
         call mpas_pool_get_subpool(block % structs, 'scratch', scratchPool)

         call mpas_pool_get_dimension(block % dimensions, 'nCells', nCells)
         call mpas_pool_get_dimension(block % dimensions, 'nEdges', nEdges)

         call mpas_pool_get_array(statePool, 'normalVelocity', normalVelocityCur, 1)
         call mpas_pool_get_array(statePool, 'normalVelocity', normalVelocityNew, 2)
         call mpas_pool_get_array(statePool, 'layerThickness', layerThicknessCur, 1)
         call mpas_pool_get_array(statePool, 'layerThickness', layerThicknessNew, 2)

         call mpas_pool_get_array(diagnosticsPool, 'normalTransportVelocity', normalTransportVelocity)
         call mpas_pool_get_array(diagnosticsPool, 'normalGMBolusVelocity', normalGMBolusVelocity)
         call mpas_pool_get_array(diagnosticsPool, 'velocityX', velocityX)
         call mpas_pool_get_array(diagnosticsPool, 'velocityY', velocityY)
         call mpas_pool_get_array(diagnosticsPool, 'velocityZ', velocityZ)
         call mpas_pool_get_array(diagnosticsPool, 'velocityZonal', velocityZonal)
         call mpas_pool_get_array(diagnosticsPool, 'velocityMeridional', velocityMeridional)
         call mpas_pool_get_array(diagnosticsPool, 'gradSSH', gradSSH)
         call mpas_pool_get_array(diagnosticsPool, 'gradSSHX', gradSSHX)
         call mpas_pool_get_array(diagnosticsPool, 'gradSSHY', gradSSHY)
         call mpas_pool_get_array(diagnosticsPool, 'gradSSHZ', gradSSHZ)
         call mpas_pool_get_array(diagnosticsPool, 'gradSSHZonal', gradSSHZonal)
         call mpas_pool_get_array(diagnosticsPool, 'gradSSHMeridional', gradSSHMeridional)

         call mpas_pool_get_array(diagnosticsPool, 'surfaceVelocity', surfaceVelocity)
         call mpas_pool_get_array(diagnosticsPool, 'SSHGradient', SSHGradient)

         call mpas_pool_get_dimension(diagnosticsPool, 'index_surfaceVelocityZonal', indexSurfaceVelocityZonal)
         call mpas_pool_get_dimension(diagnosticsPool, 'index_surfaceVelocityMeridional', indexSurfaceVelocityMeridional)
         call mpas_pool_get_dimension(diagnosticsPool, 'index_SSHGradientZonal', indexSSHGradientZonal)
         call mpas_pool_get_dimension(diagnosticsPool, 'index_SSHGradientMeridional', indexSSHGradientMeridional)

         if (config_prescribe_velocity) then
            !$omp do schedule(runtime)
            do iEdge = 1, nEdges
               normalVelocityNew(:, iEdge) = normalVelocityCur(:, iEdge)
            end do
            !$omp end do
         end if

         if (config_prescribe_thickness) then
            !$omp do schedule(runtime)
            do iCell = 1, nCells
               layerThicknessNew(:, iCell) = layerThicknessCur(:, iCell)
            end do
            !$omp end do
         end if

         call mpas_timer_start('se final diag solve', .false.)
         call ocn_diagnostic_solve(dt, statePool, forcingPool, meshPool, diagnosticsPool, scratchPool, tracersPool, 2)
         call mpas_timer_stop('se final diag solve')

         ! Update the effective desnity in land ice if we're coupling to land ice
         call ocn_effective_density_in_land_ice_update(meshPool, forcingPool, statePool, scratchPool, err)

         ! Compute normalGMBolusVelocity; it will be added to normalVelocity in Stage 2 of the next cycle.
         if (config_use_standardGM) then
            call mpas_timer_start('se final gm comp Bolus vel', .false.)
            call ocn_gm_compute_Bolus_velocity(diagnosticsPool, meshPool, scratchPool)
            call mpas_timer_stop('se final gm comp Bolus vel')
         end if

         call mpas_timer_start('se final mpas reconstruct', .false.)
         call mpas_threading_barrier()
         !$omp master
         call mpas_reconstruct(meshPool, normalVelocityNew,  &
                          velocityX, velocityY, velocityZ,   &
                          velocityZonal, velocityMeridional, &
                          includeHalos = .true.)

         call mpas_reconstruct(meshPool, gradSSH,          &
                          gradSSHX, gradSSHY, gradSSHZ,    &
                          gradSSHZonal, gradSSHMeridional, &
                          includeHalos = .true.)
         !$omp end master
         call mpas_threading_barrier()
         call mpas_timer_stop('se final mpas reconstruct')

         !$omp do schedule(runtime)
         do iCell = 1, nCells
            surfaceVelocity(indexSurfaceVelocityZonal, iCell) = velocityZonal(1, iCell)
            surfaceVelocity(indexSurfaceVelocityMeridional, iCell) = velocityMeridional(1, iCell)

            SSHGradient(indexSSHGradientZonal, iCell) = gradSSHZonal(iCell)
            SSHGradient(indexSSHGradientMeridional, iCell) = gradSSHMeridional(iCell)
         end do
         !$omp end do

         call ocn_time_average_coupled_accumulate(diagnosticsPool, statePool, forcingPool, 2)
         call mpas_threading_barrier()

         if (config_use_standardGM) then
            call mpas_timer_start('se final reconstruct gm vect', .false.)
            call ocn_reconstruct_gm_vectors(diagnosticsPool, meshPool)
            call mpas_timer_stop('se final reconstruct gm vect')
         end if

         block => block % next
      end do

      if (trim(config_land_ice_flux_mode) == 'coupled') then
         call mpas_timer_start("se effective density halo")
         call mpas_pool_get_subpool(domain % blocklist % structs, 'state', statePool)
         call mpas_pool_get_field(statePool, 'effectiveDensityInLandIce', effectiveDensityField, 2)
         call mpas_dmpar_exch_halo_field(effectiveDensityField)
         call mpas_timer_stop("se effective density halo")
      end if

      call mpas_timer_stop('se fini')
      call mpas_timer_stop("se timestep")

      deallocate(n_bcl_iter)

   end subroutine ocn_time_integrator_split!}}}

!***********************************************************************
!
!  routine ocn_time_integration_split_init
!
!> \brief   Initialize split-explicit time stepping within MPAS-Ocean core
!> \author  Mark Petersen
!> \date    September 2011
!> \details
!>  This routine initializes variables required for the split-explicit time
!>  stepper.
!
!-----------------------------------------------------------------------
   subroutine ocn_time_integration_split_init(domain)!{{{
   ! Initialize splitting variables

      type (domain_type), intent(inout) :: domain

      integer :: i, iCell, iEdge, iVertex, k
      type (block_type), pointer :: block

      type (mpas_pool_type), pointer :: statePool, meshPool, tracersPool

      integer :: iTracer, cell, cell1, cell2
      integer, dimension(:), pointer :: maxLevelEdgeTop
      integer, dimension(:,:), pointer :: cellsOnEdge
      real (kind=RKIND) :: normalThicknessFluxSum, layerThicknessSum, layerThicknessEdge1
      real (kind=RKIND), dimension(:), pointer :: refBottomDepth, normalBarotropicVelocity

      real (kind=RKIND), dimension(:,:), pointer :: layerThickness
      real (kind=RKIND), dimension(:,:), pointer :: normalBaroclinicVelocity, normalVelocity
      integer, pointer :: nVertLevels, nCells, nEdges
      character (len=StrKIND), pointer :: config_time_integrator, config_btr_dt, config_dt
      logical, pointer :: config_filter_btr_mode, config_do_restart

      type (mpas_time_type) :: nowTime
      type (mpas_timeInterval_type) :: fullTimeStep, barotropicTimeStep, remainder, zeroInterval

      integer :: iErr

      call mpas_pool_get_config(domain % configs, 'config_do_restart', config_do_restart)

      ! Determine the number of barotropic subcycles based on the ratio of time steps
      call mpas_pool_get_config(domain % configs, 'config_time_integrator', config_time_integrator)
      call mpas_pool_get_config(domain % configs, 'config_btr_dt', config_btr_dt)
      call mpas_pool_get_config(domain % configs, 'config_dt', config_dt)

      nowTime = mpas_get_clock_time(domain % clock, MPAS_NOW, ierr)
      call mpas_set_timeInterval( zeroInterval, S=0 )

      call mpas_set_timeInterval( fullTimeStep , timeString=config_dt )
      call mpas_set_timeInterval( barotropicTimeStep, timeString=config_btr_dt )

      call mpas_interval_division( nowTime, fullTimeStep, barotropicTimeStep, nBtrSubcycles, remainder )

      if ( remainder > zeroInterval ) then
         nBtrSubcycles = nBtrSubcycles + 1
      end if

      if (trim(config_time_integrator) == 'split_explicit') then
         write(stderrUnit, *) ''
         write(stderrUnit, *) '*********************************************************************************************************'
         write(stderrUnit, *) 'INFO: The split explicit time integration is configured to use: ', nBtrSubcycles, ' barotropic subcycles'
         write(stderrUnit, *) '*********************************************************************************************************'
         write(stderrUnit, *) ''
      end if

      if ( .not. config_do_restart ) then
         ! Initialize z-level mesh variables from h, read in from input file.
         block => domain % blocklist
         do while (associated(block))
            call mpas_pool_get_config(block % configs, 'config_time_integrator', config_time_integrator)
            call mpas_pool_get_config(block % configs, 'config_filter_btr_mode', config_filter_btr_mode)
            call mpas_pool_get_subpool(block % structs, 'state', statePool)
            call mpas_pool_get_subpool(statePool, 'tracers', tracersPool)
            call mpas_pool_get_subpool(block % structs, 'mesh', meshPool)

            call mpas_pool_get_dimension(block % dimensions, 'nVertLevels', nVertLevels)
            call mpas_pool_get_dimension(block % dimensions, 'nCells', nCells)
            call mpas_pool_get_dimension(block % dimensions, 'nEdges', nEdges)

            call mpas_pool_get_array(statePool, 'layerThickness', layerThickness, 1)
            call mpas_pool_get_array(statePool, 'normalVelocity', normalVelocity, 1)
            call mpas_pool_get_array(statePool, 'normalBarotropicVelocity', normalBarotropicVelocity, 1)
            call mpas_pool_get_array(statePool, 'normalBaroclinicVelocity', normalBaroclinicVelocity, 1)

            call mpas_pool_get_array(meshPool, 'refBottomDepth', refBottomDepth)
            call mpas_pool_get_array(meshPool, 'cellsOnEdge', cellsOnEdge)
            call mpas_pool_get_array(meshPool, 'maxLevelEdgeTop', maxLevelEdgeTop)

            ! Compute barotropic velocity at first timestep
            ! This is only done upon start-up.
            if (trim(config_time_integrator) == 'unsplit_explicit') then
               call mpas_pool_get_array(statePool, 'normalBarotropicVelocity', normalBarotropicVelocity)

               do iEdge = 1, nEdges
                  normalBarotropicVelocity(iEdge) = 0.0_RKIND
                  normalBaroclinicVelocity(:, iEdge) = normalVelocity(:, iEdge)
               end do

            elseif (trim(config_time_integrator) == 'split_explicit') then

               write(stderrUnit, *) ''
               write(stderrUnit, *) '*********************************************************************************************************'
               write(stderrUnit, *) 'INFO: The split explicit time integration is configured to use: ', nBtrSubcycles, ' barotropic subcycles'
               write(stderrUnit, *) '*********************************************************************************************************'
               write(stderrUnit, *) ''

               if (config_filter_btr_mode) then
                  do iCell = 1, nCells
                     layerThickness(1,iCell) = refBottomDepth(1)
                  enddo
               endif

               do iEdge = 1, nEdges
                  cell1 = cellsOnEdge(1,iEdge)
                  cell2 = cellsOnEdge(2,iEdge)

                  ! normalBarotropicVelocity = sum(h*u)/sum(h) on each edge
                  ! ocn_diagnostic_solve has not yet been called, so compute hEdge
                  ! just for this edge.

                  ! thicknessSum is initialized outside the loop because on land boundaries
                  ! maxLevelEdgeTop=0, but I want to initialize thicknessSum with a
                  ! nonzero value to avoid a NaN.
                  layerThicknessEdge1 = 0.5_RKIND*( layerThickness(1,cell1) + layerThickness(1,cell2) )
                  normalThicknessFluxSum = layerThicknessEdge1 * normalVelocity(1,iEdge)
                  layerThicknessSum = layerThicknessEdge1

                  do k=2, maxLevelEdgeTop(iEdge)
                     ! ocn_diagnostic_solve has not yet been called, so compute hEdge
                     ! just for this edge.
                     layerThicknessEdge1 = 0.5_RKIND*( layerThickness(k,cell1) + layerThickness(k,cell2) )

                     normalThicknessFluxSum = normalThicknessFluxSum &
                        + layerThicknessEdge1 * normalVelocity(k,iEdge)
                     layerThicknessSum = layerThicknessSum + layerThicknessEdge1

                  enddo
                  normalBarotropicVelocity(iEdge) = normalThicknessFluxSum / layerThicknessSum

                  ! normalBaroclinicVelocity(k,iEdge) = normalVelocity(k,iEdge) - normalBarotropicVelocity(iEdge)
                  do k = 1, maxLevelEdgeTop(iEdge)
                     normalBaroclinicVelocity(k,iEdge) = normalVelocity(k,iEdge) - normalBarotropicVelocity(iEdge)
                  enddo

                  ! normalBaroclinicVelocity=0, normalVelocity=0 on land cells
                  do k = maxLevelEdgeTop(iEdge)+1, nVertLevels
                     normalBaroclinicVelocity(k,iEdge) = 0.0_RKIND
                     normalVelocity(k,iEdge) = 0.0_RKIND
                  enddo
               enddo

               if (config_filter_btr_mode) then
                  ! filter normalBarotropicVelocity out of initial condition

                   normalVelocity(:,:) = normalBaroclinicVelocity(:,:)
                   normalBarotropicVelocity(:) = 0.0_RKIND

               endif

            endif

         block => block % next
         end do
      end if

   end subroutine ocn_time_integration_split_init!}}}

end module ocn_time_integration_split

! vim: foldmethod=marker<|MERGE_RESOLUTION|>--- conflicted
+++ resolved
@@ -59,11 +59,8 @@
 
    public :: ocn_time_integrator_split, ocn_time_integration_split_init
 
-<<<<<<< HEAD
    character (len=*), parameter :: subcycleGroupName = 'subcycleFields'
-=======
    integer :: nBtrSubcycles
->>>>>>> 1e0a3b0b
 
    contains
 
@@ -129,13 +126,8 @@
       ! Config options
       character (len=StrKIND), pointer :: config_time_integrator
       integer, pointer :: config_n_bcl_iter_mid, config_n_bcl_iter_beg, config_n_bcl_iter_end
-<<<<<<< HEAD
-      integer, pointer :: config_n_ts_iter, config_btr_subcycle_loop_factor, config_n_btr_subcycles
+      integer, pointer :: config_n_ts_iter, config_btr_subcycle_loop_factor
       integer, pointer :: config_n_btr_cor_iter, config_num_halos
-=======
-      integer, pointer :: config_n_ts_iter, config_btr_subcycle_loop_factor
-      integer, pointer :: config_n_btr_cor_iter
->>>>>>> 1e0a3b0b
       logical, pointer :: config_use_standardGM
 
       logical, pointer :: config_use_freq_filtered_thickness, config_btr_solve_SSH2, config_filter_btr_mode
@@ -862,7 +854,7 @@
                   end do
 
                   ! SSHnew = SSHold + dt/J*(-div(Flux))
-                  sshSubcycleNew(iCell) = sshSubcycleCur(iCell) + dt / config_n_btr_subcycles * sshTend(iCell) / areaCell(iCell)
+                  sshSubcycleNew(iCell) = sshSubcycleCur(iCell) + dt / nBtrSubcycles * sshTend(iCell) / areaCell(iCell)
                 end do
                 !$omp end do
 
@@ -893,16 +885,6 @@
                 end do
                 !$omp end do
 
-<<<<<<< HEAD
-=======
-                ! SSHnew = SSHold + dt/J*(-div(Flux))
-                !$omp do schedule(runtime)
-                do iCell = 1, nCells
-                   sshSubcycleNew(iCell) = sshSubcycleCur(iCell) + dt / nBtrSubcycles * sshTend(iCell) / areaCell(iCell)
-                end do
-                !$omp end do
-
->>>>>>> 1e0a3b0b
                 block => block % next
               end do  ! block
 
@@ -1071,7 +1053,7 @@
 
                      ! SSHnew = SSHold + dt/J*(-div(Flux))
                      sshSubcycleNew(iCell) = sshSubcycleCur(iCell) &
-                          + dt / config_n_btr_subcycles * sshTend(iCell) / areaCell(iCell)
+                          + dt / nBtrSubcycles * sshTend(iCell) / areaCell(iCell)
                    end do
                    !$omp end do
 
@@ -1103,17 +1085,6 @@
                    end do
                    !$omp end do
 
-<<<<<<< HEAD
-=======
-                   ! SSHnew = SSHold + dt/J*(-div(Flux))
-                   !$omp do schedule(runtime)
-                   do iCell = 1, nCells
-                      sshSubcycleNew(iCell) = sshSubcycleCur(iCell) &
-                           + dt / nBtrSubcycles * sshTend(iCell) / areaCell(iCell)
-                   end do
-                   !$omp end do
-
->>>>>>> 1e0a3b0b
                    block => block % next
                 end do  ! block
                endif ! config_btr_solve_SSH2
