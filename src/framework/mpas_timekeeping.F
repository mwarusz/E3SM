--- conflicted
+++ resolved
@@ -29,8 +29,6 @@
    integer, parameter :: MPAS_GREGORIAN = 0, &
                          MPAS_GREGORIAN_NOLEAP = 1, &
                          MPAS_360DAY = 2
-
-   integer :: yearWidth
 
    integer :: TheCalendar 
    integer :: yearWidth
@@ -179,12 +177,8 @@
    subroutine mpas_timekeeping_set_year_width(yearWidthIn)!{{{
       integer, intent(in) :: yearWidthIn
 
-<<<<<<< HEAD
       yearWidth = yearWidthIn
 
-   end subroutine mpas_timekeeping_set_year_width!}}}
-
-=======
       if (yearWidthIn <= 0) then
           write(stderrUnit,*) 'ERROR: mpas_set_year_width: yearWidth cannot be less than or equal to zero.' 
           ierr = 1
@@ -196,7 +190,6 @@
       call ESMF_setYearWidth(yearWidthIn)
 
    end subroutine mpas_timekeeping_set_year_width!}}}
->>>>>>> d7ebe3bd
 
    subroutine mpas_create_clock(clock, startTime, timeStep, stopTime, runDuration, ierr)
 
@@ -1304,18 +1297,10 @@
 !        if (ierr == ESMF_SUCCESS) ierr = 0
 !     end if
 
-<<<<<<< HEAD
-      if (interval < zeroInterval) then
-         if (present(ierr)) ierr = 1   
-         write(stderrUnit,*) 'ERROR: TimeInterval must not be negative.'
-      end if
-=======
 !     if (interval <= zeroInterval) then
 !        if (present(ierr)) ierr = 1   
 !        write(stderrUnit,*) 'ERROR: TimeInterval must be greater than zero: ', trim(timeString) !'ERROR: TimeInterval cannot be negative'
 !     end if
->>>>>>> d7ebe3bd
-
       
    end subroutine mpas_set_timeInterval
 
