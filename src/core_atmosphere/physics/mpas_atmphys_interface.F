! Copyright (c) 2013,  Los Alamos National Security, LLC (LANS)
! and the University Corporation for Atmospheric Research (UCAR).
!
! Unless noted otherwise source code is licensed under the BSD license.
! Additional copyright and license information can be found in the LICENSE file
! distributed with this code, or at http://mpas-dev.github.com/license.html
!
!=================================================================================================================
 module mpas_atmphys_interface
 use mpas_kind_types
 use mpas_derived_types
 use mpas_pool_routines

 use mpas_atmphys_constants
 use mpas_atmphys_vars

 implicit none
 private
 public:: allocate_forall_physics,   &
          deallocate_forall_physics, &
          MPAS_to_physics,           &
          microphysics_from_MPAS,    &
          microphysics_to_MPAS

<<<<<<< HEAD
 integer:: i,j,k

=======
>>>>>>> 76005fea
! interface for conversion between variables used in the MPAS dynamical core and variables needed in the
! physics parameterizations.
!Laura D. Fowler (send comments to laura@ucar.edu).
!2013-05-01.
!
! subroutines in mpas_atmphys_interface_nhyd:
! -------------------------------------------
! allocate_forall_physics  : allocation of all meteorological variables needed in the physics.
! deallocate_forall_physics: deallocation of all meteorological variables needed in the physics.
! MPAS_to_physics          : conversion of input "MPAS" variables to "physics" variables.
! microphysics_from_MPAS   : initialize local arrays needed in cloud microphysics schemes.
! microphysics_to_MPAS     : copy local arrays needed in cloud microphysics schemesto MPAS arrays.
!
! add-ons and modifications to sourcecode:
! ----------------------------------------
! * in subroutine MPAS_to_physics, moved the calculation of the local arrays qv_p,qc_p, and qr_p above the 
!   calculation of th_p so that we do not need to use the pointer qv.
! * in subroutine microphysics_from_MPAS, moved the calculation of the local arrays qv_p,qc_p, and qr_p above 
!   the calculation of th_p so that we do not need to use the pointer qv.
! * in subroutine microphysics_to_MPAS, since microphysics schemes update the temperature and water vapor
!   mixing ratio, we first update the total pressure and exner functions. Then, we update the modified
!   potential temperature and calculate the diabatic tendency due to cloud microphysics processes.
!   Laura D. Fowler (laura@ucar.edu) / 2013-11-07.
! * replaced the variable g (that originally pointed to gravity) with gravity, for simplicity.
!   Laura D. Fowler (laura@ucar.edu) / 2014-03-21.
! * throughout the sourcecode, replaced all "var_struct" defined arrays by local pointers.
!   Laura D. Fowler (laura@ucar.edu) / 2014-04-22.
! * modified sourcecode to use pools.
!   Laura D. Fowler (laura@ucar.edu) / 2014-05-15.
! * added calculation of the surface pressure tendency. Moved the calculation of znu_p below the calculation 
!   of the surface pressure to avoid dividing by zero if the surface pressure is not output in the init file.
!   Laura D. Fowler (birch.mmm.ucar.ecu) / 2014-06-23. 
! * renamed module mpas_atmphys_interface_nhyd to mpas_atmphys_interface.
!   Laura D. Fowler (laura@ucar.edu) / 2014-09-19.
! * in subroutine microphysics_to_MPAS, reverted the calculation of cloud microphysics tendency rt_diabatic_tend, 
!   and update of the state variables to git hash identifier 7a66f273e182f4. This change reflects the fact that
!   we want to compute rt_diabatic_tend at constant volume.
!   Laura D. Fowler (laura@ucar.edu) / 2014-01-015. 
! * added the initialization of local variables needed in the parameterization of the MYNN surface layer scheme
<<<<<<< HEAD
!   and planetary boundary layer scheme from WRF 3.6.1 and WRF 3.8..
!   Laura D. Fowler (laura@ucar.edu) / 2016-04-11.
! * corrected the calculation of the surface pressure, mainly extrapolation of the air density to the surface.
!   Laura D. Fowler (laura@ucar.edu) / 2016-04-25.
! * added the option mp_wsm6_wrf381 for the WSM6 parameterization of cloud microphysics from WRF version 3.8.1.
!   Laura D. Fowler (laura@ucar.edu) / 2016-09-16.
=======
!   and planetary boundary layer scheme from WRF 3.6.1.
!   Laura D. Fowler (laura@ucar.edu) / 2016-04-11.
! * corrected the calculation of the surface pressure, mainly extrapolation of the air density to the surface.
!   Laura D. Fowler (laura@ucar.edu) / 2016-04-25.
>>>>>>> 76005fea


 contains


!=================================================================================================================
 subroutine allocate_forall_physics
!=================================================================================================================

 if(.not.allocated(psfc_p) ) allocate(psfc_p(ims:ime,jms:jme)         )
 if(.not.allocated(ptop_p) ) allocate(ptop_p(ims:ime,jms:jme)         )

 if(.not.allocated(u_p)    ) allocate(u_p(ims:ime,kms:kme,jms:jme)    )
 if(.not.allocated(v_p)    ) allocate(v_p(ims:ime,kms:kme,jms:jme)    )
 if(.not.allocated(fzm_p)  ) allocate(fzm_p(ims:ime,kms:kme,jms:jme)  )
 if(.not.allocated(fzp_p)  ) allocate(fzp_p(ims:ime,kms:kme,jms:jme)  )
 if(.not.allocated(zz_p)   ) allocate(zz_p(ims:ime,kms:kme,jms:jme)   )
 if(.not.allocated(pres_p) ) allocate(pres_p(ims:ime,kms:kme,jms:jme) )
 if(.not.allocated(pi_p)   ) allocate(pi_p(ims:ime,kms:kme,jms:jme)   )
 if(.not.allocated(z_p)    ) allocate(z_p(ims:ime,kms:kme,jms:jme)    )
 if(.not.allocated(zmid_p) ) allocate(zmid_p(ims:ime,kms:kme,jms:jme) )
 if(.not.allocated(dz_p)   ) allocate(dz_p(ims:ime,kms:kme,jms:jme)   )
 if(.not.allocated(t_p)    ) allocate(t_p(ims:ime,kms:kme,jms:jme)    )
 if(.not.allocated(th_p)   ) allocate(th_p(ims:ime,kms:kme,jms:jme)   )
 if(.not.allocated(al_p)   ) allocate(al_p(ims:ime,kms:kme,jms:jme)   )
 if(.not.allocated(rho_p)  ) allocate(rho_p(ims:ime,kms:kme,jms:jme)  )
 if(.not.allocated(rh_p)   ) allocate(rh_p(ims:ime,kms:kme,jms:jme)   )
 if(.not.allocated(znu_p)  ) allocate(znu_p(ims:ime,kms:kme,jms:jme)  )

 if(.not.allocated(w_p)    ) allocate(w_p(ims:ime,kms:kme,jms:jme)    )
 if(.not.allocated(pres2_p)) allocate(pres2_p(ims:ime,kms:kme,jms:jme))
 if(.not.allocated(t2_p)   ) allocate(t2_p(ims:ime,kms:kme,jms:jme)   )
 
 if(.not.allocated(qv_p)   ) allocate(qv_p(ims:ime,kms:kme,jms:jme)   )
 if(.not.allocated(qc_p)   ) allocate(qc_p(ims:ime,kms:kme,jms:jme)   )
 if(.not.allocated(qr_p)   ) allocate(qr_p(ims:ime,kms:kme,jms:jme)   )
 if(.not.allocated(qi_p)   ) allocate(qi_p(ims:ime,kms:kme,jms:jme)   )
 if(.not.allocated(qs_p)   ) allocate(qs_p(ims:ime,kms:kme,jms:jme)   )
 if(.not.allocated(qg_p)   ) allocate(qg_p(ims:ime,kms:kme,jms:jme)   )

 pbl_select: select case (trim(pbl_scheme))
<<<<<<< HEAD
    case("bl_mynn","bl_mynn_wrf38")
       if(.not.allocated(ni_p)) allocate(ni_p(ims:ime,kms:kme,jms:jme))
       if(.not.allocated(nc_p)) allocate(nc_p(ims:ime,kms:kme,jms:jme))
=======
    case("bl_mynn")
       if(.not.allocated(ni_p)) allocate(ni_p(ims:ime,kms:kme,jms:jme))
>>>>>>> 76005fea

    case default

 end select pbl_select

!... arrays used for calculating the hydrostatic pressure and exner function:
 if(.not.allocated(psfc_hyd_p)  ) allocate(psfc_hyd_p(ims:ime,jms:jme)          )
 if(.not.allocated(psfc_hydd_p) ) allocate(psfc_hydd_p(ims:ime,jms:jme)         )
 if(.not.allocated(pres_hyd_p)  ) allocate(pres_hyd_p(ims:ime,kms:kme,jms:jme)  )
 if(.not.allocated(pres_hydd_p) ) allocate(pres_hydd_p(ims:ime,kms:kme,jms:jme) )
 if(.not.allocated(pres2_hyd_p) ) allocate(pres2_hyd_p(ims:ime,kms:kme,jms:jme) )
 if(.not.allocated(pres2_hydd_p)) allocate(pres2_hydd_p(ims:ime,kms:kme,jms:jme))
 if(.not.allocated(znu_hyd_p)   ) allocate(znu_hyd_p(ims:ime,kms:kme,jms:jme)   )
 
 end subroutine allocate_forall_physics

!=================================================================================================================
 subroutine deallocate_forall_physics
!=================================================================================================================

 if(allocated(psfc_p)  ) deallocate(psfc_p  )
 if(allocated(ptop_p)  ) deallocate(ptop_p  )

 if(allocated(u_p)     ) deallocate(u_p     )
 if(allocated(v_p)     ) deallocate(v_p     )
 if(allocated(fzm_p)   ) deallocate(fzm_p   )
 if(allocated(fzp_p)   ) deallocate(fzp_p   )
 if(allocated(zz_p)    ) deallocate(zz_p    )
 if(allocated(pres_p)  ) deallocate(pres_p  )
 if(allocated(pi_p)    ) deallocate(pi_p    )
 if(allocated(z_p)     ) deallocate(z_p     )
 if(allocated(zmid_p)  ) deallocate(zmid_p  )
 if(allocated(dz_p)    ) deallocate(dz_p    )
 if(allocated(t_p)     ) deallocate(t_p     )
 if(allocated(th_p)    ) deallocate(th_p    )
 if(allocated(al_p)    ) deallocate(al_p    )
 if(allocated(rho_p)   ) deallocate(rho_p   ) 
 if(allocated(rh_p)    ) deallocate(rh_p    ) 
 if(allocated(znu_p)   ) deallocate(znu_p   )

 if(allocated(w_p)     ) deallocate(w_p     )
 if(allocated(pres2_p) ) deallocate(pres2_p )
 if(allocated(t2_p)    ) deallocate(t2_p    )

 if(allocated(qv_p)    ) deallocate(qv_p    )
 if(allocated(qc_p)    ) deallocate(qc_p    )
 if(allocated(qr_p)    ) deallocate(qr_p    )
 if(allocated(qi_p)    ) deallocate(qi_p    )
 if(allocated(qs_p)    ) deallocate(qs_p    )
 if(allocated(qg_p)    ) deallocate(qg_p    )

 pbl_select: select case (trim(pbl_scheme))
<<<<<<< HEAD
    case("bl_mynn","bl_mynn_wrf38")
       if(allocated(ni_p)) deallocate(ni_p)
       if(allocated(nc_p)) deallocate(nc_p)
=======
    case("bl_mynn")
       if(allocated(ni_p)) deallocate(ni_p)
>>>>>>> 76005fea

    case default

 end select pbl_select

 if(allocated(psfc_hyd_p)  ) deallocate(psfc_hyd_p  )
 if(allocated(psfc_hydd_p) ) deallocate(psfc_hydd_p )
 if(allocated(pres_hyd_p)  ) deallocate(pres_hyd_p  )
 if(allocated(pres_hydd_p) ) deallocate(pres_hydd_p )
 if(allocated(pres2_hyd_p) ) deallocate(pres2_hyd_p )
 if(allocated(pres2_hydd_p)) deallocate(pres2_hydd_p)
 if(allocated(znu_hyd_p)   ) deallocate(znu_hyd_p   )
 
 end subroutine deallocate_forall_physics

<<<<<<< HEAD
!=================================================================================================================
 subroutine MPAS_to_physics(mesh,state,time_lev,diag,diag_physics)
!=================================================================================================================
=======
!==================================================================================================
 subroutine MPAS_to_physics(mesh,state,time_lev,diag,diag_physics,its,ite)
!==================================================================================================
>>>>>>> 76005fea

!input variables:
 type(mpas_pool_type),intent(in):: mesh
 type(mpas_pool_type),intent(in):: state
 type(mpas_pool_type),intent(in):: diag
 integer,intent(in):: its,ite

 integer,intent(in):: time_lev

!inout variables:
 type(mpas_pool_type),intent(inout):: diag_physics

!local pointers:
 integer,pointer:: index_qv,index_qc,index_qr,index_qi,index_qs,index_qg
<<<<<<< HEAD
 integer,pointer:: index_nc,index_ni
=======
 integer,pointer:: index_ni
>>>>>>> 76005fea
 real(kind=RKIND),dimension(:),pointer    :: latCell,lonCell
 real(kind=RKIND),dimension(:),pointer    :: fzm,fzp,rdzw
 real(kind=RKIND),dimension(:),pointer    :: surface_pressure,plrad
 real(kind=RKIND),dimension(:,:),pointer  :: zgrid
 real(kind=RKIND),dimension(:,:),pointer  :: zz,exner,pressure_b,rtheta_p,rtheta_b
 real(kind=RKIND),dimension(:,:),pointer  :: rho_zz,theta_m,pressure_p,u,v,w
 real(kind=RKIND),dimension(:,:),pointer  :: qv,qc,qr,qi,qs,qg
<<<<<<< HEAD
 real(kind=RKIND),dimension(:,:),pointer  :: nc,ni
=======
 real(kind=RKIND),dimension(:,:),pointer  :: ni
>>>>>>> 76005fea
 real(kind=RKIND),dimension(:,:,:),pointer:: scalars

!local variables:
 integer:: i,k,j

 real(kind=RKIND):: z0,z1,z2,w1,w2
 real(kind=RKIND):: rho_a,rho1,rho2,tem1,tem2

!-----------------------------------------------------------------------------------------------------------------
!write(0,*)
!write(0,*) '--- enter subroutine MPAS_to_phys:'
!write(0,*) 'ims=',ims,' ime=',ime
!write(0,*) 'jms=',jms,' jme=',jme
!write(0,*) 'kms=',kms,' kme=',kme
!write(0,*)
!write(0,*) 'its=',its,' ite=',ite
!write(0,*) 'jts=',jts,' jte=',jte
!write(0,*) 'kts=',kts,' kte=',kte

!initialization:
 call mpas_pool_get_array(mesh,'latCell',latCell)
 call mpas_pool_get_array(mesh,'lonCell',lonCell)
 call mpas_pool_get_array(mesh,'fzm'    ,fzm    )
 call mpas_pool_get_array(mesh,'fzp'    ,fzp    )
 call mpas_pool_get_array(mesh,'rdzw'   ,rdzw   )
 call mpas_pool_get_array(mesh,'zgrid'  ,zgrid  )
 call mpas_pool_get_array(mesh,'zz'     ,zz     )

 call mpas_pool_get_array(diag,'surface_pressure'      ,surface_pressure)
 call mpas_pool_get_array(diag,'exner'                 ,exner           )
 call mpas_pool_get_array(diag,'pressure_base'         ,pressure_b      )
 call mpas_pool_get_array(diag,'pressure_p'            ,pressure_p      )
 call mpas_pool_get_array(diag,'rtheta_base'           ,rtheta_b        )
 call mpas_pool_get_array(diag,'rtheta_p'              ,rtheta_p        )
 call mpas_pool_get_array(diag,'uReconstructZonal'     ,u               )
 call mpas_pool_get_array(diag,'uReconstructMeridional',v               )

 call mpas_pool_get_array(state,'rho_zz' ,rho_zz ,time_lev)
 call mpas_pool_get_array(state,'theta_m',theta_m,time_lev)
 call mpas_pool_get_array(state,'w'      ,w      ,time_lev)

 call mpas_pool_get_dimension(state,'index_qv',index_qv)
 call mpas_pool_get_dimension(state,'index_qc',index_qc)
 call mpas_pool_get_dimension(state,'index_qr',index_qr)
 call mpas_pool_get_dimension(state,'index_qi',index_qi)
 call mpas_pool_get_dimension(state,'index_qs',index_qs)
 call mpas_pool_get_dimension(state,'index_qg',index_qg)

 call mpas_pool_get_array(state,'scalars',scalars,time_lev)
 qv => scalars(index_qv,:,:)
 qc => scalars(index_qc,:,:)
 qr => scalars(index_qr,:,:)
 qi => scalars(index_qi,:,:)
 qs => scalars(index_qs,:,:)
 qg => scalars(index_qg,:,:)

 call mpas_pool_get_array(diag_physics,'plrad',plrad)

 do j = jts, jte
 do k = kts, kte
 do i = its, ite

    !water vapor and moist arrays:
    qv_p(i,k,j) = max(0.,qv(k,i))
    qc_p(i,k,j) = max(0.,qc(k,i))
    qr_p(i,k,j) = max(0.,qr(k,i))
    qi_p(i,k,j) = max(0.,qi(k,i))
    qs_p(i,k,j) = max(0.,qs(k,i))
    qg_p(i,k,j) = max(0.,qg(k,i))

    !arrays located at theta points:
    u_p(i,k,j) = u(k,i)
    v_p(i,k,j) = v(k,i)

    zz_p(i,k,j)  = zz(k,i)
    rho_p(i,k,j) = zz(k,i) * rho_zz(k,i)
    rho_p(i,k,j) = rho_p(i,k,j)*(1._RKIND + qv_p(i,k,j))
    th_p(i,k,j)  = theta_m(k,i) / (1._RKIND + R_v/R_d * qv_p(i,k,j))
    t_p(i,k,j)   = th_p(i,k,j)*exner(k,i)

    pi_p(i,k,j)   = exner(k,i)
    pres_p(i,k,j) = pressure_p(k,i) + pressure_b(k,i)

    zmid_p(i,k,j) = 0.5*(zgrid(k+1,i)+zgrid(k,i))
    dz_p(i,k,j)   = zgrid(k+1,i)-zgrid(k,i)

 enddo
 enddo
 enddo

 pbl_select: select case (trim(pbl_scheme))
<<<<<<< HEAD
    case("bl_mynn","bl_mynn_wrf38")
       call mpas_pool_get_dimension(state,'index_nc',index_nc)
       call mpas_pool_get_dimension(state,'index_ni',index_ni)
       nc => scalars(index_nc,:,:)
=======
    case("bl_mynn")
       call mpas_pool_get_dimension(state,'index_ni',index_ni)
>>>>>>> 76005fea
       ni => scalars(index_ni,:,:)

       do j = jts,jte
       do k = kts,kte
       do i = its,ite
<<<<<<< HEAD
          nc_p(i,k,j) = max(0.,nc(k,i))
=======
>>>>>>> 76005fea
          ni_p(i,k,j) = max(0.,ni(k,i))
       enddo
       enddo
       enddo

    case default

 end select pbl_select

!calculation of the surface pressure using hydrostatic assumption down to the surface::
 do j = jts,jte
 do i = its,ite
    tem1 = zgrid(2,i)-zgrid(1,i)
    tem2 = zgrid(3,i)-zgrid(2,i)
    rho1 = rho_zz(1,i) * zz(1,i) * (1. + qv_p(i,1,j))
    rho2 = rho_zz(2,i) * zz(2,i) * (1. + qv_p(i,2,j))
!   surface_pressure(i) = 0.5*gravity*(zgrid(2,i)-zgrid(1,i)) &
!                   * (rho1 + 0.5*(rho2-rho1)*tem1/(tem1+tem2))
    surface_pressure(i) = 0.5*gravity*(zgrid(2,i)-zgrid(1,i)) &
                    * (rho1 - 0.5*(rho2-rho1)*tem1/(tem1+tem2))
    surface_pressure(i) = surface_pressure(i) + pressure_p(1,i) + pressure_b(1,i)
 enddo
 
 do k = kts,kte
 do i = its,ite
    znu_p(i,k,j)  = pres_p(i,k,j) / surface_pressure(i)
 enddo
 enddo
 enddo

!arrays located at w points:
 do j = jts, jte
 do k = kts,kte+1
 do i = its,ite
    w_p(i,k,j) = w(k,i)
    z_p(i,k,j) = zgrid(k,i)
 enddo
 enddo
 enddo

!check that the pressure in the layer above the surface is greater than that in the layer
!above it:
 do j = jts,jte
 do i = its,ite
    if(pres_p(i,1,j) .le. pres_p(i,2,j)) then
       write(0,*)
       write(0,*) '--- subroutine MPAS_to_phys - pressure(1) < pressure(2):'
       write(0,*) 'i      =', i
       write(0,*) 'latCell=', latCell(i)/degrad
       write(0,*) 'lonCell=', lonCell(i)/degrad
       do k = kts,kte
          write(0,201) j,i,k,dz_p(i,k,j),pressure_b(k,i),pressure_p(k,i),pres_p(i,k,j), &
             rho_p(i,k,j),th_p(i,k,j),t_p(i,k,j),qv_p(i,k,j)
       enddo
!      call mpas_dmpar_global_abort('ERROR: pressure increasing with height')
    endif
 enddo
 enddo

!interpolation of pressure and temperature from theta points to w points:
 do j = jts,jte
 do k = kts+1,kte
 do i = its,ite
    tem1 = 1./(zgrid(k+1,i)-zgrid(k-1,i))
    fzm_p(i,k,j) = (zgrid(k,i)-zgrid(k-1,i)) * tem1
    fzp_p(i,k,j) = (zgrid(k+1,i)-zgrid(k,i)) * tem1
    t2_p(i,k,j)    = fzm_p(i,k,j)*t_p(i,k,j) + fzp_p(i,k,j)*t_p(i,k-1,j)
    pres2_p(i,k,j) = fzm_p(i,k,j)*pres_p(i,k,j) + fzp_p(i,k,j)*pres_p(i,k-1,j)
 enddo
 enddo
 enddo

!interpolation of pressure and temperature from theta points to the top-of-the-model: follows
!the calculation of the top-of-the-model pressure and temperature in WRF (subroutine phy_prep
!in ./dyn_em/module_big_step_utilities.F):
 k = kte+1
 do j = jts,jte
 do i = its,ite
    z0 = zgrid(k,i)
    z1 = 0.5*(zgrid(k,i)+zgrid(k-1,i)) 
    z2 = 0.5*(zgrid(k-1,i)+zgrid(k-2,i))
    w1 = (z0-z2)/(z1-z2)
    w2 = 1.-w1
    t2_p(i,k,j) = w1*t_p(i,k-1,j) + w2*t_p(i,k-2,j)
    !use log of pressure to avoid occurrences of negative top-of-the-model pressure.
    pres2_p(i,k,j) = exp(w1*log(pres_p(i,k-1,j))+w2*log(pres_p(i,k-2,j)))
 enddo
 enddo

!ldf (2012-06-22): recalculates the pressure at the surface as an extrapolation of the
!pressures in the 2 layers above the surface, as was originally done:
 k = kts
 do j = jts,jte
 do i = its,ite
    z0 = zgrid(k,i)
    z1 = 0.5*(zgrid(k,i)+zgrid(k+1,i)) 
    z2 = 0.5*(zgrid(k+1,i)+zgrid(k+2,i))
    w1 = (z0-z2)/(z1-z2)
    w2 = 1.-w1
    t2_p(i,k,j)    = w1*t_p(i,k,j)+w2*t_p(i,k+1,j)
    pres2_p(i,k,j) = w1*pres_p(i,k,j)+w2*pres_p(i,k+1,j)
!   psfc_p(i,j) = pres2_p(i,k,j)
    psfc_p(i,j) = surface_pressure(i)
 enddo
 enddo

!calculation of the hydrostatic pressure:
 do j = jts,jte
 do i = its,ite
    !pressure at w-points:
    k = kte+1
    pres2_hyd_p(i,k,j)  = pres2_p(i,k,j)
    pres2_hydd_p(i,k,j) = pres2_p(i,k,j)
    do k = kte,1,-1
       rho_a = rho_p(i,k,j) / (1.+qv_p(i,k,j))
       pres2_hyd_p(i,k,j)  = pres2_hyd_p(i,k+1,j)  + gravity*rho_p(i,k,j)*dz_p(i,k,j)
       pres2_hydd_p(i,k,j) = pres2_hydd_p(i,k+1,j) + gravity*rho_a*dz_p(i,k,j)
    enddo
    !pressure at theta-points:
    do k = kte,1,-1
       pres_hyd_p(i,k,j)  = 0.5*(pres2_hyd_p(i,k+1,j)+pres2_hyd_p(i,k,j))
       pres_hydd_p(i,k,j) = 0.5*(pres2_hydd_p(i,k+1,j)+pres2_hydd_p(i,k,j))
    enddo
    !surface pressure:
    psfc_hyd_p(i,j) = pres2_hyd_p(i,1,j)
    psfc_hydd_p(i,j) = pres2_hydd_p(i,1,j)
    !znu:
    do k = kte,1,-1
       znu_hyd_p(i,k,j) = pres_hyd_p(i,k,j) / psfc_hyd_p(i,j) 
    enddo
 enddo
 enddo

!save the model-top pressure:
 do j = jts,jte
 do i = its,ite
    plrad(i) = pres2_p(i,kte+1,j) 
 enddo
 enddo

!formats: 
 201 format(3i8,10(1x,e15.8))
 202 format(2i6,10(1x,e15.8))
 203 format(i6,10(1x,e15.8))

 end subroutine MPAS_to_physics

<<<<<<< HEAD
!=================================================================================================================
 subroutine microphysics_from_MPAS(mesh,state,time_lev,diag,diag_physics)
!=================================================================================================================
=======
!==================================================================================================
 subroutine microphysics_from_MPAS(mesh,state,time_lev,diag,diag_physics,its,ite)
!==================================================================================================

>>>>>>> 76005fea
!input variables:
 type(mpas_pool_type),intent(in):: mesh
 type(mpas_pool_type),intent(in):: state
 type(mpas_pool_type),intent(in):: diag
 type(mpas_pool_type),intent(in):: diag_physics
<<<<<<< HEAD
=======
 integer,intent(in):: its,ite
>>>>>>> 76005fea

 integer:: time_lev

!local pointers:
 integer,pointer:: index_qv,index_qc,index_qr,index_qi,index_qs,index_qg
<<<<<<< HEAD
 integer,pointer:: index_ni,index_nr,index_nc,index_nifa,index_nwfa
 real(kind=RKIND),dimension(:),pointer    :: nwfa2d,nt_c,mu_c
=======
 integer,pointer:: index_ni,index_nr
 real(kind=RKIND),dimension(:),pointer    :: nt_c,mu_c
>>>>>>> 76005fea
 real(kind=RKIND),dimension(:,:),pointer  :: zgrid,w
 real(kind=RKIND),dimension(:,:),pointer  :: zz,exner,pressure_b,rtheta_p,rtheta_b
 real(kind=RKIND),dimension(:,:),pointer  :: rho_zz,theta_m,pressure_p
 real(kind=RKIND),dimension(:,:),pointer  :: qv,qc,qr,qi,qs,qg
<<<<<<< HEAD
 real(kind=RKIND),dimension(:,:),pointer  :: ni,nr,nc,nifa,nwfa
=======
 real(kind=RKIND),dimension(:,:),pointer  :: ni,nr
>>>>>>> 76005fea
 real(kind=RKIND),dimension(:,:),pointer  :: rainprod,evapprod
 real(kind=RKIND),dimension(:,:),pointer  :: re_cloud,re_ice,re_snow
 real(kind=RKIND),dimension(:,:,:),pointer:: scalars

!local variables:
 integer:: i,k,j

!-----------------------------------------------------------------------------------------------------------------
<<<<<<< HEAD
!write(0,*)
!write(0,*) '--- enter subroutine microphysics_from_MPAS:'
=======
! write(0,*)
! write(0,*) '--- enter subroutine microphysics_from_MPAS:'
>>>>>>> 76005fea

 call mpas_pool_get_array(mesh,'zgrid',zgrid)
 call mpas_pool_get_array(mesh,'zz'   ,zz   )

 call mpas_pool_get_array(diag,'exner'        ,exner     )
 call mpas_pool_get_array(diag,'pressure_base',pressure_b)
 call mpas_pool_get_array(diag,'pressure_p'   ,pressure_p)
 call mpas_pool_get_array(diag,'rtheta_base'  ,rtheta_b  )
 call mpas_pool_get_array(diag,'rtheta_p'     ,rtheta_p  )

<<<<<<< HEAD
 call mpas_pool_get_array(diag_physics,'nwfa2d'  ,nwfa2d  )
=======
>>>>>>> 76005fea
 call mpas_pool_get_array(diag_physics,'nt_c'    ,nt_c    )
 call mpas_pool_get_array(diag_physics,'mu_c'    ,mu_c    )
 call mpas_pool_get_array(diag_physics,'rainprod',rainprod)
 call mpas_pool_get_array(diag_physics,'evapprod',evapprod)
 call mpas_pool_get_array(diag_physics,'re_cloud',re_cloud)
 call mpas_pool_get_array(diag_physics,'re_ice'  ,re_ice  )
 call mpas_pool_get_array(diag_physics,'re_snow' ,re_snow )

 call mpas_pool_get_array(state,'rho_zz' ,rho_zz ,time_lev)
 call mpas_pool_get_array(state,'theta_m',theta_m,time_lev)
 call mpas_pool_get_array(state,'w'      ,w      ,time_lev)

 call mpas_pool_get_dimension(state,'index_qv'  ,index_qv  )
 call mpas_pool_get_dimension(state,'index_qc'  ,index_qc  )
 call mpas_pool_get_dimension(state,'index_qr'  ,index_qr  )
 call mpas_pool_get_dimension(state,'index_qi'  ,index_qi  )
 call mpas_pool_get_dimension(state,'index_qs'  ,index_qs  )
 call mpas_pool_get_dimension(state,'index_qg'  ,index_qg  )
 call mpas_pool_get_dimension(state,'index_ni'  ,index_ni  )
 call mpas_pool_get_dimension(state,'index_nr'  ,index_nr  )
<<<<<<< HEAD
 call mpas_pool_get_dimension(state,'index_nc'  ,index_nc  )
 call mpas_pool_get_dimension(state,'index_nifa',index_nifa)
 call mpas_pool_get_dimension(state,'index_nwfa',index_nwfa)
=======
>>>>>>> 76005fea

 call mpas_pool_get_array(state,'scalars',scalars,time_lev)
 qv   => scalars(index_qv,:,:)
 qc   => scalars(index_qc,:,:)
 qr   => scalars(index_qr,:,:)
 qi   => scalars(index_qi,:,:)
 qs   => scalars(index_qs,:,:)
 qg   => scalars(index_qg,:,:)
 ni   => scalars(index_ni,:,:)
 nr   => scalars(index_nr,:,:)
<<<<<<< HEAD
 nc   => scalars(index_nc,:,:)
 nifa => scalars(index_nifa,:,:)
 nwfa => scalars(index_nwfa,:,:)
=======
>>>>>>> 76005fea

!initialize variables needed in the cloud microphysics schemes:
 do j = jts, jte
 do k = kts, kte
 do i = its, ite
    qv_p(i,k,j) = qv(k,i)
    qc_p(i,k,j) = qc(k,i)
    qr_p(i,k,j) = qr(k,i)

    rho_p(i,k,j)  = zz(k,i) * rho_zz(k,i)
    th_p(i,k,j)   = theta_m(k,i) / (1._RKIND + R_v/R_d * max(0._RKIND,qv_p(i,k,j)))

    pi_p(i,k,j)   = exner(k,i)
    pres_p(i,k,j) = pressure_b(k,i) + pressure_p(k,i)

    z_p(i,k,j)    = zgrid(k,i)
    dz_p(i,k,j)   = zgrid(k+1,i) - zgrid(k,i)
    w_p(i,k,j)    = w(k,i)
 enddo
 enddo
 enddo

!additional initialization as function of cloud microphysics scheme:
 microp_select_init: select case(microp_scheme)

<<<<<<< HEAD
    case ("mp_thompson","mp_thompson_aerosols","mp_wsm6","mp_wsm6_wrf381")
=======
    case ("mp_thompson","mp_wsm6")
>>>>>>> 76005fea
       do j = jts, jte
       do k = kts, kte
       do i = its, ite
          qi_p(i,k,j) = qi(k,i)
          qs_p(i,k,j) = qs(k,i)
          qg_p(i,k,j) = qg(k,i)
       enddo
       enddo
       enddo

    microp2_select: select case(microp_scheme)

<<<<<<< HEAD
       case("mp_thompson","mp_thompson_aerosols")
=======
       case("mp_thompson")
>>>>>>> 76005fea
          !number concentrations:
          do j = jts,jte
          do i = its,ite
             muc_p(i,j) = mu_c(i)
             ntc_p(i,j) = nt_c(i)
          enddo
          enddo
          do j = jts, jte
          do k = kts, kte
          do i = its, ite
             ni_p(i,k,j) = ni(k,i)
             nr_p(i,k,j) = nr(k,i)
             rainprod_p(i,k,j) = rainprod(k,i)
             evapprod_p(i,k,j) = evapprod(k,i)
             recloud_p(i,k,j)  = re_cloud(k,i)
             reice_p(i,k,j)    = re_ice(k,i)
             resnow_p(i,k,j)   = re_snow(k,i)
          enddo
          enddo
          enddo

<<<<<<< HEAD
       microp3_select: select case(microp_scheme)

          case("mp_thompson_aerosols")
             do j = jts, jte
             do i = its, ite
                nwfa2d_p(i,j) = nwfa2d(i)
             enddo
             enddo

             do j = jts, jte
             do k = kts, kte
             do i = its, ite
                nc_p(i,k,j)   = nc(k,i)
                nwfa_p(i,k,j) = nwfa(k,i)
                nifa_p(i,k,j) = nifa(k,i)
             enddo
             enddo
             enddo
             
          case default

       end select microp3_select

=======
>>>>>>> 76005fea
       case default

    end select microp2_select

    case default

 end select microp_select_init

!write(0,*) '--- end subroutine microphysics_from_MPAS.'

!formats:
 201 format(2i6,10(1x,e15.8))

 end subroutine microphysics_from_MPAS

<<<<<<< HEAD
!=================================================================================================================
 subroutine microphysics_to_MPAS(mesh,state,time_lev,diag,diag_physics,tend,itimestep)
!=================================================================================================================
=======
!==================================================================================================
 subroutine microphysics_to_MPAS(mesh,state,time_lev,diag,diag_physics,tend,itimestep,its,ite)
!==================================================================================================

>>>>>>> 76005fea
!input variables:
 integer,intent(in):: itimestep
 integer,intent(in):: time_lev
 type(mpas_pool_type),intent(in):: mesh
 integer,intent(in):: its,ite

!output variables:
 type(mpas_pool_type),intent(inout):: state
 type(mpas_pool_type),intent(inout):: diag
 type(mpas_pool_type),intent(inout):: tend
 type(mpas_pool_type),intent(inout):: diag_physics

!local pointers:
 integer,pointer:: index_qv,index_qc,index_qr,index_qi,index_qs,index_qg
<<<<<<< HEAD
 integer,pointer:: index_ni,index_nr,index_nc,index_nifa,index_nwfa
 real(kind=RKIND),dimension(:),pointer    :: nwfa2d
=======
 integer,pointer:: index_ni,index_nr
>>>>>>> 76005fea
 real(kind=RKIND),dimension(:),pointer    :: rdzw
 real(kind=RKIND),dimension(:),pointer    :: surface_pressure,tend_sfc_pressure
 real(kind=RKIND),dimension(:,:),pointer  :: zgrid
 real(kind=RKIND),dimension(:,:),pointer  :: zz,exner,exner_b,pressure_b,rtheta_p,rtheta_b
 real(kind=RKIND),dimension(:,:),pointer  :: rho_zz,theta_m,pressure_p
 real(kind=RKIND),dimension(:,:),pointer  :: rt_diabatic_tend
 real(kind=RKIND),dimension(:,:),pointer  :: qv,qc,qr,qi,qs,qg
<<<<<<< HEAD
 real(kind=RKIND),dimension(:,:),pointer  :: ni,nr,nc,nifa,nwfa
=======
 real(kind=RKIND),dimension(:,:),pointer  :: ni,nr
>>>>>>> 76005fea
 real(kind=RKIND),dimension(:,:),pointer  :: rainprod,evapprod
 real(kind=RKIND),dimension(:,:),pointer  :: re_cloud,re_ice,re_snow
 real(kind=RKIND),dimension(:,:,:),pointer:: scalars

!local variables:
 integer:: icount
 integer:: i,k,j
 real(kind=RKIND):: rho1,rho2,tem1,tem2

!-----------------------------------------------------------------------------------------------------------------

! write(0,*)
! write(0,*) '--- enter subroutine microphysics_to_MPAS:'

!initialization:
 call mpas_pool_get_array(mesh,'rdzw' ,rdzw )
 call mpas_pool_get_array(mesh,'zz'   ,zz   )
 call mpas_pool_get_array(mesh,'zgrid',zgrid)

 call mpas_pool_get_array(diag,'exner'           ,exner           )
 call mpas_pool_get_array(diag,'exner_base'      ,exner_b         )
 call mpas_pool_get_array(diag,'pressure_base'   ,pressure_b      )
 call mpas_pool_get_array(diag,'pressure_p'      ,pressure_p      )
 call mpas_pool_get_array(diag,'rtheta_base'     ,rtheta_b        )
 call mpas_pool_get_array(diag,'rtheta_p'        ,rtheta_p        )
 call mpas_pool_get_array(diag,'surface_pressure',surface_pressure)

<<<<<<< HEAD
 call mpas_pool_get_array(diag_physics,'nwfa2d'  ,nwfa2d  )
=======
>>>>>>> 76005fea
 call mpas_pool_get_array(diag_physics,'rainprod',rainprod)
 call mpas_pool_get_array(diag_physics,'evapprod',evapprod)
 call mpas_pool_get_array(diag_physics,'re_cloud',re_cloud)
 call mpas_pool_get_array(diag_physics,'re_ice'  ,re_ice  )
 call mpas_pool_get_array(diag_physics,'re_snow' ,re_snow )

 call mpas_pool_get_array(tend,'tend_sfc_pressure',tend_sfc_pressure)

 call mpas_pool_get_array(state,'rho_zz' ,rho_zz ,time_lev)
 call mpas_pool_get_array(state,'theta_m',theta_m,time_lev)

 call mpas_pool_get_dimension(state,'index_qv'  ,index_qv  )
 call mpas_pool_get_dimension(state,'index_qc'  ,index_qc  )
 call mpas_pool_get_dimension(state,'index_qr'  ,index_qr  )
 call mpas_pool_get_dimension(state,'index_qi'  ,index_qi  )
 call mpas_pool_get_dimension(state,'index_qs'  ,index_qs  )
 call mpas_pool_get_dimension(state,'index_qg'  ,index_qg  )
 call mpas_pool_get_dimension(state,'index_ni'  ,index_ni  )
 call mpas_pool_get_dimension(state,'index_nr'  ,index_nr  )
<<<<<<< HEAD
 call mpas_pool_get_dimension(state,'index_nc'  ,index_nc  )
 call mpas_pool_get_dimension(state,'index_nifa',index_nifa)
 call mpas_pool_get_dimension(state,'index_nwfa',index_nwfa)
=======
>>>>>>> 76005fea

 call mpas_pool_get_array(state,'scalars',scalars,time_lev)
 qv   => scalars(index_qv,:,:)
 qc   => scalars(index_qc,:,:)
 qr   => scalars(index_qr,:,:)
 qi   => scalars(index_qi,:,:)
 qs   => scalars(index_qs,:,:)
 qg   => scalars(index_qg,:,:)
 ni   => scalars(index_ni,:,:)
 nr   => scalars(index_nr,:,:)
<<<<<<< HEAD
 nc   => scalars(index_nc,:,:)
 nifa => scalars(index_nifa,:,:)
 nwfa => scalars(index_nwfa,:,:)
=======
>>>>>>> 76005fea

 call mpas_pool_get_array(tend,'rt_diabatic_tend',rt_diabatic_tend)

!update variables needed in the dynamical core:
 do j = jts,jte
 do k = kts,kte
 do i = its,ite
    qv(k,i) = qv_p(i,k,j)
    qc(k,i) = qc_p(i,k,j)
    qr(k,i) = qr_p(i,k,j)

    !potential temperature and diabatic forcing:
    rt_diabatic_tend(k,i) = theta_m(k,i)
    theta_m(k,i) = th_p(i,k,j) * (1. + R_v/R_d * qv_p(i,k,j))
    rt_diabatic_tend(k,i) = (theta_m(k,i) - rt_diabatic_tend(k,i)) / dt_dyn

    !density-weighted perturbation potential temperature:
    rtheta_p(k,i) = rho_zz(k,i) * theta_m(k,i) - rtheta_b(k,i)

    !exner function:
    exner(k,i) = (zz(k,i)*(R_d/P0)*(rtheta_p(k,i)+rtheta_b(k,i)))**rcv

    !pertubation pressure:
    pressure_p(k,i) = zz(k,i)*R_d*(exner(k,i)*rtheta_p(k,i) &
                    + (exner(k,i)-exner_b(k,i))*rtheta_b(k,i))

 enddo
 enddo
 enddo

!updates the surface pressure and calculates the surface pressure tendency:
 do j = jts,jte
 do i = its,ite
    tem1 = zgrid(2,i)-zgrid(1,i)
    tem2 = zgrid(3,i)-zgrid(2,i)
    rho1 = rho_zz(1,i) * zz(1,i) * (1. + qv_p(i,1,j))
    rho2 = rho_zz(2,i) * zz(2,i) * (1. + qv_p(i,2,j))

    tend_sfc_pressure(i) = surface_pressure(i)
!   surface_pressure(i)  = 0.5*gravity*(zgrid(2,i)-zgrid(1,i)) &
!                        * (rho1 + 0.5*(rho2-rho1)*tem1/(tem1+tem2))
    surface_pressure(i)  = 0.5*gravity*(zgrid(2,i)-zgrid(1,i)) &
                         * (rho1 - 0.5*(rho2-rho1)*tem1/(tem1+tem2))
    surface_pressure(i)  = surface_pressure(i) + pressure_p(1,i) + pressure_b(1,i)
    tend_sfc_pressure(i)   = (surface_pressure(i)-tend_sfc_pressure(i)) / dt_dyn
 enddo
 enddo

!variables specific to different cloud microphysics schemes:
 microp_select_init: select case(microp_scheme)

<<<<<<< HEAD
    case ("mp_thompson","mp_thompson_aerosols","mp_wsm6","mp_wsm6_wrf381")
=======
    case ("mp_thompson","mp_wsm6")
>>>>>>> 76005fea
       do j = jts, jte
       do k = kts, kte
       do i = its, ite
          qi(k,i) = qi_p(i,k,j)
          qs(k,i) = qs_p(i,k,j)
          qg(k,i) = qg_p(i,k,j)
       enddo
       enddo
       enddo

    microp2_select: select case(microp_scheme)

<<<<<<< HEAD
       case("mp_thompson","mp_thompson_aerosols")
=======
       case("mp_thompson")
>>>>>>> 76005fea
          !number concentrations:
          do j = jts, jte
          do k = kts, kte
          do i = its, ite
             ni(k,i) = ni_p(i,k,j)
             nr(k,i) = nr_p(i,k,j)
             rainprod(k,i) = rainprod_p(i,k,j)
             evapprod(k,i) = evapprod_p(i,k,j)
             re_cloud(k,i) = recloud_p(i,k,j)
             re_ice(k,i)   = reice_p(i,k,j)
             re_snow(k,i)  = resnow_p(i,k,j)
          enddo
          enddo
          enddo

<<<<<<< HEAD
       microp3_select: select case(microp_scheme)

          case("mp_thompson_aerosols")
             do j = jts, jte
             do i = its, ite
                nwfa2d(i) = nwfa2d_p(i,j)
             enddo
             enddo

             do j = jts, jte
             do k = kts, kte
             do i = its, ite
                nc(k,i)   = nc_p(i,k,j)
                nwfa(k,i) = nwfa_p(i,k,j)
                nifa(k,i) = nifa_p(i,k,j)
             enddo
             enddo
             enddo
             
          case default

       end select microp3_select

=======
>>>>>>> 76005fea
       case default

    end select microp2_select

    case default

 end select microp_select_init

!formats:
 201 format(2i6,10(1x,e15.8))

! write(0,*) '--- end subroutine microphysics_to_MPAS'

 end subroutine microphysics_to_MPAS

!==================================================================================================
 end module mpas_atmphys_interface
!==================================================================================================<|MERGE_RESOLUTION|>--- conflicted
+++ resolved
@@ -22,11 +22,6 @@
           microphysics_from_MPAS,    &
           microphysics_to_MPAS
 
-<<<<<<< HEAD
- integer:: i,j,k
-
-=======
->>>>>>> 76005fea
 ! interface for conversion between variables used in the MPAS dynamical core and variables needed in the
 ! physics parameterizations.
 !Laura D. Fowler (send comments to laura@ucar.edu).
@@ -66,19 +61,12 @@
 !   we want to compute rt_diabatic_tend at constant volume.
 !   Laura D. Fowler (laura@ucar.edu) / 2014-01-015. 
 ! * added the initialization of local variables needed in the parameterization of the MYNN surface layer scheme
-<<<<<<< HEAD
 !   and planetary boundary layer scheme from WRF 3.6.1 and WRF 3.8..
 !   Laura D. Fowler (laura@ucar.edu) / 2016-04-11.
 ! * corrected the calculation of the surface pressure, mainly extrapolation of the air density to the surface.
 !   Laura D. Fowler (laura@ucar.edu) / 2016-04-25.
 ! * added the option mp_wsm6_wrf381 for the WSM6 parameterization of cloud microphysics from WRF version 3.8.1.
 !   Laura D. Fowler (laura@ucar.edu) / 2016-09-16.
-=======
-!   and planetary boundary layer scheme from WRF 3.6.1.
-!   Laura D. Fowler (laura@ucar.edu) / 2016-04-11.
-! * corrected the calculation of the surface pressure, mainly extrapolation of the air density to the surface.
-!   Laura D. Fowler (laura@ucar.edu) / 2016-04-25.
->>>>>>> 76005fea
 
 
  contains
@@ -120,14 +108,9 @@
  if(.not.allocated(qg_p)   ) allocate(qg_p(ims:ime,kms:kme,jms:jme)   )
 
  pbl_select: select case (trim(pbl_scheme))
-<<<<<<< HEAD
     case("bl_mynn","bl_mynn_wrf38")
        if(.not.allocated(ni_p)) allocate(ni_p(ims:ime,kms:kme,jms:jme))
        if(.not.allocated(nc_p)) allocate(nc_p(ims:ime,kms:kme,jms:jme))
-=======
-    case("bl_mynn")
-       if(.not.allocated(ni_p)) allocate(ni_p(ims:ime,kms:kme,jms:jme))
->>>>>>> 76005fea
 
     case default
 
@@ -180,14 +163,9 @@
  if(allocated(qg_p)    ) deallocate(qg_p    )
 
  pbl_select: select case (trim(pbl_scheme))
-<<<<<<< HEAD
     case("bl_mynn","bl_mynn_wrf38")
        if(allocated(ni_p)) deallocate(ni_p)
        if(allocated(nc_p)) deallocate(nc_p)
-=======
-    case("bl_mynn")
-       if(allocated(ni_p)) deallocate(ni_p)
->>>>>>> 76005fea
 
     case default
 
@@ -203,22 +181,16 @@
  
  end subroutine deallocate_forall_physics
 
-<<<<<<< HEAD
-!=================================================================================================================
- subroutine MPAS_to_physics(mesh,state,time_lev,diag,diag_physics)
-!=================================================================================================================
-=======
-!==================================================================================================
+!=================================================================================================================
  subroutine MPAS_to_physics(mesh,state,time_lev,diag,diag_physics,its,ite)
-!==================================================================================================
->>>>>>> 76005fea
+!=================================================================================================================
 
 !input variables:
  type(mpas_pool_type),intent(in):: mesh
  type(mpas_pool_type),intent(in):: state
  type(mpas_pool_type),intent(in):: diag
+
  integer,intent(in):: its,ite
-
  integer,intent(in):: time_lev
 
 !inout variables:
@@ -226,11 +198,8 @@
 
 !local pointers:
  integer,pointer:: index_qv,index_qc,index_qr,index_qi,index_qs,index_qg
-<<<<<<< HEAD
  integer,pointer:: index_nc,index_ni
-=======
- integer,pointer:: index_ni
->>>>>>> 76005fea
+
  real(kind=RKIND),dimension(:),pointer    :: latCell,lonCell
  real(kind=RKIND),dimension(:),pointer    :: fzm,fzp,rdzw
  real(kind=RKIND),dimension(:),pointer    :: surface_pressure,plrad
@@ -238,11 +207,7 @@
  real(kind=RKIND),dimension(:,:),pointer  :: zz,exner,pressure_b,rtheta_p,rtheta_b
  real(kind=RKIND),dimension(:,:),pointer  :: rho_zz,theta_m,pressure_p,u,v,w
  real(kind=RKIND),dimension(:,:),pointer  :: qv,qc,qr,qi,qs,qg
-<<<<<<< HEAD
  real(kind=RKIND),dimension(:,:),pointer  :: nc,ni
-=======
- real(kind=RKIND),dimension(:,:),pointer  :: ni
->>>>>>> 76005fea
  real(kind=RKIND),dimension(:,:,:),pointer:: scalars
 
 !local variables:
@@ -334,24 +299,16 @@
  enddo
 
  pbl_select: select case (trim(pbl_scheme))
-<<<<<<< HEAD
     case("bl_mynn","bl_mynn_wrf38")
        call mpas_pool_get_dimension(state,'index_nc',index_nc)
        call mpas_pool_get_dimension(state,'index_ni',index_ni)
        nc => scalars(index_nc,:,:)
-=======
-    case("bl_mynn")
-       call mpas_pool_get_dimension(state,'index_ni',index_ni)
->>>>>>> 76005fea
        ni => scalars(index_ni,:,:)
 
        do j = jts,jte
        do k = kts,kte
        do i = its,ite
-<<<<<<< HEAD
           nc_p(i,k,j) = max(0.,nc(k,i))
-=======
->>>>>>> 76005fea
           ni_p(i,k,j) = max(0.,ni(k,i))
        enddo
        enddo
@@ -499,46 +456,27 @@
 
  end subroutine MPAS_to_physics
 
-<<<<<<< HEAD
-!=================================================================================================================
- subroutine microphysics_from_MPAS(mesh,state,time_lev,diag,diag_physics)
-!=================================================================================================================
-=======
-!==================================================================================================
+!=================================================================================================================
  subroutine microphysics_from_MPAS(mesh,state,time_lev,diag,diag_physics,its,ite)
-!==================================================================================================
-
->>>>>>> 76005fea
+!=================================================================================================================
 !input variables:
  type(mpas_pool_type),intent(in):: mesh
  type(mpas_pool_type),intent(in):: state
  type(mpas_pool_type),intent(in):: diag
  type(mpas_pool_type),intent(in):: diag_physics
-<<<<<<< HEAD
-=======
+
  integer,intent(in):: its,ite
->>>>>>> 76005fea
-
  integer:: time_lev
 
 !local pointers:
  integer,pointer:: index_qv,index_qc,index_qr,index_qi,index_qs,index_qg
-<<<<<<< HEAD
  integer,pointer:: index_ni,index_nr,index_nc,index_nifa,index_nwfa
  real(kind=RKIND),dimension(:),pointer    :: nwfa2d,nt_c,mu_c
-=======
- integer,pointer:: index_ni,index_nr
- real(kind=RKIND),dimension(:),pointer    :: nt_c,mu_c
->>>>>>> 76005fea
  real(kind=RKIND),dimension(:,:),pointer  :: zgrid,w
  real(kind=RKIND),dimension(:,:),pointer  :: zz,exner,pressure_b,rtheta_p,rtheta_b
  real(kind=RKIND),dimension(:,:),pointer  :: rho_zz,theta_m,pressure_p
  real(kind=RKIND),dimension(:,:),pointer  :: qv,qc,qr,qi,qs,qg
-<<<<<<< HEAD
  real(kind=RKIND),dimension(:,:),pointer  :: ni,nr,nc,nifa,nwfa
-=======
- real(kind=RKIND),dimension(:,:),pointer  :: ni,nr
->>>>>>> 76005fea
  real(kind=RKIND),dimension(:,:),pointer  :: rainprod,evapprod
  real(kind=RKIND),dimension(:,:),pointer  :: re_cloud,re_ice,re_snow
  real(kind=RKIND),dimension(:,:,:),pointer:: scalars
@@ -547,13 +485,8 @@
  integer:: i,k,j
 
 !-----------------------------------------------------------------------------------------------------------------
-<<<<<<< HEAD
 !write(0,*)
 !write(0,*) '--- enter subroutine microphysics_from_MPAS:'
-=======
-! write(0,*)
-! write(0,*) '--- enter subroutine microphysics_from_MPAS:'
->>>>>>> 76005fea
 
  call mpas_pool_get_array(mesh,'zgrid',zgrid)
  call mpas_pool_get_array(mesh,'zz'   ,zz   )
@@ -564,10 +497,7 @@
  call mpas_pool_get_array(diag,'rtheta_base'  ,rtheta_b  )
  call mpas_pool_get_array(diag,'rtheta_p'     ,rtheta_p  )
 
-<<<<<<< HEAD
  call mpas_pool_get_array(diag_physics,'nwfa2d'  ,nwfa2d  )
-=======
->>>>>>> 76005fea
  call mpas_pool_get_array(diag_physics,'nt_c'    ,nt_c    )
  call mpas_pool_get_array(diag_physics,'mu_c'    ,mu_c    )
  call mpas_pool_get_array(diag_physics,'rainprod',rainprod)
@@ -588,12 +518,9 @@
  call mpas_pool_get_dimension(state,'index_qg'  ,index_qg  )
  call mpas_pool_get_dimension(state,'index_ni'  ,index_ni  )
  call mpas_pool_get_dimension(state,'index_nr'  ,index_nr  )
-<<<<<<< HEAD
  call mpas_pool_get_dimension(state,'index_nc'  ,index_nc  )
  call mpas_pool_get_dimension(state,'index_nifa',index_nifa)
  call mpas_pool_get_dimension(state,'index_nwfa',index_nwfa)
-=======
->>>>>>> 76005fea
 
  call mpas_pool_get_array(state,'scalars',scalars,time_lev)
  qv   => scalars(index_qv,:,:)
@@ -604,12 +531,9 @@
  qg   => scalars(index_qg,:,:)
  ni   => scalars(index_ni,:,:)
  nr   => scalars(index_nr,:,:)
-<<<<<<< HEAD
  nc   => scalars(index_nc,:,:)
  nifa => scalars(index_nifa,:,:)
  nwfa => scalars(index_nwfa,:,:)
-=======
->>>>>>> 76005fea
 
 !initialize variables needed in the cloud microphysics schemes:
  do j = jts, jte
@@ -635,11 +559,7 @@
 !additional initialization as function of cloud microphysics scheme:
  microp_select_init: select case(microp_scheme)
 
-<<<<<<< HEAD
     case ("mp_thompson","mp_thompson_aerosols","mp_wsm6","mp_wsm6_wrf381")
-=======
-    case ("mp_thompson","mp_wsm6")
->>>>>>> 76005fea
        do j = jts, jte
        do k = kts, kte
        do i = its, ite
@@ -652,11 +572,7 @@
 
     microp2_select: select case(microp_scheme)
 
-<<<<<<< HEAD
        case("mp_thompson","mp_thompson_aerosols")
-=======
-       case("mp_thompson")
->>>>>>> 76005fea
           !number concentrations:
           do j = jts,jte
           do i = its,ite
@@ -678,7 +594,6 @@
           enddo
           enddo
 
-<<<<<<< HEAD
        microp3_select: select case(microp_scheme)
 
           case("mp_thompson_aerosols")
@@ -702,8 +617,6 @@
 
        end select microp3_select
 
-=======
->>>>>>> 76005fea
        case default
 
     end select microp2_select
@@ -719,20 +632,14 @@
 
  end subroutine microphysics_from_MPAS
 
-<<<<<<< HEAD
-!=================================================================================================================
- subroutine microphysics_to_MPAS(mesh,state,time_lev,diag,diag_physics,tend,itimestep)
-!=================================================================================================================
-=======
-!==================================================================================================
+!=================================================================================================================
  subroutine microphysics_to_MPAS(mesh,state,time_lev,diag,diag_physics,tend,itimestep,its,ite)
-!==================================================================================================
-
->>>>>>> 76005fea
+!=================================================================================================================
+
 !input variables:
- integer,intent(in):: itimestep
- integer,intent(in):: time_lev
  type(mpas_pool_type),intent(in):: mesh
+
+ integer,intent(in):: itimestep,time_lev
  integer,intent(in):: its,ite
 
 !output variables:
@@ -743,12 +650,8 @@
 
 !local pointers:
  integer,pointer:: index_qv,index_qc,index_qr,index_qi,index_qs,index_qg
-<<<<<<< HEAD
  integer,pointer:: index_ni,index_nr,index_nc,index_nifa,index_nwfa
  real(kind=RKIND),dimension(:),pointer    :: nwfa2d
-=======
- integer,pointer:: index_ni,index_nr
->>>>>>> 76005fea
  real(kind=RKIND),dimension(:),pointer    :: rdzw
  real(kind=RKIND),dimension(:),pointer    :: surface_pressure,tend_sfc_pressure
  real(kind=RKIND),dimension(:,:),pointer  :: zgrid
@@ -756,11 +659,7 @@
  real(kind=RKIND),dimension(:,:),pointer  :: rho_zz,theta_m,pressure_p
  real(kind=RKIND),dimension(:,:),pointer  :: rt_diabatic_tend
  real(kind=RKIND),dimension(:,:),pointer  :: qv,qc,qr,qi,qs,qg
-<<<<<<< HEAD
  real(kind=RKIND),dimension(:,:),pointer  :: ni,nr,nc,nifa,nwfa
-=======
- real(kind=RKIND),dimension(:,:),pointer  :: ni,nr
->>>>>>> 76005fea
  real(kind=RKIND),dimension(:,:),pointer  :: rainprod,evapprod
  real(kind=RKIND),dimension(:,:),pointer  :: re_cloud,re_ice,re_snow
  real(kind=RKIND),dimension(:,:,:),pointer:: scalars
@@ -788,10 +687,7 @@
  call mpas_pool_get_array(diag,'rtheta_p'        ,rtheta_p        )
  call mpas_pool_get_array(diag,'surface_pressure',surface_pressure)
 
-<<<<<<< HEAD
  call mpas_pool_get_array(diag_physics,'nwfa2d'  ,nwfa2d  )
-=======
->>>>>>> 76005fea
  call mpas_pool_get_array(diag_physics,'rainprod',rainprod)
  call mpas_pool_get_array(diag_physics,'evapprod',evapprod)
  call mpas_pool_get_array(diag_physics,'re_cloud',re_cloud)
@@ -811,12 +707,9 @@
  call mpas_pool_get_dimension(state,'index_qg'  ,index_qg  )
  call mpas_pool_get_dimension(state,'index_ni'  ,index_ni  )
  call mpas_pool_get_dimension(state,'index_nr'  ,index_nr  )
-<<<<<<< HEAD
  call mpas_pool_get_dimension(state,'index_nc'  ,index_nc  )
  call mpas_pool_get_dimension(state,'index_nifa',index_nifa)
  call mpas_pool_get_dimension(state,'index_nwfa',index_nwfa)
-=======
->>>>>>> 76005fea
 
  call mpas_pool_get_array(state,'scalars',scalars,time_lev)
  qv   => scalars(index_qv,:,:)
@@ -827,12 +720,9 @@
  qg   => scalars(index_qg,:,:)
  ni   => scalars(index_ni,:,:)
  nr   => scalars(index_nr,:,:)
-<<<<<<< HEAD
  nc   => scalars(index_nc,:,:)
  nifa => scalars(index_nifa,:,:)
  nwfa => scalars(index_nwfa,:,:)
-=======
->>>>>>> 76005fea
 
  call mpas_pool_get_array(tend,'rt_diabatic_tend',rt_diabatic_tend)
 
@@ -884,11 +774,7 @@
 !variables specific to different cloud microphysics schemes:
  microp_select_init: select case(microp_scheme)
 
-<<<<<<< HEAD
     case ("mp_thompson","mp_thompson_aerosols","mp_wsm6","mp_wsm6_wrf381")
-=======
-    case ("mp_thompson","mp_wsm6")
->>>>>>> 76005fea
        do j = jts, jte
        do k = kts, kte
        do i = its, ite
@@ -901,11 +787,7 @@
 
     microp2_select: select case(microp_scheme)
 
-<<<<<<< HEAD
        case("mp_thompson","mp_thompson_aerosols")
-=======
-       case("mp_thompson")
->>>>>>> 76005fea
           !number concentrations:
           do j = jts, jte
           do k = kts, kte
@@ -921,7 +803,6 @@
           enddo
           enddo
 
-<<<<<<< HEAD
        microp3_select: select case(microp_scheme)
 
           case("mp_thompson_aerosols")
@@ -945,8 +826,6 @@
 
        end select microp3_select
 
-=======
->>>>>>> 76005fea
        case default
 
     end select microp2_select
