--- conflicted
+++ resolved
@@ -1450,30 +1450,8 @@
                      description="absolute vorticity/rho_zz averaged to the cell center from the vertices"/>
 
                 <!-- nick PV budget -->
-<<<<<<< HEAD
                 <var name="ertel_pv" type="real" dimensions="nVertLevels nCells Time" units="TBD"
                      description="TBD"/>
-=======
-                  <var name="ertel_pv"                 type="real"     dimensions="nVertLevels nCells Time"/>
-                  <var name="u_pv"                 type="real"     dimensions="nCells Time"/>
-                  <var name="v_pv"                 type="real"     dimensions="nCells Time"/>
-                  <var name="theta_pv"                 type="real"     dimensions="nCells Time"/>
-                  <var name="vort_pv"                 type="real"     dimensions="nCells Time"/>
-                  <var name="depv_dt_lw" type="real" dimensions="nVertLevels nCells Time"/>
-                  <var name="depv_dt_sw" type="real" dimensions="nVertLevels nCells Time"/>
-                  <var name="depv_dt_bl" type="real" dimensions="nVertLevels nCells Time"/>
-                  <var name="depv_dt_cu" type="real" dimensions="nVertLevels nCells Time"/>
-                  <var name="dtheta_dt_mp" type="real" dimensions="nVertLevels nCells Time"/>
-                  <var name="depv_dt_mp" type="real" dimensions="nVertLevels nCells Time"/>
-                  <var name="dtheta_dt_mix" type="real" dimensions="nVertLevels nCells Time"/>
-                  <var name="depv_dt_mix" type="real" dimensions="nVertLevels nCells Time"/>
-			            <var name="depv_dt_diab" type="real" dimensions="nVertLevels nCells Time"/>
-			            <var name="depv_dt_fric" type="real" dimensions="nVertLevels nCells Time"/>
-			            <var name="tend_u_phys" type="real" dimensions="nVertLevels nEdges Time"/>
-                  <var name="depv_dt_diab_pv" type="real" dimensions="nCells Time"/>
-			            <var name="depv_dt_fric_pv" type="real" dimensions="nCells Time"/>
-			            <var name="iLev_DT"                 type="integer"     dimensions="nCells Time"/>
->>>>>>> 405e7427
 
                 <var name="u_pv" type="real" dimensions="nCells Time" units="TBD"
                      description="TBD"/>
@@ -1524,6 +1502,9 @@
                      description="TBD"/>
 
                 <var name="depv_dt_fric_pv" type="real" dimensions="nCells Time" units="TBD"
+                     description="TBD"/>
+
+                <var name="iLev_DT" type="integer" dimensions="nCells Time" units="TBD"
                      description="TBD"/>
 
                 <!-- reconstructed horizontal velocity vectors at cell centers -->
