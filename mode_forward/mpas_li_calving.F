--- conflicted
+++ resolved
@@ -1185,13 +1185,7 @@
 
          calvingVelocity(:) = 0.0_RKIND
          ! First calculate the front retreat rate (Levermann eq. 1)
-<<<<<<< HEAD
-         calvingVelocity(:) = eigencalvingParameter(:) * max(0.0_RKIND, eMax(:)) * max(0.0_RKIND, eMin(:)) & ! m/s
-               * real(li_mask_is_floating_ice_int(cellMask(:)), kind=RKIND)
-                  ! calculate only for floating ice - map of "potential" calving rate
-=======
          calvingVelocity(:) = eigencalvingParameter(:) * max(0.0_RKIND, eMax(:)) * max(0.0_RKIND, eMin(:)) ! m/s
->>>>>>> 7d1aaf99
 
 
          ! Convert calvingVelocity to calvingThickness
@@ -1490,13 +1484,10 @@
       real(kind=RKIND), dimension(6) :: localInfo, globalInfo
       real(kind=RKIND) :: edgeLengthScaling
       real(kind=RKIND), parameter :: calvingSmallThk = 1.0e-8 ! in meters, a small thickness threshold
-<<<<<<< HEAD
       integer :: err_tmp
 
       err = 0
       err_tmp = 0
-=======
->>>>>>> 7d1aaf99
 
       call mpas_pool_get_config(liConfigs, 'config_sea_level', config_sea_level)
 
@@ -1593,14 +1584,8 @@
                endif
             enddo
             if (thkCount == 0) then
-<<<<<<< HEAD
                !call mpas_log_write("Found a stranded non-dynamic floating cell: cell $i with thickness=$r m.", MPAS_LOG_WARN, &
                !   intArgs=(/iCell/), realArgs=(/thickness(iCell)/))
-=======
-               call mpas_log_write("Found a stranded non-dynamic floating cell: cell $i with thickness=$r m.", MPAS_LOG_WARN, &
-                  intArgs=(/iCell/), realArgs=(/thickness(iCell)/))
-               ! TODO: Make an error? Print a warning?  Suppress?)
->>>>>>> 7d1aaf99
             else
                thicknessForCalving(iCell) = thkSum / real(thkCount, kind=RKIND)
             endif
