/*
Copyright (c) 2013-2018,  Los Alamos National Security, LLC (LANS)
and the University Corporation for Atmospheric Research (UCAR).

Unless noted otherwise source code is licensed under the BSD license.
Additional copyright and license information can be found in the LICENSE file
distributed with this code, or at http://mpas-dev.github.com/license.html
*/

// ===================================================
//! Includes
// ===================================================

#include <algorithm>
#include <set>
#include <fstream>
#include <sstream>
#include <limits>
#include "Interface_velocity_solver.hpp"

// ===================================================
//! Namespaces
// ===================================================

#define changeTrianglesOwnership


// ice_problem pointer

int Ordering = 0; //ordering ==0 means that the mesh is extruded layerwise, whereas ordering==1 means that the mesh is extruded columnwise.
MPI_Comm comm, reducedComm;
bool isDomainEmpty = true;
bool first_time_step = true;
int nCells_F, nEdges_F, nVertices_F;
int nCellsSolve_F, nEdgesSolve_F, nVerticesSolve_F;
int nVertices, nEdges, nTriangles, globalVertexStride, globalEdgeStride,globalTriangleStride;
int maxNEdgesOnCell_F;
int const *cellsOnEdge_F, *cellsOnVertex_F, *verticesOnCell_F,
    *verticesOnEdge_F, *edgesOnCell_F, *indexToCellID_F, *indexToEdgeID_F, *indexToVertexID_F, *nEdgesOnCells_F,
    *verticesMask_F, *cellsMask_F, *dirichletCellsMask_F;
std::vector<double> layersRatio, levelsNormalizedThickness;
int nLayers;
double const *xCell_F, *yCell_F, *zCell_F, *xVertex_F,  *yVertex_F, *zVertex_F, *areaTriangle_F;
std::vector<double> xCellProjected, yCellProjected, zCellProjected;
const double unit_length = 1000;
const double T0 = 273.15;
const double secondsInAYear = 31536000.0;  // This may vary slightly in MPAS, but this should be close enough for how this is used.
double minThickness = 1e-3; //[km]
const double minBeta = 1e-5;
double rho_ice;
double rho_ocean;
//unsigned char dynamic_ice_bit_value;
//unsigned char ice_present_bit_value;
int dynamic_ice_bit_value;
int ice_present_bit_value;

// global variables used for handling logging
char albany_log_filename[128];
int original_stdout; // the location of stdout before we captured it
int original_stderr; // the location of stderr before we captured it
int Interface_stdout; // the location of stdout as we use it here

//void *phgGrid = 0;
<<<<<<< HEAD
std::vector<int> edgesToReceive, fCellsToReceive, indexToTriangleID,
    verticesOnTria, trianglesOnEdge, trianglesPositionsOnEdge, verticesOnEdge,
    trianglesProcIds,  reduced_ranks;
std::vector<int> indexToVertexID, vertexToFCell, triangleToFVertex, indexToEdgeID, edgeToFEdge,
    mask, fVertexToTriangleID, fCellToVertex, floatingEdgesIds, dirichletNodesIDs;
std::vector<double> temperatureOnTetra, dissipationHeatOnTetra, velocityOnVertices, velocityOnCells,
    elevationData, thicknessData, betaData, bedTopographyData, stiffnessFactorData, effecPressData, temperatureData, smbData, thicknessOnCells;
=======
std::vector<int> indexToTriangleID,
    verticesOnTria, trianglesOnEdge, verticesOnEdge,
    trianglesProcIds, reduced_ranks;
std::vector<int> indexToVertexID, vertexToFCell, vertexProcIDs, triangleToFVertex, indexToEdgeID, edgeToFEdge,
    fVertexToTriangleID, fCellToVertex, iceMarginEdgesLIds, dirichletNodesIDs;
std::vector<double> dissipationHeatOnPrisms, velocityOnVertices, velocityOnCells,
    elevationData, thicknessData, betaData, bedTopographyData, stiffnessFactorData, effecPressData, muFrictionData, temperatureDataOnPrisms, smbData, thicknessOnCells, bodyForceOnBasalCell;
>>>>>>> dd542007
std::vector<bool> isVertexBoundary, isBoundaryEdge;

// only needed for creating ASCII mesh
std::vector<double> thicknessUncertaintyData;
std::vector<double> smbUncertaintyData;
std::vector<double> bmbData, bmbUncertaintyData;
std::vector<double> observedVeloXData, observedVeloYData, observedVeloUncertaintyData;
std::vector<double> observedDHDtData, observedDHDtUncertaintyData;
std::vector<double> surfaceAirTemperatureData, basalHeatFluxData;
std::vector<int> indexToCellIDData;

int numBoundaryEdges;
double radius;

exchangeList_Type const *sendCellsList_F = 0, *recvCellsList_F = 0;
exchangeList_Type const *sendEdgesList_F = 0, *recvEdgesList_F = 0;
exchangeList_Type const *sendVerticesList_F = 0, *recvVerticesList_F = 0;
exchangeList_Type sendVerticesListReversed, recvVerticesListReversed,
    sendCellsListReversed, recvCellsListReversed;

exchange::exchange(int _procID, int const* vec_first, int const* vec_last,
    int fieldDim) :
    procID(_procID), vec(vec_first, vec_last), buffer(
        fieldDim * (vec_last - vec_first)), doubleBuffer(
        fieldDim * (vec_last - vec_first)) {
}

extern "C" {

// ===================================================
//! Interface functions
// ===================================================

int velocity_solver_init_mpi(int* fComm) {
  // get MPI_Comm from Fortran
  comm = MPI_Comm_f2c(*fComm);
  reducedComm = MPI_COMM_NULL;  // initialize to null so we can check if set
<<<<<<< HEAD
  return velocity_solver_init_mpi__(fComm);
=======
  return velocity_solver_init_mpi__(comm);
>>>>>>> dd542007
}


void velocity_solver_set_parameters(double const* gravity_F, double const* ice_density_F, double const* ocean_density_F,
                         double const* sea_level_F, double const* flowParamA_F,
                         double const* flowLawExponent_F, double const* dynamic_thickness_F,
                         double const* clausius_clapeyron_coeff,
                         int const* li_mask_ValueDynamicIce, int const* li_mask_ValueIce,
                         bool const* use_GLP_F) {
  // This function sets parameter values used by MPAS on the C/C++ side
  rho_ice = *ice_density_F;
  rho_ocean = *ocean_density_F;
  dynamic_ice_bit_value = *li_mask_ValueDynamicIce;
  ice_present_bit_value = *li_mask_ValueIce;
  velocity_solver_set_physical_parameters__(*gravity_F, rho_ice, *ocean_density_F, *sea_level_F/unit_length, *flowParamA_F*std::pow(unit_length,4)*secondsInAYear, 
                                            *flowLawExponent_F, *dynamic_thickness_F/unit_length, *use_GLP_F, *clausius_clapeyron_coeff);
}



void velocity_solver_export_2d_data(double const* lowerSurface_F,
    double const* thickness_F, double const* beta_F) {
  if (isDomainEmpty)
    return;
}

void velocity_solver_set_grid_data(int const* _nCells_F, int const* _nEdges_F,
    int const* _nVertices_F, int const* _nLevels, int const* _nCellsSolve_F,
    int const* _nEdgesSolve_F, int const* _nVerticesSolve_F,
    int const* _maxNEdgesOnCell_F, double const* radius_F,
    int const* _cellsOnEdge_F, int const* _cellsOnVertex_F,
    int const* _verticesOnCell_F, int const* _verticesOnEdge_F,
    int const* _edgesOnCell_F, int const* _nEdgesOnCells_F,
    int const* _indexToCellID_F,
    int const* _indexToEdgeID_F,
    int const* _indexToVertexID_F,
    double const* _xCell_F, double const* _yCell_F, double const* _zCell_F,
    double const* _xVertex_F, double const* _yVertex_F, double const* _zVertex_F,
    double const* _areaTriangle_F,
    int const* sendCellsArray_F, int const* recvCellsArray_F,
    int const* sendEdgesArray_F, int const* recvEdgesArray_F,
    int const* sendVerticesArray_F, int const* recvVerticesArray_F) {

  nCells_F = *_nCells_F;
  nEdges_F = *_nEdges_F;
  nVertices_F = *_nVertices_F;
  nLayers = *_nLevels-1;
  nCellsSolve_F = *_nCellsSolve_F;
  nEdgesSolve_F = *_nEdgesSolve_F;
  nVerticesSolve_F = *_nVerticesSolve_F;
  maxNEdgesOnCell_F = *_maxNEdgesOnCell_F;
  radius = *radius_F;
  cellsOnEdge_F = _cellsOnEdge_F;
  cellsOnVertex_F = _cellsOnVertex_F;
  verticesOnCell_F = _verticesOnCell_F;
  verticesOnEdge_F = _verticesOnEdge_F;
  edgesOnCell_F = _edgesOnCell_F;
  nEdgesOnCells_F = _nEdgesOnCells_F;
  indexToEdgeID_F = _indexToEdgeID_F;
  indexToCellID_F = _indexToCellID_F;
  indexToVertexID_F = _indexToVertexID_F;
  xCell_F = _xCell_F;
  yCell_F = _yCell_F;
  zCell_F = _zCell_F;
  xVertex_F = _xVertex_F;
  yVertex_F = _yVertex_F;
  zVertex_F = _zVertex_F;
  areaTriangle_F = _areaTriangle_F;

  thicknessOnCells.resize(nCellsSolve_F);

  sendCellsList_F = new exchangeList_Type(unpackMpiArray(sendCellsArray_F));
  recvCellsList_F = new exchangeList_Type(unpackMpiArray(recvCellsArray_F));
  sendEdgesList_F = new exchangeList_Type(unpackMpiArray(sendEdgesArray_F));
  recvEdgesList_F = new exchangeList_Type(unpackMpiArray(recvEdgesArray_F));
  sendVerticesList_F = new exchangeList_Type(
      unpackMpiArray(sendVerticesArray_F));
  recvVerticesList_F = new exchangeList_Type(
      unpackMpiArray(recvVerticesArray_F));

  if (radius > 10) {
    xCellProjected.resize(nCells_F);
    yCellProjected.resize(nCells_F);
    zCellProjected.assign(nCells_F, 0.);
    for (int i = 0; i < nCells_F; i++) {
      double r = std::sqrt(
          xCell_F[i] * xCell_F[i] + yCell_F[i] * yCell_F[i]
              + zCell_F[i] * zCell_F[i]);
      xCellProjected[i] = radius * std::asin(xCell_F[i] / r);
      yCellProjected[i] = radius * std::asin(yCell_F[i] / r);
    }
    xCell_F = &xCellProjected[0];
    yCell_F = &yCellProjected[0];
    zCell_F = &zCellProjected[0];
  }
}

void velocity_solver_init_l1l2(double const* levelsRatio_F) {
}




void velocity_solver_solve_l1l2(double const* lowerSurface_F,
    double const* thickness_F, double const* beta_F, double const* temperature_F,
    double* const dirichletVelocityXValue, double* const dirichletVelocitYValue,
    double* u_normal_F, double* xVelocityOnCell, double* yVelocityOnCell) {
}

void velocity_solver_export_l1l2_velocity() {}

void velocity_solver_init_fo(double const *levelsRatio_F) {

  velocityOnVertices.resize(2 * nVertices * (nLayers + 1), 0.);
  velocityOnCells.resize(2 * nCells_F * (nLayers + 1), 0.);

  if (isDomainEmpty)
    return;

  layersRatio.resize(nLayers);
  // !!Indexing of layers is reversed
  for (int i = 0; i < nLayers; i++)
    layersRatio[i] = levelsRatio_F[nLayers - 1 - i];

  mapCellsToVertices(velocityOnCells, velocityOnVertices, 2, nLayers, Ordering);
}

void velocity_solver_solve_fo(double const* bedTopography_F, double const* lowerSurface_F,
<<<<<<< HEAD
    double const* thickness_F, double const* beta_F,
    double const* smb_F, double const* temperature_F, double const* stiffnessFactor_F,
    double const* effecPress_F,
=======
    double const* thickness_F, double * beta_F,
    double const* smb_F, double const* temperature_F, double const* stiffnessFactor_F,
    double const* effecPress_F, double const* muFriction_F,
>>>>>>> dd542007
    double* const dirichletVelocityXValue, double* const dirichletVelocitYValue,
    double* u_normal_F, double* bodyForce_F, double* dissipation_heat_F,
    double* xVelocityOnCell, double* yVelocityOnCell, double const* deltat,
    int *error) {

  std::fill(u_normal_F, u_normal_F + nEdges_F * (nLayers+1), 0.);
  //import velocity from initial guess and from dirichlet values.
  int sizeVelOnCell = nCells_F * (nLayers + 1);
  for(int iCell=0; iCell<nCells_F; ++iCell) {
    for(int il=0; il<nLayers + 1; ++il) {
      int ilReversed = nLayers - il;
      int indexReversed = iCell * (nLayers+1) + ilReversed;
      int index = iCell * (nLayers + 1) +il;
      if(dirichletCellsMask_F[indexReversed]!=0) {
        velocityOnCells[index] = dirichletVelocityXValue[indexReversed];
        velocityOnCells[index+sizeVelOnCell] = dirichletVelocitYValue[indexReversed];
      }
      else {
        velocityOnCells[index] = xVelocityOnCell[indexReversed];
        velocityOnCells[index+sizeVelOnCell] = yVelocityOnCell[indexReversed];
      }
    }
  }
  mapCellsToVertices(velocityOnCells, velocityOnVertices, 2, nLayers, Ordering);

  if (!isDomainEmpty) {

<<<<<<< HEAD
#ifdef LIFEV
   double localSum(0), sum(0);

   for (int i = 0; i < nCellsSolve_F; i++) {
   localSum = std::max(localSum,
   std::fabs(thickness_F[i] - thicknessOnCells[i]));
   }

   MPI_Allreduce(&localSum, &sum, 1, MPI_DOUBLE, MPI_MAX, comm);

   std::cout << "Thickness change: " << sum << std::endl;
   std::copy(thickness_F, thickness_F + nCellsSolve_F, &thicknessOnCells[0]);
#endif



    std::map<int, int> bdExtensionMap;
    import2DFields(bdExtensionMap, bedTopography_F, lowerSurface_F, thickness_F, beta_F, stiffnessFactor_F, effecPress_F, temperature_F, smb_F,  minThickness);
=======
    std::vector<std::pair<int, int> > marineBdyExtensionMap;
    importFields(marineBdyExtensionMap, bedTopography_F, lowerSurface_F, thickness_F, beta_F, stiffnessFactor_F, effecPress_F, muFriction_F, temperature_F, smb_F,  minThickness);
>>>>>>> dd542007

    std::vector<double> regulThk(thicknessData);
    for (int index = 0; index < nVertices; index++)
      regulThk[index] = std::max(1e-4, thicknessData[index]);

    dissipationHeatOnPrisms.resize(nLayers * indexToTriangleID.size());
    bodyForceOnBasalCell.resize(indexToTriangleID.size());

    std::cout << "\n\nTimeStep: "<< *deltat << "\n\n"<< std::endl;

    double dt = (*deltat)/secondsInAYear;
    int albany_error;
    velocity_solver_solve_fo__(nLayers, globalVertexStride, globalTriangleStride,
        Ordering, first_time_step, indexToVertexID, indexToTriangleID, minBeta,
        regulThk, levelsNormalizedThickness, elevationData, thicknessData,
        betaData, bedTopographyData, smbData,
<<<<<<< HEAD
        stiffnessFactorData, effecPressData,
        temperatureOnTetra, dissipationHeatOnTetra, velocityOnVertices,
=======
        stiffnessFactorData, effecPressData, muFrictionData,
        temperatureDataOnPrisms, bodyForceOnBasalCell, dissipationHeatOnPrisms, velocityOnVertices,
>>>>>>> dd542007
        albany_error, dt);
    *error=albany_error;
  }

  exportDissipationHeat(dissipation_heat_F);

  if (bodyForce_F!=nullptr) {
    exportBodyForce(bodyForce_F);
  }
  exportBeta(beta_F);

  mapVerticesToCells(velocityOnVertices, &velocityOnCells[0], 2, nLayers,
      Ordering);

  //computing x, yVelocityOnCell
  for(int iCell=0; iCell<nCells_F; ++iCell)
    for(int il=0; il<nLayers + 1; ++il) {
      int ilReversed = nLayers - il;
      int indexReversed = iCell * (nLayers+1) + ilReversed;
      int index = iCell * (nLayers + 1) +il;
    xVelocityOnCell[indexReversed] = velocityOnCells[index];
    yVelocityOnCell[indexReversed] = velocityOnCells[index+sizeVelOnCell];
  }
    get_prism_velocity_on_FEdges(u_normal_F, velocityOnCells, edgeToFEdge);
    allToAll(u_normal_F, sendEdgesList_F, recvEdgesList_F, nLayers+1);
  std::vector<double> velOnEdges(nEdges * (nLayers+1));
  for (int i = 0; i < nEdges; i++) {
    for (int il = 0; il < nLayers+1; il++) {
      velOnEdges[i * (nLayers+1) + il] = u_normal_F[edgeToFEdge[i] * (nLayers+1) + il];
    }
  }
  first_time_step = false;
}


void velocity_solver_export_fo_velocity() {

  if (isDomainEmpty)
    return;

  velocity_solver_export_fo_velocity__(reducedComm);
}

void velocity_solver_finalize() {
  velocity_solver_finalize__();
  delete sendCellsList_F;
  delete recvCellsList_F;
  delete sendEdgesList_F;
  delete recvEdgesList_F;
  delete sendVerticesList_F;
  delete recvVerticesList_F;
}

/*duality:
 *
 *   mpas(F) |  Albany LandIce (C++)
 *  ---------|---------
 *   cell    |  vertex
 *   vertex  |  triangle
 *   edge    |  edge
 *
 */

void velocity_solver_compute_2d_grid(int const* _verticesMask_F, int const* _cellsMask_F, int const* _dirichletCellsMask_F) {
  int numProcs, me;
  verticesMask_F = _verticesMask_F;
  cellsMask_F = _cellsMask_F;
  verticesMask_F = _verticesMask_F;
  dirichletCellsMask_F = _dirichletCellsMask_F;

  MPI_Comm_size(comm, &numProcs);
  MPI_Comm_rank(comm, &me);
  std::vector<int> partialOffset(numProcs + 1), globalOffsetTriangles(
      numProcs + 1), globalOffsetVertices(numProcs + 1), globalOffsetEdge(
      numProcs + 1);


  // First, we compute the FE triangles belonging to this processor.
  // If changeTrianglesOwnership is not define, the triangles belonging to this
  // processor will be the subset of the triangles (MPAS vertices) owned by this proc
  // that contain dynamic ice.
  // If changeTrianglesOwnership is define, we rearrange the ownership of the triangles
  // to improve the quality of the FE mesh and avoid corner cases (see below).

  triangleToFVertex.clear();
  triangleToFVertex.reserve(nVertices_F);
  std::vector<int> fVertexToTriangle(nVertices_F, NotAnId);

  //vector containing proc ranks for owned and shared FE triangles
  trianglesProcIds.assign(nVertices_F,NotAnId);

  //vector containing proc ranks for owned and shared MPAS cells
  std::vector<int> fCellsProcIds(nCells_F);
  getProcIds(fCellsProcIds, recvCellsList_F);
#ifdef changeTrianglesOwnership
  std::vector<int> fVerticesProcIds(nVertices_F);
  getProcIds(fVerticesProcIds, recvVerticesList_F);
  for (int i(0); i < nVertices_F; i++) {
    int cellWithMinID=nCellsSolve_F;
    if ((verticesMask_F[i] & dynamic_ice_bit_value)) {
      int minCellId = std::numeric_limits<int>::max();
      int minCellIdProc(0);

      int cellProc[3];
      bool invalidCell=false;
      for (int j = 0; j < 3; j++) {
        int iCell = cellsOnVertex_F[3 * i + j] - 1;
        if(iCell >= nCells_F) {
          invalidCell = true;
          break;
        }
        int cellID = indexToCellID_F[iCell];
        cellProc[j] = fCellsProcIds[iCell];
        if(cellID < minCellId) {
          minCellId = cellID;
          cellWithMinID = iCell;
          minCellIdProc = cellProc[j];
        }
      }

      if(invalidCell) continue;

      // the proc that owns at least 2 nodes of the triangle i. If all nodes belong to different procs, procOwns2Nodes is set to -1
      int procOwns2Nodes = ((cellProc[0] ==  cellProc[1]) || (cellProc[0] ==  cellProc[2])) ? cellProc[0] :
                           (cellProc[1] == cellProc[2]) ? cellProc[1] : -1;

      int vertexProc = fVerticesProcIds[i];
      bool triangleOwnsANode = (cellProc[0] == vertexProc) || (cellProc[1] == vertexProc) || (cellProc[2] == vertexProc);

      //A triangle will be owned by a proc if:
      // 1. the proc owns at least 2 nodes of the triangle associated to that vertex, OR
      // 2. all the nodes of the triangle belong to three different procs, and the proc owns the fortran vertex  and a node OR
      // 3. the three nodes of the triangle and the fortran vertex belong to four different procs, and the proc owns the node with the minimum ID

      trianglesProcIds[i] = (procOwns2Nodes != -1) ? procOwns2Nodes :
                       triangleOwnsANode ? vertexProc :
                       minCellIdProc;

      if (trianglesProcIds[i] == me) {
        fVertexToTriangle[i] = triangleToFVertex.size();
        triangleToFVertex.push_back(i);
      } 
    }
  }
#else
  //in this case we just set the proc ranks for owned and shared FE triangles to the be the same as MPAS owned and shared vertices
  getProcIds(trianglesProcIds, recvVerticesList_F);
  for (int i(0); i < nVerticesSolve_F; i++) {
    if (verticesMask_F[i] & dynamic_ice_bit_value) {
      fVertexToTriangle[i] = triangleToFVertex.size();
      triangleToFVertex.push_back(i);
    }
  }
#endif

  nTriangles = triangleToFVertex.size();

  //Initialize the ice sheet problem with the number of FE triangles on this prov
  initialize_iceProblem(nTriangles);

  //Create a list of global IDs for FE triangles, using MPAS vertices IDs
  fVertexToTriangleID.assign(nVertices_F, NotAnId);
  for (int index(0); index < nTriangles; index++) {
    fVertexToTriangleID[triangleToFVertex[index]] = indexToVertexID_F[triangleToFVertex[index]];
  }

#ifdef changeTrianglesOwnership
  // because we change the ownership of some triangles, we need to first communicate back to the processors that used to own those triangles
  // the data of the newly owned triangles. We do this by defining "reversed" send and receive lists, communicate back using those lists, and
  // then communicate "forward" using the usual send and receive lists.
  // We could join these two step in one communication, but for the moment we do that separately
  createReverseExchangeLists(sendVerticesListReversed, recvVerticesListReversed, trianglesProcIds, indexToVertexID_F, recvVerticesList_F);
  allToAll(fVertexToTriangleID, &sendVerticesListReversed, &recvVerticesListReversed);
  allToAll(fVertexToTriangle, &sendVerticesListReversed, &recvVerticesListReversed);
  allToAll(trianglesProcIds, sendVerticesList_F, recvVerticesList_F);
#endif
  allToAll(fVertexToTriangleID, sendVerticesList_F, recvVerticesList_F);
  allToAll(fVertexToTriangle, sendVerticesList_F, recvVerticesList_F);

  //we define the vector of global triangles Ids and compute the stride between the largest and the smallest Id globally
  //This will be needed by the velocity solver to create the 3D FE mesh.
  indexToTriangleID.resize(nTriangles);
  int maxTriangleID=std::numeric_limits<int>::min(), minTriangleID=std::numeric_limits<int>::max(), maxGlobalTriangleID, minGlobalTriangleID;
  for (int index(0); index < nTriangles; index++) {
    indexToTriangleID[index] = fVertexToTriangleID[triangleToFVertex[index]];
    maxTriangleID = (indexToTriangleID[index] > maxTriangleID) ? indexToTriangleID[index] : maxTriangleID;
    minTriangleID = (indexToTriangleID[index] < minTriangleID) ? indexToTriangleID[index] : minTriangleID;
  }

  MPI_Allreduce(&maxTriangleID, &maxGlobalTriangleID, 1, MPI_INT, MPI_MAX, comm);
  MPI_Allreduce(&minTriangleID, &minGlobalTriangleID, 1, MPI_INT, MPI_MIN, comm);
  globalTriangleStride = maxGlobalTriangleID - minGlobalTriangleID +1;

  // Second, we compute the FE edges belonging to the FE triangles owned by this processor.
  // We first compute boundary edges, and then all the other edges.
  std::vector<int> fEdgeToEdge(nEdges_F);

  std::vector<int> fEdgeToEdgeID(nEdges_F, NotAnId);
  edgeToFEdge.clear();
  isBoundaryEdge.clear();
  trianglesOnEdge.clear();

  edgeToFEdge.reserve(nEdges_F);
  trianglesOnEdge.reserve(nEdges_F * 2);
  isBoundaryEdge.reserve(nEdges_F);

  //we compute boundary edges (boundary edges must be the first edges)
  for (int i = 0; i < nEdges_F; i++) {
    ID fVertex1(verticesOnEdge_F[2 * i] - 1), fVertex2(
        verticesOnEdge_F[2 * i + 1] - 1);

    // skip the (shared) edge when the associated MPAS vertices are not  valid
    if((fVertex1>=nVertices_F) || (fVertex2>=nVertices_F))
      continue;

    ID triaId_1 = fVertexToTriangleID[fVertex1];
    ID triaId_2 = fVertexToTriangleID[fVertex2];
    bool isboundary = (triaId_1 == NotAnId) || (triaId_2 == NotAnId);

    ID iTria1 = fVertexToTriangle[fVertex1];
    ID iTria2 = fVertexToTriangle[fVertex2];
    if (trianglesProcIds[fVertex1] != me) {
      std::swap(fVertex1, fVertex2);
      std::swap(iTria1, iTria2);
    }
    bool belongsToLocalTriangle = (trianglesProcIds[fVertex1] == me);

    if (belongsToLocalTriangle) {
      if (isboundary) {
        fEdgeToEdge[i] = edgeToFEdge.size();
        edgeToFEdge.push_back(i);
        trianglesOnEdge.push_back(iTria1);
        trianglesOnEdge.push_back(iTria2);
        isBoundaryEdge.push_back(true);
      }
    }
  }

  numBoundaryEdges = edgeToFEdge.size();

  //then, we compute the other edges
  for (int i = 0; i < nEdges_F; i++) {

    ID fVertex1(verticesOnEdge_F[2 * i] - 1), fVertex2(
        verticesOnEdge_F[2 * i + 1] - 1);

    // skip the (shared) edge when the associated MPAS vertices are not  valid
    if((fVertex1>=nVertices_F) || (fVertex2>=nVertices_F))
      continue;

    ID iTria1 = fVertexToTriangle[fVertex1];
    ID iTria2 = fVertexToTriangle[fVertex2];

    ID triaId_1 = fVertexToTriangleID[fVertex1]; //global Triangle
    ID triaId_2 = fVertexToTriangleID[fVertex2]; //global Triangle

    if (trianglesProcIds[fVertex1] != me) {
      std::swap(fVertex1, fVertex2);
      std::swap(iTria1, iTria2);
    }

    bool belongsToAnyTriangle = (triaId_1 != NotAnId) || (triaId_2 != NotAnId);
    bool isboundary = (triaId_1 == NotAnId) || (triaId_2 == NotAnId);
    bool belongsToLocalTriangle = (trianglesProcIds[fVertex1] == me);
    bool isMine = i < nEdgesSolve_F;

    if (belongsToLocalTriangle && !isboundary) {
      fEdgeToEdge[i] = edgeToFEdge.size();
      edgeToFEdge.push_back(i);
      trianglesOnEdge.push_back(iTria1);
      trianglesOnEdge.push_back(iTria2);
      isBoundaryEdge.push_back(false);
    }
  }

  for (int fEdge = 0; fEdge < nEdges_F; fEdge++)
    fEdgeToEdgeID[fEdge] = indexToEdgeID_F[fEdge];

  nEdges = edgeToFEdge.size();
  indexToEdgeID.resize(nEdges);
  iceMarginEdgesLIds.clear();
  iceMarginEdgesLIds.reserve(numBoundaryEdges);
  int maxEdgeID=std::numeric_limits<int>::min(), minEdgeID=std::numeric_limits<int>::max(), maxGlobalEdgeID, minGlobalEdgeID;
  for (int index = 0; index < nEdges; index++) {
    int fEdge = edgeToFEdge[index];
    indexToEdgeID[index] = fEdgeToEdgeID[fEdge];
    maxEdgeID = (indexToEdgeID[index] > maxEdgeID) ? indexToEdgeID[index] : maxEdgeID;
    minEdgeID = (indexToEdgeID[index] < minEdgeID) ? indexToEdgeID[index] : minEdgeID;

    if(index<numBoundaryEdges){
      int fCell0 = cellsOnEdge_F[2 * fEdge] - 1;
      int fCell1 = cellsOnEdge_F[2 * fEdge + 1] - 1;
      bool isCell0OnMargin = !(cellsMask_F[fCell0] & dynamic_ice_bit_value) &&
          (dirichletCellsMask_F[(nLayers+1)*fCell0] == 0);
      bool isCell1OnMargin = !(cellsMask_F[fCell1] & dynamic_ice_bit_value) &&
          (dirichletCellsMask_F[(nLayers+1)*fCell1] == 0);
      if(isCell0OnMargin || isCell1OnMargin)
        iceMarginEdgesLIds.push_back(index);
    }
  }

  MPI_Allreduce(&maxEdgeID, &maxGlobalEdgeID, 1, MPI_INT, MPI_MAX, comm);
  MPI_Allreduce(&minEdgeID, &minGlobalEdgeID, 1, MPI_INT, MPI_MIN, comm);
  globalEdgeStride = maxGlobalEdgeID - minGlobalEdgeID + 1;

  // Third, we compute the FE vertices belonging to the FE triangles owned by this processor.
  // We need to make sure that an FE vertex is owned by a proc that owns a FE triangle that contain that vertex
  // Otherwise we might end up with weird situation where a vertex could belong to a process with no associated triangle.

  vertexToFCell.clear();
  vertexToFCell.reserve(nCells_F);

  fCellToVertex.assign(nCells_F, NotAnId);
  std::vector<int> fCellToVertexID(nCells_F, NotAnId);

  vertexProcIDs.clear();

  std::vector<int> verticesProcIds(nCells_F, NotAnId);

  vertexProcIDs.reserve(nCells_F);
  for (int i = 0; i < nCells_F; i++) {
    bool isMine = i < nCellsSolve_F;
    bool belongsToLocalTriangle = false;
    bool belongsToAnyTriangle = false;
    int nEdg = nEdgesOnCells_F[i];
    bool invalidVertex = false;
    int minTriangleProcId = std::numeric_limits<int>::max();
    bool nodeOwnedByATriaProc = false;
    for (int j = 0; j < nEdg; j++) {
      ID fVertex(verticesOnCell_F[maxNEdgesOnCell_F * i + j] - 1);
      if(fVertex >= nVertices_F) {
        invalidVertex = true;
        break;
      }

      ID triaId = fVertexToTriangleID[fVertex];
      belongsToLocalTriangle = belongsToLocalTriangle || (trianglesProcIds[fVertex] == me);
      belongsToAnyTriangle = belongsToAnyTriangle || (triaId != NotAnId);

      if(triaId != NotAnId) {
        nodeOwnedByATriaProc = nodeOwnedByATriaProc || (trianglesProcIds[fVertex] == fCellsProcIds[i]);
        minTriangleProcId = (trianglesProcIds[fVertex] < minTriangleProcId) ? trianglesProcIds[fVertex] : minTriangleProcId;
      }
    }

    if(invalidVertex) continue;

    if(belongsToAnyTriangle)
      verticesProcIds[i] = nodeOwnedByATriaProc ? fCellsProcIds[i] : minTriangleProcId;

    if (belongsToLocalTriangle) {
      fCellToVertex[i] = vertexToFCell.size();
      vertexToFCell.push_back(i);
      vertexProcIDs.push_back(reduced_ranks[verticesProcIds[i]]);
    }
  }
  nVertices = vertexToFCell.size();

  for (int fcell = 0; fcell < nCells_F; fcell++)
    fCellToVertexID[fcell] = indexToCellID_F[fcell];

  int maxVertexID=std::numeric_limits<int>::min(), minVertexID=std::numeric_limits<int>::max(), maxGlobalVertexID, minGlobalVertexID;
  indexToVertexID.resize(nVertices);
  for (int index = 0; index < nVertices; index++) {
    int fCell = vertexToFCell[index];
    indexToVertexID[index] = fCellToVertexID[fCell];
    maxVertexID = (indexToVertexID[index] > maxVertexID) ? indexToVertexID[index] : maxVertexID;
    minVertexID = (indexToVertexID[index] < minVertexID) ? indexToVertexID[index] : minVertexID;
  }

  MPI_Allreduce(&maxVertexID, &maxGlobalVertexID, 1, MPI_INT, MPI_MAX, comm);
  MPI_Allreduce(&minVertexID, &minGlobalVertexID, 1, MPI_INT, MPI_MIN, comm);
  globalVertexStride = maxGlobalVertexID - minGlobalVertexID + 1;


  int vertexColumnShift = (Ordering == 1) ? 1 : globalVertexStride;
  int vertexLayerShift = (Ordering == 0) ? 1 : nLayers + 1;
  dirichletNodesIDs.clear();
  dirichletNodesIDs.reserve(nVertices); //need to improve storage efficiency
  isVertexBoundary.assign(nVertices, false);
  for (int index = 0; index < nVertices; index++) {
    int fCell = vertexToFCell[index];
    for(int il=0; il< nLayers+1; ++il)
    {
      int imask_F = il+(nLayers+1)*fCell;
      if(dirichletCellsMask_F[imask_F]!=0)
        dirichletNodesIDs.push_back((nLayers-il)*vertexColumnShift+indexToVertexID[index]*vertexLayerShift);
    }

    int nEdg = nEdgesOnCells_F[fCell];
    int j = 0;
    bool isBoundary;
    do {
      int fVertex = verticesOnCell_F[maxNEdgesOnCell_F * fCell + j++] - 1;
      isBoundary = !(verticesMask_F[fVertex] & dynamic_ice_bit_value);
    } while ((j < nEdg) && (!isBoundary));
    isVertexBoundary[index] = isBoundary;
  }

  // because we change the ownership of some vertices, we need to first communicate back to the processors that used to own those vertices
  // the data of the newly owned vertices. We do this by defining "reversed" send and receive lists, communicate back using that list, and
  // then communicate forward with the usual send and receive lists.
  // We could join these two step in one communication, but for the moment we do that separately.
  // We need to communicate info about the vertices when we get the ice velocity on vertices form the velocity solver/

  createReverseExchangeLists(sendCellsListReversed, recvCellsListReversed, verticesProcIds, indexToCellID_F, recvCellsList_F);

  //construct the local vector vertices on triangles making sure the area is positive
  verticesOnTria.resize(nTriangles * 3);
  double x[3], y[3], z[3];
  for (int index = 0; index < nTriangles; index++) {
    int iTria = triangleToFVertex[index];

    for (int j = 0; j < 3; j++) {
      int iCell = cellsOnVertex_F[3 * iTria + j] - 1;
      verticesOnTria[3 * index + j] = fCellToVertex[iCell];
      x[j] = xCell_F[iCell];
      y[j] = yCell_F[iCell];
      //  z[j] = zCell_F[iCell];
    }
    if (signedTriangleArea(x, y) < 0)
      std::swap(verticesOnTria[3 * index + 1], verticesOnTria[3 * index + 2]);
  }

  verticesOnEdge.resize(2 * nEdges);
  for (int index = 0; index < nEdges; index++) {
    int fEdge = edgeToFEdge[index];
    int fCell1 = cellsOnEdge_F[2 * fEdge] - 1;
    int fCell2 = cellsOnEdge_F[2 * fEdge + 1] - 1;
    verticesOnEdge[2 * index] = fCellToVertex[fCell1];
    verticesOnEdge[2 * index + 1] = fCellToVertex[fCell2];
  }


  //call the velocity solver only on procs owning some FE triangles
  if (isDomainEmpty)
    return;

  velocity_solver_compute_2d_grid__(reducedComm);
}

void velocity_solver_extrude_3d_grid(double const* levelsRatio_F) {

  if (isDomainEmpty)
    return;

  layersRatio.resize(nLayers);
  // !!Indexing of layers is reversed
  for (int i = 0; i < nLayers; i++)
    layersRatio[i] = levelsRatio_F[nLayers - 1 - i];

  levelsNormalizedThickness.resize(nLayers + 1);

  levelsNormalizedThickness[0] = 0;
  for (int i = 0; i < nLayers; i++)
    levelsNormalizedThickness[i + 1] = levelsNormalizedThickness[i]
        + layersRatio[i];

  //construct the local vector of coordinates
  std::vector<double> verticesCoords(3 * nVertices);

  for (int index = 0; index < nVertices; index++) {
    int iCell = vertexToFCell[index];
    verticesCoords[index * 3] = xCell_F[iCell] / unit_length;
    verticesCoords[index * 3 + 1] = yCell_F[iCell] / unit_length;
    verticesCoords[index * 3 + 2] = zCell_F[iCell] / unit_length;
  }

  std::vector<std::vector<int>> procsSharingVertices(nVertices);
  for(int i=0; i< nVertices; i++)
    procsSharingVertex(i, procsSharingVertices[i]);


  std::vector<int> iceMarginEdgesGIds(iceMarginEdgesLIds.size());
  for (int i=0; i< iceMarginEdgesGIds.size(); ++i) {
    iceMarginEdgesGIds[i] = indexToEdgeID[iceMarginEdgesLIds[i]];
  }

  velocity_solver_extrude_3d_grid__(nLayers, globalTriangleStride, globalVertexStride,
      globalEdgeStride, Ordering, reducedComm, indexToVertexID, vertexProcIDs,
      verticesCoords, verticesOnTria, procsSharingVertices, isBoundaryEdge,
      trianglesOnEdge, verticesOnEdge, indexToEdgeID,
      indexToTriangleID, dirichletNodesIDs, iceMarginEdgesGIds);
  }

// Function to set up how the MPAS log file will be used by Albany
void interface_init_log(){
  int me, tasks;
  MPI_Comm_rank(comm, &me);
  MPI_Comm_size(comm, &tasks);

  char fname[128];
  char oformat[128];

  strcpy(oformat, "log.albany.");

  if(tasks < 1E4) {
     strcat(oformat, "%4.4i");
  }
  else if (tasks < 1E5) {
     strcat(oformat, "%5.5i");
  }
  else if (tasks < 1E6) {
     strcat(oformat, "%6.6i");
  }
  else if (tasks < 1E7) {
     strcat(oformat, "%7.7i");;
  }
  else if (tasks < 1E8) {
     strcat(oformat, "%8.8i");
  }
  else if (tasks < 1E9) {
     strcat(oformat, "%9.9i");
  }
  else {
     if(me == 0){
       fprintf(stderr, "Error opening Albany stdout for 1E9 tasks or more\n");
     }
     return;
  }
  strcat(oformat, ".out");

  sprintf(albany_log_filename, oformat, me);

  Interface_stdout = open(albany_log_filename, O_CREAT|O_WRONLY|O_TRUNC,0644);
  if(Interface_stdout >=  0) {
     write(Interface_stdout, "-- Beginning log file for output from Albany velocity solver --", 63);
     write(Interface_stdout, " ", 1);
     fsync(Interface_stdout);
  } else {
    std::cerr << "Error opening Albany stdout file." << std::endl;
  }

}

// Function to redirect Albany stdout to the MPAS log file
void interface_redirect_stdout(int const* iTimestep) {
  /* Save current stdout for use later */
  //fsync(Interface_stdout);
  fflush(stdout);
  fflush(stderr);
  original_stdout = dup(1);
  original_stderr = dup(2);
  dup2(Interface_stdout, 1);
  dup2(Interface_stdout, 2);
  if (*iTimestep >= 0) {
    std::cout << std::endl;
    std::cout << std::endl;
    std::cout << "--- Beginning Albany velocity solve for timestep " << *iTimestep << " ---" << std::endl;
    std::cout << std::endl;
  }
}


// Function to return to stdout to its previous location
void interface_reset_stdout() {
  /* Restore stdout */
     //fsync(Interface_stdout);
  fflush(stdout);
  fflush(stderr);
  dup2(original_stdout, 1);
  dup2(original_stderr, 2);
  close(original_stdout);
  close(original_stderr);
}


}

//This function computes the normal velocity on the edges midpoints of MPAS 2d cells.
//The function rely on the assumption that the locations of the edges midpoints are inside the union of the triangles that share the dual of that edge.
//The normal velocity is computed assuming to have linear/bilinear finite elements on the prisms.
//The normal velocity will be second order accurate for other finite elements (e.g. linear or quadratic on Tetrahedra).

void get_prism_velocity_on_FEdges(double * uNormal,
    const std::vector<double>& velocityOnCells,
    const std::vector<int>& edgeToFEdge) {

  //using layout of velocityOnCells
  int columnShift = 1;
  int layerShift = (nLayers + 1);

  UInt nPoints3D = nCells_F * (nLayers + 1);

  for (int iEdge = 0; iEdge < nEdgesSolve_F; iEdge++) {
    int iCell0 = cellsOnEdge_F[2 * iEdge] - 1;
    int iCell1 = cellsOnEdge_F[2 * iEdge + 1] - 1;

    //computing normal to the cell edge (dual of triangular edge)
    double nx = xCell_F[iCell1] - xCell_F[iCell0];
    double ny = yCell_F[iCell1] - yCell_F[iCell0];
    double n = sqrt(nx * nx + ny * ny);
    nx /= n;
    ny /= n;

    //identifying triangles that shares the edge
    ID fVertex0 = verticesOnEdge_F[2 * iEdge] - 1;
    ID fVertex1 = verticesOnEdge_F[2 * iEdge + 1] - 1;


    int iTria0 = fVertexToTriangleID[fVertex0];
    int iTria1 = fVertexToTriangleID[fVertex1];
    if((iTria0 == NotAnId) && (iTria1 == NotAnId)) continue;

    double t0[2*3], t1[2*3]; //t0[0] contains the x-coords of vertices of triangle 0 and t0[1] its y-coords.
    for (int j = 0; j < 3; j++) {
      int iCell = cellsOnVertex_F[3 * fVertex0 + j] - 1;
      t0[0 + 2 * j] = xCell_F[iCell];
      t0[1 + 2 * j] = yCell_F[iCell];
      iCell = cellsOnVertex_F[3 * fVertex1 + j] - 1;
      t1[0 + 2 * j] = xCell_F[iCell];
      t1[1 + 2 * j] = yCell_F[iCell];
    }

    //getting triangle circumcenters (vertices of MPAS cells).
    double bcoords[3];

   ID iCells[3]; //iCells[k] is the array of cells indexes of triangle k on iEdge

   //computing midpoint of fortran edge
   double e_mid[2];
   e_mid[0] =  0.5*(xVertex_F[fVertex0] + xVertex_F[fVertex1]);
   e_mid[1] =  0.5*(yVertex_F[fVertex0] + yVertex_F[fVertex1]);

   if((verticesMask_F[fVertex0] & dynamic_ice_bit_value) && belongToTria(e_mid, t0, bcoords)) {
      // triangle1 is in the mesh  AND midpoint is in triangle1
      for (int j = 0; j < 3; j++)
        iCells[j] = cellsOnVertex_F[3 * fVertex0 + j] - 1;
      }
   else if((verticesMask_F[fVertex1] & dynamic_ice_bit_value) && belongToTria(e_mid, t1, bcoords)) {
      //triangle2 is in the mesh  AND midpoint is in triangle2
      for (int j = 0; j < 3; j++)
        iCells[j] = cellsOnVertex_F[3 * fVertex1 + j] - 1;
      }
   else if((iTria0 == NotAnId) || (iTria1 == NotAnId)) { //is on Boundary
      //edge is on boundary and wasn't found by previous two cases
      //For boundary edges one of the two triangles sharing the edge won't be part of the velocity solver's mesh and the dynamic_ice_bit_value will be 0.

      //Compute iCells containing the vertices of the triangle that is part of the mesh and bcoords the corresponding barycentric coordinates
      if(verticesMask_F[fVertex0] & dynamic_ice_bit_value) { belongToTria(e_mid, t0, bcoords);
        for (int j = 0; j < 3; j++)
          iCells[j] = cellsOnVertex_F[3 * fVertex0 + j] - 1;
        }
      else {
        belongToTria(e_mid, t1, bcoords);
        for (int j = 0; j < 3; j++)
          iCells[j] = cellsOnVertex_F[3 * fVertex1 + j] - 1;
        }

      //We modify the barycentric coordinates so that they will be all non-negative (corresponding to a point on the triangle edge).
      double sum(0);
      for(int j=0; j<3; j++) {
        bcoords[j] = std::max(0.,bcoords[j]);
        sum += bcoords[j];
        }
      //Scale the coordinates so that they sum to 1.
      for(int j=0; j<3; j++)
        bcoords[j] /= sum;
      }
   else { //error, edge midpont does not belong to either triangle
      std::cout << "Error, edge midpont does not belong to either triangle" << std::endl;

      for (int j = 0; j < 3; j++)
        std::cout << "("<<t0[0 + 2 * j]<<","<<t0[1 + 2 * j]<<") ";
      std::cout <<std::endl;
      for (int j = 0; j < 3; j++)
        std::cout << "("<<t1[0 + 2 * j]<<","<<t1[1 + 2 * j]<<") ";
      std::cout <<"\n midpoint: ("<<e_mid[0]<<","<<e_mid[1]<<")"<<std::endl;
      exit(1);
   }

    for (int il = 0; il < nLayers+1; il++) { //loop over layers
      int ilReversed = nLayers - il;
      int index = iEdge * (nLayers+1) + ilReversed;
      uNormal[index] = 0;
      for(int j=0; j<3; ++j) {
        ID iCell3D = il * columnShift + layerShift * iCells[j];
        //contribution of x component of velocity at the edge midpoint
        uNormal[index] += bcoords[j] * nx * velocityOnCells[iCell3D];
        //getting IDs for y component of velocities
        iCell3D += nPoints3D;
        //contribution of y component of velocity at the edge midpoint
        uNormal[index] += bcoords[j] * ny * velocityOnCells[iCell3D];
      }
    } //end loop over layers
  } //loop over edges
}

void mapVerticesToCells(const std::vector<double>& velocityOnVertices,
    double* velocityOnCells, int fieldDim, int numLayers, int ordering) {
  int lVertexColumnShift = (ordering == 1) ? 1 : nVertices;
  int vertexLayerShift = (ordering == 0) ? 1 : numLayers + 1;

  int nVertices3D = nVertices * (numLayers + 1);

  // 0 entire field so no values from previous solve are left behind
  // if the ice extent has retreated.
  std::fill(velocityOnCells, velocityOnCells + nCells_F * (numLayers+1) * fieldDim, 0.);

  for (UInt j = 0; j < nVertices3D; ++j) {
    int ib = (ordering == 0) * (j % lVertexColumnShift)
        + (ordering == 1) * (j / vertexLayerShift);
    int il = (ordering == 0) * (j / lVertexColumnShift)
        + (ordering == 1) * (j % vertexLayerShift);

    int iCell = vertexToFCell[ib];
    int cellIndex = iCell * (numLayers + 1) + il;
    int vertexIndex = j;
    for (int dim = 0; dim < fieldDim; dim++) {
      velocityOnCells[cellIndex] = velocityOnVertices[vertexIndex];
      cellIndex += nCells_F * (numLayers + 1);
      vertexIndex += nVertices3D;
    }
  }

  for (int dim = 0; dim < fieldDim; dim++) {
    allToAll(&velocityOnCells[dim * nCells_F * (numLayers + 1)],
        &sendCellsListReversed, &recvCellsListReversed, (numLayers + 1));
    allToAll(&velocityOnCells[dim * nCells_F * (numLayers + 1)],
        sendCellsList_F, recvCellsList_F, (numLayers + 1));
  }
}


void createReverseExchangeLists(exchangeList_Type& sendListReverse_F,
    exchangeList_Type& receiveListReverse_F,
    const std::vector<int>& newProcIds, const int* indexToID_F, exchangeList_Type const * recvList_F) {
  sendListReverse_F.clear();
  receiveListReverse_F.clear();
  std::map<int, std::map<int, int> > sendMap, receiveMap;
  int nFEntities = newProcIds.size();
  std::vector<int> procIds(nFEntities);
  getProcIds(procIds, recvList_F);
  int me;
  MPI_Comm_rank(comm, &me);
  for (int fEntity = 0; fEntity < nFEntities; fEntity++) {
    if ((procIds[fEntity] != me) && (newProcIds[fEntity] == me)) {
      sendMap[procIds[fEntity]].insert(
        std::make_pair(indexToID_F[fEntity], fEntity));
    }
  }

  for (std::map<int, std::map<int, int> >::const_iterator it = sendMap.begin();
      it != sendMap.end(); it++) {
    std::vector<int> sendVec(it->second.size());
    int i = 0;
    for (std::map<int, int>::const_iterator iter = it->second.begin();
        iter != it->second.end(); iter++)
      sendVec[i++] = iter->second;
    sendListReverse_F.push_back(
        exchange(it->first, &sendVec[0], &sendVec[0] + sendVec.size()));
  }

  for (int fEntity = 0; fEntity < nFEntities; fEntity++) {
    if((procIds[fEntity] == me) && (newProcIds[fEntity] != NotAnId) && (newProcIds[fEntity] != me)) {
      receiveMap[newProcIds[fEntity]].insert(
        std::make_pair(indexToID_F[fEntity], fEntity));
    }
  }

  for (std::map<int, std::map<int, int> >::const_iterator it =
      receiveMap.begin(); it != receiveMap.end(); it++) {
    std::vector<int> receiveVec(it->second.size());
    int i = 0;
    for (std::map<int, int>::const_iterator iter = it->second.begin();
        iter != it->second.end(); iter++)
      receiveVec[i++] = iter->second;
    receiveListReverse_F.push_back(
        exchange(it->first, &receiveVec[0],
            &receiveVec[0] + receiveVec.size()));
  }
}

void mapCellsToVertices(const std::vector<double>& velocityOnCells,
    std::vector<double>& velocityOnVertices, int fieldDim, int numLayers,
    int ordering) {
  int lVertexColumnShift = (ordering == 1) ? 1 : nVertices;
  int vertexLayerShift = (ordering == 0) ? 1 : numLayers + 1;

  int nVertices3D = nVertices * (numLayers + 1);
  for (UInt j = 0; j < nVertices3D; ++j) {
    int ib = (ordering == 0) * (j % lVertexColumnShift)
        + (ordering == 1) * (j / vertexLayerShift);
    int il = (ordering == 0) * (j / lVertexColumnShift)
        + (ordering == 1) * (j % vertexLayerShift);

    int iCell = vertexToFCell[ib];
    int cellIndex = iCell * (numLayers + 1) + il;
    int vertexIndex = j;
    for (int dim = 0; dim < fieldDim; dim++) {
      velocityOnVertices[vertexIndex] = velocityOnCells[cellIndex];
      cellIndex += nCells_F * (numLayers + 1);
      vertexIndex += nVertices3D;
    }
  }
}

double signedTriangleArea(const double* x, const double* y) {
  double u[2] = { x[1] - x[0], y[1] - y[0] };
  double v[2] = { x[2] - x[0], y[2] - y[0] };

  return 0.5 * (u[0] * v[1] - u[1] * v[0]);
}

double signedTriangleAreaOnSphere(const double* x, const double* y,
    const double *z) {
  double u[3] = { x[1] - x[0], y[1] - y[0], z[1] - z[0] };
  double v[3] = { x[2] - x[0], y[2] - y[0], z[2] - z[0] };

  double crossProduct[3] = { u[1] * v[2] - u[2] * v[1], u[2] * v[0]
      - u[0] * v[2], u[0] * v[1] - u[1] * v[0] };
  double area = 0.5
      * std::sqrt(
          crossProduct[0] * crossProduct[0] + crossProduct[1] * crossProduct[1]
              + crossProduct[2] * crossProduct[2]);
  return
      (crossProduct[0] * x[0] + crossProduct[1] * y[0] + crossProduct[2] * z[0]
          > 0) ? area : -area;
}


<<<<<<< HEAD
void import2DFields(std::map<int, int> bdExtensionMap, double const* bedTopography_F, double const * lowerSurface_F, double const * thickness_F,
    double const * beta_F, double const* stiffnessFactor_F, double const* effecPress_F,
=======
void importFields(std::vector<std::pair<int, int> >& marineBdyExtensionMap,  double const* bedTopography_F, double const * lowerSurface_F, double const * thickness_F,
    double const * beta_F, double const* stiffnessFactor_F, double const* effecPress_F, double const* muFriction_F,
>>>>>>> dd542007
    double const * temperature_F, double const * smb_F, double eps) {

  int vertexLayerShift = (Ordering == 0) ? 1 : nLayers + 1;
  elevationData.assign(nVertices, 1e10);
  thicknessData.assign(nVertices, 1e10);
  bedTopographyData.assign(nVertices, 1e10);
  if (beta_F != 0)
    betaData.assign(nVertices, 1e10);
  if (stiffnessFactor_F != 0)
    stiffnessFactorData.assign(nVertices, 1.0);
  if (effecPress_F != 0)
    effecPressData.assign(nVertices, 1e10);
<<<<<<< HEAD
=======
  if (muFriction_F!= 0)
    muFrictionData.assign(nVertices, 1e10);
>>>>>>> dd542007
  if(temperature_F != 0)
    temperatureDataOnPrisms.assign(nLayers * nTriangles, 1e10);
  if (smb_F != 0)
    smbData.assign(nVertices, 1e10);


  //import fields
  for (int index = 0; index < nVertices; index++) {
    int iCell = vertexToFCell[index];
    thicknessData[index] = std::max(thickness_F[iCell] / unit_length, eps);
    bedTopographyData[index] = bedTopography_F[iCell] / unit_length;
    elevationData[index] = lowerSurface_F[iCell] / unit_length + thicknessData[index];
    if (beta_F != 0)
      betaData[index] = beta_F[iCell] / unit_length;
    if (smb_F != 0)
<<<<<<< HEAD
      smbData[index] = smb_F[iCell] / unit_length * secondsInAYear/rho_ice;
=======
      smbData[index] = smb_F[iCell] * secondsInAYear/rho_ice;
>>>>>>> dd542007
    if (stiffnessFactor_F != 0)
      stiffnessFactorData[index] = stiffnessFactor_F[iCell];
    if (effecPress_F != 0)
      effecPressData[index] = effecPress_F[iCell] / unit_length;  
<<<<<<< HEAD
=======
    if (muFriction_F != 0)
      muFrictionData[index] = muFriction_F[iCell];
>>>>>>> dd542007
  }

  int lElemColumnShift = (Ordering == 1) ? 1 : nTriangles;
  int elemLayerShift = (Ordering == 0) ? 1 : nLayers;
  if(temperature_F != 0) {
    for (int index = 0; index < nTriangles; index++) {
      for (int il = 0; il < nLayers; il++) {
        double temperature = 0;
        int ilReversed = nLayers - il - 1;
        int nPoints = 0;
        for (int iVertex = 0; iVertex < 3; iVertex++) {
      int v = verticesOnTria[iVertex + 3 * index];
      int iCell = vertexToFCell[v];
      //compute temperature by averaging temperature values of triangles vertices where ice is present
      if (cellsMask_F[iCell] & ice_present_bit_value) {
        temperature += temperature_F[iCell * nLayers + ilReversed];
        nPoints++;
         }
        }
        if (nPoints == 0)  //if triangle is in an ice-free area, set the temperature to T0
      temperatureDataOnPrisms[index*elemLayerShift + il*lElemColumnShift] = T0;
        else
      temperatureDataOnPrisms[index*elemLayerShift + il*lElemColumnShift] = temperature / nPoints;
      }
    }
  }

  //extend thickness and elevation data to the border for marine vertices
  marineBdyExtensionMap.clear();
  marineBdyExtensionMap.reserve(nVertices);

  for (int iV = 0; iV < nVertices; iV++) {
    int fCell = vertexToFCell[iV];
<<<<<<< HEAD
    if (isVertexBoundary[iV] && !(cellsMask_F[fCell] & dynamic_ice_bit_value)) {
      int c;
      int nEdg = nEdgesOnCells_F[fCell];
      bool isFloating = false;
      for (int j = 0; (j < nEdg)&&(!isFloating); j++) {
        int fEdge = edgesOnCell_F[maxNEdgesOnCell_F * fCell + j] - 1;
        isFloating = (floatingEdgesMask_F[fEdge] != 0);
      }
      if(isFloating) {

         // -- floating margin --
         // Identify the lowest elevation neighboring cell with ice
         // Scalar values will be mapped from that location to here.
         double elevTemp =1e10;
         bool foundNeighbor = false;
         for (int j = 0; j < nEdg; j++) {
           int fEdge = edgesOnCell_F[maxNEdgesOnCell_F * fCell + j] - 1;
           //bool keep = (mask[verticesOnEdge_F[2 * fEdge] - 1] & dynamic_ice_bit_value)
           //    && (mask[verticesOnEdge_F[2 * fEdge + 1] - 1] & dynamic_ice_bit_value);
           //if (!keep)
           //  continue;

           int c0 = cellsOnEdge_F[2 * fEdge] - 1;
           int c1 = cellsOnEdge_F[2 * fEdge + 1] - 1;
           c = (fCellToVertex[c0] == iV) ? c1 : c0;
           //if(!(cellsMask_F[c] & ice_present_bit_value)) continue;
           if((cellsMask_F[c] & dynamic_ice_bit_value)) {
           double elev = thickness_F[c] + lowerSurface_F[c]; // - 1e-8*std::sqrt(pow(xCell_F[c0],2)+std::pow(yCell_F[c0],2));
           //std::cout << "  elev="<<elev<<std::endl;
           if (elev < elevTemp) {
             elevTemp = elev;
             bdExtensionMap[iV] = c;
             foundNeighbor = true;
           }
           }
         }
         // check if we didn't assign anything.  This occurs if this node has no neighbors with ice that are floating.
         // This should not ever occur, but including the check just to be safe.
         if (!foundNeighbor) {
            // -- grounded margin --
            // Check that this margin location is not below sea level!
            if (bedTopographyData[iV] < 0.0) { // This check is probably redundant...
               thicknessData[iV] = eps*3.0; // insert special value here to make identifying these points easier in exo output
               elevationData[iV] = (rho_ocean / rho_ice - 1.0) * thicknessData[iV];  // floating surface
=======
    bool isDynamicIceVertex = cellsMask_F[fCell] & dynamic_ice_bit_value;

    if (isVertexBoundary[iV] && !isDynamicIceVertex) {
      if(bedTopographyData[iV]<0) {
        // -- marine margin --
        // Identify the lowest elevation neighboring cell with ice
        // Scalar values will be mapped from that location to here.
        double elevTemp =1e10;
        int nEdg = nEdgesOnCells_F[fCell];
        int neighbor_cell = -1;
        for (int j = 0; j < nEdg; j++) {
          int fEdge = edgesOnCell_F[maxNEdgesOnCell_F * fCell + j] - 1;
          int c0 = cellsOnEdge_F[2 * fEdge] - 1;
          int c1 = cellsOnEdge_F[2 * fEdge + 1] - 1;
          int c = (fCellToVertex[c0] == iV) ? c1 : c0;
          if((cellsMask_F[c] & dynamic_ice_bit_value)) {
            double elev = thickness_F[c] + lowerSurface_F[c]; // - 1e-8*std::sqrt(pow(xCell_F[c0],2)+std::pow(yCell_F[c0],2));
            if (elev < elevTemp) {
              elevTemp = elev;
              neighbor_cell = c;
>>>>>>> dd542007
            }
          }
        }
        // check if we didn't assign anything.  This occurs if this node has no neighbors with (dynamic) ice.
        // This should not ever occur, but including the check just to be safe.
        if (neighbor_cell != -1) {
          marineBdyExtensionMap.push_back(std::make_pair(iV,neighbor_cell));
        } else {
          std::cout << "WARNING: vertex with ID " << indexToVertexID[iV] <<
              " is not connected to active ice." << std::endl;
          // Check that this margin location is not below sea level!
          thicknessData[iV] = eps*3.0; // insert special value here to make identifying these points easier in exo output
          elevationData[iV] = (1.0 - rho_ice / rho_ocean) * thicknessData[iV];  // floating surface
        }
      } else {
<<<<<<< HEAD
        // non-floating ("grounded") boundary
        // If this margin location is below sea level, we need to force it to have reasonable values.
        // Otherwise, it will have a surface elevation below sea level,
        // which is unphysical and can cause large slopes and other issues.
        if (bedTopographyData[iV] < 0.0) {
          //std::cout<<"non-floating boundary below sea level at iV="<<iV<<std::endl;
          if (std::find(dirichletNodesIDs.begin(), dirichletNodesIDs.end(), indexToVertexID[iV]*vertexLayerShift) != dirichletNodesIDs.end()) { // Don't do this if location is a Dirichlet node!
            //std::cout<<"  non-floating boundary below sea level node is Dirichlet so skipping. iV="<<iV<<std::endl;
          } else {
            //for (int i = 0; i < dirichletNodesIDs.size(); i++)
            //            std::cout << dirichletNodesIDs.at(i) << ' ';  // print entire list of Diri nodes for debugging.
            thicknessData[iV] = eps*2.0; // insert special small value here to make identifying these points easier in exo output
            elevationData[iV] = (rho_ocean / rho_ice - 1.0) * thicknessData[iV];  // floating surface
          }
        } // if below sea level
      }  // floating or not
    } // is boundary
=======
        // -- nonmarine margin -- (extend to zero thickness)

        thicknessData[iV] = eps;
        elevationData[iV] = bedTopographyData[iV]+eps;
      }
    } // is on margin
>>>>>>> dd542007
  }  // vertex loop

  // Apply extension on marine margin
  for (std::vector<std::pair<int, int> >::iterator it = marineBdyExtensionMap.begin();
      it != marineBdyExtensionMap.end(); ++it) {
    int iv = it->first;
    int ic = it->second;
<<<<<<< HEAD
    thicknessData[iv] = std::max(thickness_F[ic] / unit_length, eps);
    bedTopographyData[iv] = bedTopography_F[ic] / unit_length;
    elevationData[iv] = thicknessData[iv] + lowerSurface_F[ic] / unit_length;
    if (beta_F != 0)
      betaData[iv] = beta_F[ic] / unit_length;
    if (smb_F != 0)
      smbData[iv] = smb_F[ic] / unit_length * secondsInAYear/rho_ice;
    if (stiffnessFactor_F != 0)
      stiffnessFactorData[iv] = stiffnessFactor_F[ic];
    if (effecPress_F != 0)
      effecPressData[iv] = effecPress_F[ic] / unit_length;
  }
=======
>>>>>>> dd542007

    double bed = bedTopographyData[iv];
    double elev = (lowerSurface_F[ic]+thickness_F[ic]) / unit_length;
    double thick = thickness_F[ic] / unit_length;

    //assume elevation as given and adjust thickness to avoid unphysical situations
    thick = std::min(thick, elev - bed);
    thick = std::min(thick, rho_ocean/(rho_ocean-rho_ice)*elev);

    if(thick < eps) { //thickness needs to be greater than eps
      thicknessData[iv] = eps;
      elevationData[iv] = std::max(bed+eps, (1.0 - rho_ice/rho_ocean)*eps);
    } else {
      thicknessData[iv] = thick;
      elevationData[iv] = elev;
    }

    bool floating = rho_ice * thicknessData[iv] + rho_ocean * bedTopographyData[iv] < 0;
    if (floating && (effecPress_F != 0))
      effecPressData[iv] = 0.0;
  }
}

void import2DFieldsObservations(std::vector<std::pair<int, int> >& marineBdyExtensionMap,
            double const * thicknessUncertainty_F,
            double const * smbUncertainty_F,
            double const * bmb_F, double const * bmbUncertainty_F,
            double const * observedSurfaceVelocityX_F, double const * observedSurfaceVelocityY_F,
            double const * observedSurfaceVelocityUncertainty_F,
            double const * observedThicknessTendency_F, double const * observedThicknessTendencyUncertainty_F,
            // these last 2 thermal fields are not necessarily observations but
            // they are not needed except for exporting to ascii format, so including
            // them in this function.
            double const* surfaceAirTemperature_F, double const* basalHeatFlux_F,
            int const * indexToCellID_F) {

  thicknessUncertaintyData.assign(nVertices, 1e10);
  smbUncertaintyData.assign(nVertices, 1e10);
  bmbData.assign(nVertices, 1e10);
  bmbUncertaintyData.assign(nVertices, 1e10);
  observedVeloXData.assign(nVertices, 1e10);
  observedVeloYData.assign(nVertices, 1e10);
  observedVeloUncertaintyData.assign(nVertices, 1e10);
  observedDHDtData.assign(nVertices, 1e10);
  observedDHDtUncertaintyData.assign(nVertices, 1e10);
  surfaceAirTemperatureData.assign(nVertices, 1e10);
  basalHeatFluxData.assign(nVertices, 1e10);
  indexToCellIDData.assign(nVertices, -1);


  //import fields
  for (int index = 0; index < nVertices; index++) {
    int iCell = vertexToFCell[index];

    thicknessUncertaintyData[index] = thicknessUncertainty_F[iCell] / unit_length;
    smbUncertaintyData[index] = smbUncertainty_F[iCell] * secondsInAYear / rho_ice;
    bmbData[index] = bmb_F[iCell] * secondsInAYear / rho_ice;
    bmbUncertaintyData[index] = bmbUncertainty_F[iCell] * secondsInAYear / rho_ice;

    observedVeloXData[index] = observedSurfaceVelocityX_F[iCell] * secondsInAYear;
    observedVeloYData[index] = observedSurfaceVelocityY_F[iCell] * secondsInAYear;
    observedVeloUncertaintyData[index] = observedSurfaceVelocityUncertainty_F[iCell] * secondsInAYear;

    observedDHDtData[index] = observedThicknessTendency_F[iCell] * secondsInAYear;
    observedDHDtUncertaintyData[index] = observedThicknessTendencyUncertainty_F[iCell] * secondsInAYear;

    surfaceAirTemperatureData[index] = surfaceAirTemperature_F[iCell];
    basalHeatFluxData[index] = basalHeatFlux_F[iCell];

    indexToCellIDData[index] = indexToCellID_F[iCell];
  }
}

void exportDissipationHeat(double * dissipationHeat_F) {
  std::fill(dissipationHeat_F, dissipationHeat_F + nVertices_F * (nLayers), 0.);
  int lElemColumnShift = (Ordering == 1) ? 1 : indexToTriangleID.size();
  int elemLayerShift = (Ordering == 0) ? 1 : nLayers;
  for (int index = 0; index < nTriangles; index++) {
    for (int il = 0; il < nLayers; il++) {
      int ilReversed = nLayers - il - 1;
      int fVertex = triangleToFVertex[index];
      dissipationHeat_F[fVertex * nLayers + ilReversed] = dissipationHeatOnPrisms[index * elemLayerShift + il * lElemColumnShift];
    }
  }
#ifdef  changeTrianglesOwnership
  allToAll (dissipationHeat_F,  &sendVerticesListReversed, &recvVerticesListReversed, nLayers);
#endif
  allToAll (dissipationHeat_F,  sendVerticesList_F, recvVerticesList_F, nLayers);
}

void exportBodyForce(double * bodyForce_F) {
  std::fill(bodyForce_F, bodyForce_F + nVertices_F, 0.);
  for (int index = 0; index < nTriangles; index++) {
    int fVertex = triangleToFVertex[index];
    bodyForce_F[fVertex] = bodyForceOnBasalCell[index];
  }
#ifdef  changeTrianglesOwnership
  allToAll (bodyForce_F,  &sendVerticesListReversed, &recvVerticesListReversed, 1);
#endif
  allToAll (bodyForce_F,  sendVerticesList_F, recvVerticesList_F, 1);
}

void exportBeta(double * beta_F) {
  std::fill(beta_F, beta_F + nCells_F, 0.);
  for (int index = 0; index < nVertices; index++) {
    int fCell = vertexToFCell[index];
    beta_F[fCell] = betaData[index] * unit_length;
  }
#ifdef  changeTrianglesOwnership
  allToAll (beta_F,  &sendCellsListReversed, &recvCellsListReversed, 1);
#endif
  allToAll (beta_F,  sendCellsList_F, recvCellsList_F, 1);
}

void createReducedMPI(int nLocalEntities, MPI_Comm& reduced_comm_id) {
  int numProcs, me;
  if (reduced_comm_id != MPI_COMM_NULL)
    MPI_Comm_free(&reduced_comm_id);
  MPI_Group world_group_id, reduced_group_id;
  MPI_Comm_size(comm, &numProcs);
  MPI_Comm_rank(comm, &me);
  std::vector<int> haveElements(numProcs);
  int nonEmpty = int(nLocalEntities > 0);
  MPI_Allgather(&nonEmpty, 1, MPI_INT, &haveElements[0], 1, MPI_INT, comm);
  std::vector<int> ranks;
  reduced_ranks.assign(numProcs,-1);
  for (int i = 0; i < numProcs; i++) {
    if (haveElements[i]) {
      reduced_ranks[i] = ranks.size();
      ranks.push_back(i);
    }
  }

  MPI_Comm_group(comm, &world_group_id);
  MPI_Group_incl(world_group_id, ranks.size(), &ranks[0], &reduced_group_id);
  MPI_Comm_create(comm, reduced_group_id, &reduced_comm_id);
}

void getProcIds(std::vector<int>& field, int const * recvArray) {
  int me;
  MPI_Comm_rank(comm, &me);
  field.assign(field.size(), me);

  //unpack recvArray and set the proc rank into filed
  for (int i(1), procID, size; i < recvArray[0]; i += size) {
    procID = recvArray[i++];
    size = recvArray[i++];
    if (procID == me)
      continue;
    for (int k = i; k < i + size; k++)
      field[recvArray[k]] = procID;
  }
}

void getProcIds(std::vector<int>& field, exchangeList_Type const * recvList) {
  int me;
  MPI_Comm_rank(comm, &me);
  field.assign(field.size(), me);
  exchangeList_Type::const_iterator it;

  for (it = recvList->begin(); it != recvList->end(); ++it) {
    if (it->procID == me)
      continue;
    for (int k = 0; k < (int) it->vec.size(); k++)
      field[it->vec[k]] = it->procID;
  }
}

exchangeList_Type unpackMpiArray(int const * array) {
  exchangeList_Type list;
  for (int i(1), procID, size; i < array[0]; i += size) {
    procID = array[i++];
    size = array[i++];
    list.push_back(exchange(procID, &array[i], &array[i + size]));
  }
  return list;
}

void allToAll(std::vector<int>& field, int const * sendArray,
    int const * recvArray, int fieldDim) {
  exchangeList_Type sendList, recvList;

  //unpack sendArray and build the sendList class
  for (int i(1), procID, size; i < sendArray[0]; i += size) {
    procID = sendArray[i++];
    size = sendArray[i++];
    sendList.push_back(
        exchange(procID, &sendArray[i], &sendArray[i + size], fieldDim));
  }

  //unpack recvArray and build the recvList class
  for (int i(1), procID, size; i < recvArray[0]; i += size) {
    procID = recvArray[i++];
    size = recvArray[i++];
    recvList.push_back(
        exchange(procID, &recvArray[i], &recvArray[i + size], fieldDim));
  }

  int me;
  MPI_Comm_rank(comm, &me);

  exchangeList_Type::iterator it;
  for (it = recvList.begin(); it != recvList.end(); ++it) {
    if (it->procID == me)
      continue;
    MPI_Irecv(&(it->buffer[0]), it->buffer.size(), MPI_INT, it->procID,
        it->procID, comm, &it->reqID);
  }

  for (it = sendList.begin(); it != sendList.end(); ++it) {
    if (it->procID == me)
      continue;
    for (ID i = 0; i < it->vec.size(); i++)
      for (int iComp = 0; iComp < fieldDim; iComp++)
        it->buffer[fieldDim * i + iComp] = field[fieldDim * it->vec[i] + iComp];

    MPI_Isend(&(it->buffer[0]), it->buffer.size(), MPI_INT, it->procID, me,
        comm, &it->reqID);
  }

  for (it = recvList.begin(); it != recvList.end(); ++it) {
    if (it->procID == me)
      continue;
    MPI_Wait(&it->reqID, MPI_STATUS_IGNORE);

    for (int i = 0; i < int(it->vec.size()); i++)
      for (int iComp = 0; iComp < fieldDim; iComp++)
        field[fieldDim * it->vec[i] + iComp] = it->buffer[fieldDim * i + iComp];
  }

  for (it = sendList.begin(); it != sendList.end(); ++it) {
    if (it->procID == me)
      continue;
    MPI_Wait(&it->reqID, MPI_STATUS_IGNORE);
  }
}

void allToAll(std::vector<int>& field, exchangeList_Type const * sendList,
    exchangeList_Type const * recvList, int fieldDim) {
  int me;
  MPI_Comm_rank(comm, &me);

  for (int iComp = 0; iComp < fieldDim; iComp++) {
    exchangeList_Type::const_iterator it;
    for (it = recvList->begin(); it != recvList->end(); ++it) {
      if (it->procID == me)
        continue;
      MPI_Irecv(&(it->buffer[0]), it->buffer.size(), MPI_INT, it->procID,
          it->procID, comm, &it->reqID);
    }

    for (it = sendList->begin(); it != sendList->end(); ++it) {
      if (it->procID == me)
        continue;
      for (ID i = 0; i < it->vec.size(); i++)
        it->buffer[i] = field[fieldDim * it->vec[i] + iComp];

      MPI_Isend(&(it->buffer[0]), it->buffer.size(), MPI_INT, it->procID, me,
          comm, &it->reqID);
    }

    for (it = recvList->begin(); it != recvList->end(); ++it) {
      if (it->procID == me)
        continue;
      MPI_Wait(&it->reqID, MPI_STATUS_IGNORE);

      for (int i = 0; i < int(it->vec.size()); i++)
        field[fieldDim * it->vec[i] + iComp] = it->buffer[i];
    }

    for (it = sendList->begin(); it != sendList->end(); ++it) {
      if (it->procID == me)
        continue;
      MPI_Wait(&it->reqID, MPI_STATUS_IGNORE);
    }
  }
}

void allToAll(double* field, exchangeList_Type const * sendList,
    exchangeList_Type const * recvList, int fieldDim) {
  int me;
  MPI_Comm_rank(comm, &me);

  for (int iComp = 0; iComp < fieldDim; iComp++) {
    exchangeList_Type::const_iterator it;

    for (it = recvList->begin(); it != recvList->end(); ++it) {
      if (it->procID == me)
        continue;
      MPI_Irecv(&(it->doubleBuffer[0]), it->doubleBuffer.size(), MPI_DOUBLE,
          it->procID, it->procID, comm, &it->reqID);
    }

    for (it = sendList->begin(); it != sendList->end(); ++it) {
      if (it->procID == me)
        continue;
      for (ID i = 0; i < it->vec.size(); i++)
        it->doubleBuffer[i] = field[fieldDim * it->vec[i] + iComp];

      MPI_Isend(&(it->doubleBuffer[0]), it->doubleBuffer.size(), MPI_DOUBLE,
          it->procID, me, comm, &it->reqID);
    }

    for (it = recvList->begin(); it != recvList->end(); ++it) {
      if (it->procID == me)
        continue;
      MPI_Wait(&it->reqID, MPI_STATUS_IGNORE);

      for (int i = 0; i < int(it->vec.size()); i++)
        field[fieldDim * it->vec[i] + iComp] = it->doubleBuffer[i];
    }

    for (it = sendList->begin(); it != sendList->end(); ++it) {
      if (it->procID == me)
        continue;
      MPI_Wait(&it->reqID, MPI_STATUS_IGNORE);
    }
  }
}

int initialize_iceProblem(int nTriangles) {
  bool keep_proc = nTriangles > 0;

  createReducedMPI(keep_proc, reducedComm);

  isDomainEmpty = !keep_proc;

  // initialize ice problem pointer
  if (keep_proc) {
    std::cout << nTriangles
        << " elements of the triangular grid are stored on this processor"
        << std::endl;
  } else {
    std::cout
        << "No elements of the triangular grid are stored on this processor"
        << std::endl;
  }

  return 0;
}

//barycentric coordinates bcoords are properly updated only when functions return true.
bool belongToTria(double const* x, double const* t, double bcoords[3], double eps) {
  double v1[2],v2[2],v3[2];
  for(int i=0; i<2; ++i) {
  v1[i] = t[i + 2 * 0];
  v2[i] = t[i + 2 * 1];
  v3[i] = t[i + 2 * 2];
  }
  double det = (v3[1]-v2[1])*(v3[0]-v1[0]) - (v3[0]-v2[0])*(v3[1]-v1[1]);
  double c1,c2;

  bcoords[0] = ((v3[1]-v2[1])*(v3[0]-x[0]) - (v3[0]-v2[0])*(v3[1]-x[1]))/det;
  bcoords[1] = (-(v3[1]-v1[1])*(v3[0]-x[0]) + (v3[0]-v1[0])*(v3[1]-x[1]))/det;
  bcoords[2] = 1.0 - bcoords[0] - bcoords[1];

  return ( bcoords[0] > -eps) &&
         ( bcoords[1] > -eps) &&
         ( bcoords[2] > -eps );
}

  void procsSharingVertex(const int vertex, std::vector<int>& procIds) {
    int fCell = vertexToFCell[vertex];
    procIds.clear();
    int nEdg = nEdgesOnCells_F[fCell];
    int me;
    MPI_Comm_rank(comm, &me);
    for(int i=0; i<nEdg; ++i) {
      int fVertex = verticesOnCell_F[maxNEdgesOnCell_F * fCell + i]-1;
      if (verticesMask_F[fVertex] & dynamic_ice_bit_value) {
        int proc = trianglesProcIds[fVertex];
        if(proc != me)
          procIds.push_back(reduced_ranks[proc]);
      }
    }
  }

  void write_ascii_mesh(int const* indexToCellID_F,
    double const* bedTopography_F, double const* lowerSurface_F,
    double const* beta_F, double const* temperature_F,
<<<<<<< HEAD
    double const* stiffnessFactor_F,
    double const* effecPress_F,
=======
    double const* surfaceAirTemperature_F, double const* basalHeatFlux_F,
    double const* stiffnessFactor_F,
    double const* effecPress_F, double const* muFriction_F,
>>>>>>> dd542007
    double const* thickness_F, double const* thicknessUncertainty_F,
    double const* smb_F, double const* smbUncertainty_F,
    double const* bmb_F, double const* bmbUncertainty_F,
    double const* observedSurfaceVelocityX_F, double const* observedSurfaceVelocityY_F,
    double const* observedSurfaceVelocityUncertainty_F, 
    double const* observedThicknessTendency_F, double const * observedThicknessTendencyUncertainty_F) {


    // Write out ASCII format

    std::cout << "Writing mesh to albany.msh." << std::endl;
    // msh file
    std::ofstream outfile;
    outfile.precision(15);
    std::stringstream name;
    int me;
    MPI_Comm_rank(comm, &me);
    name <<  "albany.msh." <<  me;
    outfile.open (name.str(), std::ios::out | std::ios::trunc);
    if (outfile.is_open()) {

      //creating set from vector so that we can find elements in the set in log time
      //boundary edges labels: 2 if ice margin, 1 otherwise
       std::vector<int> bdEdgesLabels(numBoundaryEdges,1);
       for (int i = 0; i < iceMarginEdgesLIds.size(); i++)
         bdEdgesLabels[iceMarginEdgesLIds[i]] = 2;

       std::vector<int> boundaryEdges; //list of edge vertices and edge label
       boundaryEdges.resize(3 * numBoundaryEdges);
       for (int index = 0; index < numBoundaryEdges; index++) {
         boundaryEdges[0 + 3 * index] = verticesOnEdge[0 + 2 * index];
         boundaryEdges[1 + 3 * index] = verticesOnEdge[1 + 2 * index];
         boundaryEdges[2 + 3 * index] = bdEdgesLabels[index];
       }

       outfile << "Format: " << 1 << "\n";  // first line stating the format (we are going to provide global ids)
       outfile << "Triangle " << 3 << "\n";  // second line saying it is a mesh of triangles
       outfile << nVertices << " " << nTriangles << " " << numBoundaryEdges << "\n";  // second line

       if(!std::is_sorted(indexToVertexID.begin(), indexToVertexID.end())) {
         std::cout << "ERROR: Global vertices IDs need to be sorted in the mesh" << std::endl;
         exit(1);
         //note, if not sorted, one has to sort the vertices before storing them in the mesh,
         //also, one has to reorder accordingly all the fields defined on vertices
         //(similarly to what is done for temperature, defined on triangles)
       }

       for (int index = 0; index < nVertices; index++) { //coordinates lines
          int iCell = vertexToFCell[index];
          //setting boundary vertices labels, 2 for dirichlet nodes, 1 otherwise
          bool isDirichletVertex = dirichletCellsMask_F[(nLayers+1)*iCell] != 0;
          int vertexLabel = (!isVertexBoundary[index]) ? 0 :
                            isDirichletVertex ? 3 : 1;

          outfile << indexToVertexID[index] << " " << xCell_F[iCell] / unit_length << " " << yCell_F[iCell] / unit_length << " " << vertexLabel << "\n"  ;
       }

<<<<<<< HEAD
       for (int index = 0; index < nTriangles; index++) //triangles lines
        outfile << verticesOnTria[0 + 3 * index] + 1 << " " << verticesOnTria[1 + 3 * index] + 1 << " " << verticesOnTria[2 + 3 * index] + 1 << " " << 1 << "\n"; // last digit can be used to specify a 'material'.  Not used by Albany LandIce, so giving dummy value
=======
       // sort triangle IDs (needed by Albany)
       std::vector<int> sortingIndex;
       computeSortingIndices(sortingIndex, indexToTriangleID, nTriangles);

       for (int iTria = 0; iTria < nTriangles; iTria++) {//triangles lines
         int index = sortingIndex[iTria];
         outfile << indexToTriangleID[index] << " " << verticesOnTria[0 + 3 * index] + 1 << " " << verticesOnTria[1 + 3 * index] + 1 << " " << verticesOnTria[2 + 3 * index] + 1 << " " << 1 << "\n"; // last digit can be used to specify a 'material'.  Not used by Albany LandIce, so giving dummy value
       }
>>>>>>> dd542007

       // sort edges IDs (needed by Albany)
       computeSortingIndices(sortingIndex, indexToEdgeID, numBoundaryEdges);

       for (int iEdge = 0; iEdge < numBoundaryEdges; iEdge++) { // boundary edges lines
         int index = sortingIndex[iEdge];
         outfile <<  indexToEdgeID[index] << " " << boundaryEdges[0 + 3 * index] + 1 << " " << boundaryEdges[1 + 3 * index] + 1 << " " << boundaryEdges[2 + 3 * index] << "\n"; //last digit can be used to tell whether it's floating or not.. but let's worry about this later.
       }

       outfile.close();
       }
    else {
       std::cout << "Failed to open mshfile!"<< std::endl;
    }

    // individual field values
    // Call needed functions to process MPAS fields to Albany units/format
<<<<<<< HEAD
    
    std::map<int, int> bdExtensionMap;  // local map to be created by import2DFields
    import2DFields(bdExtensionMap, bedTopography_F, lowerSurface_F, thickness_F, beta_F, 
                   stiffnessFactor_F, effecPress_F, temperature_F, smb_F, minThickness);
=======
>>>>>>> dd542007

    std::vector<std::pair<int, int> > marineBdyExtensionMap;  // local map to be created by importFields
    importFields(marineBdyExtensionMap, bedTopography_F, lowerSurface_F, thickness_F, beta_F,
                   stiffnessFactor_F, effecPress_F, muFriction_F, temperature_F, smb_F, minThickness);

    import2DFieldsObservations(marineBdyExtensionMap,
                    thicknessUncertainty_F,
                    smbUncertainty_F,
                    bmb_F, bmbUncertainty_F,
                    observedSurfaceVelocityX_F, observedSurfaceVelocityY_F, observedSurfaceVelocityUncertainty_F,
                    observedThicknessTendency_F, observedThicknessTendencyUncertainty_F,
                    surfaceAirTemperature_F, basalHeatFlux_F,
                    indexToCellID_F);

    // apparent mass balance
    std::vector<double> appMbData(smbData.size()),
                        appMbUncertaintyData(smbData.size());
 
    for (int i=0; i<smbData.size(); ++i) {
      appMbData[i] = smbData[i]+bmbData[i]- observedDHDtData[i];
      //assuming fields are uncorrelated
      double variance = std::pow(smbUncertaintyData[i],2)+std::pow(bmbUncertaintyData[i],2)+std::pow(observedDHDtUncertaintyData[i],2);
      appMbUncertaintyData[i] =std::sqrt(variance);
    }
   

    // Write out individual fields
    write_ascii_mesh_field_int(indexToCellIDData, "mpas_cellID");
    write_ascii_mesh_field(thicknessData, "thickness");
    write_ascii_mesh_field(thicknessUncertaintyData, "thickness_uncertainty");

    write_ascii_mesh_field(elevationData, "surface_height");
    write_ascii_mesh_field(bedTopographyData, "bed_topography");
<<<<<<< HEAD
=======

    write_ascii_mesh_field(surfaceAirTemperatureData, "surface_air_temperature");
    write_ascii_mesh_field(basalHeatFluxData, "basal_heat_flux");
>>>>>>> dd542007

    write_ascii_mesh_field(betaData, "basal_friction");

    write_ascii_mesh_field(smbData, "surface_mass_balance");
    write_ascii_mesh_field(smbUncertaintyData, "surface_mass_balance_uncertainty");

    write_ascii_mesh_field(bmbData, "basal_mass_balance");
    write_ascii_mesh_field(bmbUncertaintyData, "basal_mass_balance_uncertainty");
    
    write_ascii_mesh_field(observedDHDtData, "dhdt");
    write_ascii_mesh_field(observedDHDtUncertaintyData, "dhdt_uncertainty");
    
    write_ascii_mesh_field(appMbData, "apparent_mass_balance");
    write_ascii_mesh_field(appMbUncertaintyData, "apparent_mass_balance_uncertainty");
    
    write_ascii_mesh_field(observedVeloUncertaintyData, "surface_velocity_uncertainty");

    write_ascii_mesh_field(effecPressData, "effective_pressure");

    write_ascii_mesh_field(effecPressData, "effective_pressure");

    // These two fields are more complicated than the others so cannot use the function to write out

    std::cout << "Writing temperature.ascii." << std::endl;
    outfile.open ("temperature.ascii", std::ios::out | std::ios::trunc);
    if (outfile.is_open()) {
      outfile << nTriangles << " " << nLayers << "\n";  //number of triangles and number of layers on first line

      double midLayer = 0;
      for (int il = 0; il < nLayers; il++) { //sigma coordinates for temperature
        midLayer += layersRatio[il]/2.0;
        outfile << midLayer << "\n";
        midLayer += layersRatio[il]/2.0;
      }

      // sort triangle IDs (needed by Albany)
      std::vector<int> sortingIndex;
      computeSortingIndices(sortingIndex,indexToTriangleID,nTriangles);

      int lElemColumnShift = (Ordering == 1) ? 1 : nTriangles;
      int elemLayerShift = (Ordering == 0) ? 1 : nLayers;
      for(int il = 0; il<nLayers; ++il)
        for(int i = 0; i<nTriangles; ++i)  {//temperature values layer by layer
          int index = sortingIndex[i];
          outfile << temperatureDataOnPrisms[index*elemLayerShift + il*lElemColumnShift]<<"\n";
        }

      outfile.close();
    }
    else {
       std::cout << "Failed to open temperature ascii file!"<< std::endl;
    }

    std::cout << "Writing surface_velocity.ascii." << std::endl;
    outfile.open ("surface_velocity.ascii", std::ios::out | std::ios::trunc);
    if (outfile.is_open()) {
       outfile << nVertices << " " << 2 << "\n";  //number of vertices, number of components per vertex
       for(int i = 0; i<nVertices; ++i)
         outfile << observedVeloXData[i] << "\n";
       for(int i = 0; i<nVertices; ++i)
         outfile << observedVeloYData[i] << "\n";
       outfile.close();
    }
    else {
       std::cout << "Failed to open surface velocity ascii file!"<< std::endl;
    }

    //here we save the surface velocity as an extruded field,
    //having two levels at sigma coords 0 and 1
    //this enables Albany to prescribe surface velocity as Dirichlet BC
    std::cout << "Writing extruded_surface_velocity.ascii." << std::endl;
    outfile.open ("extruded_surface_velocity.ascii", std::ios::out | std::ios::trunc);
    if (outfile.is_open()) {
       outfile << nVertices << " " << 2 << " " << 2 << "\n";  //number of vertices, number of levels, number of components per vertex
       outfile << 0.0 << "\n";
       outfile << 1.0 << "\n";  // sigma coordinates for velocity
       for(int il=0; il<2; ++il) {
         for(int i = 0; i<nVertices; ++i)
           outfile << observedVeloXData[i] << "\n";
         for(int i = 0; i<nVertices; ++i)
           outfile << observedVeloYData[i] << "\n";
       }
       outfile.close();
    }
    else {
       std::cout << "Failed to open surface velocity ascii file!"<< std::endl;
    }


    std::cout << "\nWriting of all Albany fields complete." << std::endl;

  }


  // compute sortingIndices, so that vectorToSort[sortingIndices[i]], i=0, 1, ..., numIndices-1 is sorted
  void computeSortingIndices(std::vector<int>& sortingIndices, const std::vector<int>& vectorToSort, int numIndices) {
    // sort triangle IDs (needed by Albany)
    sortingIndices.resize(numIndices);

    // sortingIndices = [0,1,2,..,nTriangles-1];
    for (int i = 0; i < numIndices; i++)
      sortingIndices[i] = i;

    //compute sortingIndices that makes indexToTriangleID sorted
    std::sort(sortingIndices.begin(), sortingIndices.end(), [&](int il, int ir) {
            return (vectorToSort[il] < vectorToSort[ir]);
        });
  }


  void write_ascii_mesh_field(std::vector<double> fieldData, std::string filenamebase) {

    std::string filename = filenamebase+".ascii";
    std::cout << "Writing " << filename << std::endl;
    std::ofstream outfile;
    outfile.precision(15);
    outfile.open (filename.c_str(), std::ios::out | std::ios::trunc);
    if (outfile.is_open()) {
       outfile << nVertices << "\n";  //number of vertices on first line
       for(int i = 0; i < nVertices; ++i)
         outfile << fieldData[i] << "\n";
       outfile.close();
    }
    else {
       std::cout << "Error: Failed to open  "+filename << std::endl;
    }
  }


  void write_ascii_mesh_field_int(std::vector<int> fieldData, std::string filenamebase) {

    std::string filename = filenamebase+".ascii";
    std::cout << "Writing " << filename << std::endl;
    std::ofstream outfile;
    outfile.open (filename.c_str(), std::ios::out | std::ios::trunc);
    if (outfile.is_open()) {
       outfile << nVertices << "\n";  //number of vertices on first line
       for(int i = 0; i < nVertices; ++i)
         outfile << fieldData[i] << "\n";
       outfile.close();
    }
    else {
       std::cout << "Error: Failed to open  "+filename << std::endl;
    }
  }
<|MERGE_RESOLUTION|>--- conflicted
+++ resolved
@@ -61,15 +61,6 @@
 int Interface_stdout; // the location of stdout as we use it here
 
 //void *phgGrid = 0;
-<<<<<<< HEAD
-std::vector<int> edgesToReceive, fCellsToReceive, indexToTriangleID,
-    verticesOnTria, trianglesOnEdge, trianglesPositionsOnEdge, verticesOnEdge,
-    trianglesProcIds,  reduced_ranks;
-std::vector<int> indexToVertexID, vertexToFCell, triangleToFVertex, indexToEdgeID, edgeToFEdge,
-    mask, fVertexToTriangleID, fCellToVertex, floatingEdgesIds, dirichletNodesIDs;
-std::vector<double> temperatureOnTetra, dissipationHeatOnTetra, velocityOnVertices, velocityOnCells,
-    elevationData, thicknessData, betaData, bedTopographyData, stiffnessFactorData, effecPressData, temperatureData, smbData, thicknessOnCells;
-=======
 std::vector<int> indexToTriangleID,
     verticesOnTria, trianglesOnEdge, verticesOnEdge,
     trianglesProcIds, reduced_ranks;
@@ -77,7 +68,6 @@
     fVertexToTriangleID, fCellToVertex, iceMarginEdgesLIds, dirichletNodesIDs;
 std::vector<double> dissipationHeatOnPrisms, velocityOnVertices, velocityOnCells,
     elevationData, thicknessData, betaData, bedTopographyData, stiffnessFactorData, effecPressData, muFrictionData, temperatureDataOnPrisms, smbData, thicknessOnCells, bodyForceOnBasalCell;
->>>>>>> dd542007
 std::vector<bool> isVertexBoundary, isBoundaryEdge;
 
 // only needed for creating ASCII mesh
@@ -115,11 +105,7 @@
   // get MPI_Comm from Fortran
   comm = MPI_Comm_f2c(*fComm);
   reducedComm = MPI_COMM_NULL;  // initialize to null so we can check if set
-<<<<<<< HEAD
-  return velocity_solver_init_mpi__(fComm);
-=======
   return velocity_solver_init_mpi__(comm);
->>>>>>> dd542007
 }
 
 
@@ -248,15 +234,9 @@
 }
 
 void velocity_solver_solve_fo(double const* bedTopography_F, double const* lowerSurface_F,
-<<<<<<< HEAD
-    double const* thickness_F, double const* beta_F,
-    double const* smb_F, double const* temperature_F, double const* stiffnessFactor_F,
-    double const* effecPress_F,
-=======
     double const* thickness_F, double * beta_F,
     double const* smb_F, double const* temperature_F, double const* stiffnessFactor_F,
     double const* effecPress_F, double const* muFriction_F,
->>>>>>> dd542007
     double* const dirichletVelocityXValue, double* const dirichletVelocitYValue,
     double* u_normal_F, double* bodyForce_F, double* dissipation_heat_F,
     double* xVelocityOnCell, double* yVelocityOnCell, double const* deltat,
@@ -284,29 +264,8 @@
 
   if (!isDomainEmpty) {
 
-<<<<<<< HEAD
-#ifdef LIFEV
-   double localSum(0), sum(0);
-
-   for (int i = 0; i < nCellsSolve_F; i++) {
-   localSum = std::max(localSum,
-   std::fabs(thickness_F[i] - thicknessOnCells[i]));
-   }
-
-   MPI_Allreduce(&localSum, &sum, 1, MPI_DOUBLE, MPI_MAX, comm);
-
-   std::cout << "Thickness change: " << sum << std::endl;
-   std::copy(thickness_F, thickness_F + nCellsSolve_F, &thicknessOnCells[0]);
-#endif
-
-
-
-    std::map<int, int> bdExtensionMap;
-    import2DFields(bdExtensionMap, bedTopography_F, lowerSurface_F, thickness_F, beta_F, stiffnessFactor_F, effecPress_F, temperature_F, smb_F,  minThickness);
-=======
     std::vector<std::pair<int, int> > marineBdyExtensionMap;
     importFields(marineBdyExtensionMap, bedTopography_F, lowerSurface_F, thickness_F, beta_F, stiffnessFactor_F, effecPress_F, muFriction_F, temperature_F, smb_F,  minThickness);
->>>>>>> dd542007
 
     std::vector<double> regulThk(thicknessData);
     for (int index = 0; index < nVertices; index++)
@@ -323,13 +282,8 @@
         Ordering, first_time_step, indexToVertexID, indexToTriangleID, minBeta,
         regulThk, levelsNormalizedThickness, elevationData, thicknessData,
         betaData, bedTopographyData, smbData,
-<<<<<<< HEAD
-        stiffnessFactorData, effecPressData,
-        temperatureOnTetra, dissipationHeatOnTetra, velocityOnVertices,
-=======
         stiffnessFactorData, effecPressData, muFrictionData,
         temperatureDataOnPrisms, bodyForceOnBasalCell, dissipationHeatOnPrisms, velocityOnVertices,
->>>>>>> dd542007
         albany_error, dt);
     *error=albany_error;
   }
@@ -1151,13 +1105,8 @@
 }
 
 
-<<<<<<< HEAD
-void import2DFields(std::map<int, int> bdExtensionMap, double const* bedTopography_F, double const * lowerSurface_F, double const * thickness_F,
-    double const * beta_F, double const* stiffnessFactor_F, double const* effecPress_F,
-=======
 void importFields(std::vector<std::pair<int, int> >& marineBdyExtensionMap,  double const* bedTopography_F, double const * lowerSurface_F, double const * thickness_F,
     double const * beta_F, double const* stiffnessFactor_F, double const* effecPress_F, double const* muFriction_F,
->>>>>>> dd542007
     double const * temperature_F, double const * smb_F, double eps) {
 
   int vertexLayerShift = (Ordering == 0) ? 1 : nLayers + 1;
@@ -1170,11 +1119,8 @@
     stiffnessFactorData.assign(nVertices, 1.0);
   if (effecPress_F != 0)
     effecPressData.assign(nVertices, 1e10);
-<<<<<<< HEAD
-=======
   if (muFriction_F!= 0)
     muFrictionData.assign(nVertices, 1e10);
->>>>>>> dd542007
   if(temperature_F != 0)
     temperatureDataOnPrisms.assign(nLayers * nTriangles, 1e10);
   if (smb_F != 0)
@@ -1190,20 +1136,13 @@
     if (beta_F != 0)
       betaData[index] = beta_F[iCell] / unit_length;
     if (smb_F != 0)
-<<<<<<< HEAD
-      smbData[index] = smb_F[iCell] / unit_length * secondsInAYear/rho_ice;
-=======
       smbData[index] = smb_F[iCell] * secondsInAYear/rho_ice;
->>>>>>> dd542007
     if (stiffnessFactor_F != 0)
       stiffnessFactorData[index] = stiffnessFactor_F[iCell];
     if (effecPress_F != 0)
       effecPressData[index] = effecPress_F[iCell] / unit_length;  
-<<<<<<< HEAD
-=======
     if (muFriction_F != 0)
       muFrictionData[index] = muFriction_F[iCell];
->>>>>>> dd542007
   }
 
   int lElemColumnShift = (Ordering == 1) ? 1 : nTriangles;
@@ -1237,52 +1176,6 @@
 
   for (int iV = 0; iV < nVertices; iV++) {
     int fCell = vertexToFCell[iV];
-<<<<<<< HEAD
-    if (isVertexBoundary[iV] && !(cellsMask_F[fCell] & dynamic_ice_bit_value)) {
-      int c;
-      int nEdg = nEdgesOnCells_F[fCell];
-      bool isFloating = false;
-      for (int j = 0; (j < nEdg)&&(!isFloating); j++) {
-        int fEdge = edgesOnCell_F[maxNEdgesOnCell_F * fCell + j] - 1;
-        isFloating = (floatingEdgesMask_F[fEdge] != 0);
-      }
-      if(isFloating) {
-
-         // -- floating margin --
-         // Identify the lowest elevation neighboring cell with ice
-         // Scalar values will be mapped from that location to here.
-         double elevTemp =1e10;
-         bool foundNeighbor = false;
-         for (int j = 0; j < nEdg; j++) {
-           int fEdge = edgesOnCell_F[maxNEdgesOnCell_F * fCell + j] - 1;
-           //bool keep = (mask[verticesOnEdge_F[2 * fEdge] - 1] & dynamic_ice_bit_value)
-           //    && (mask[verticesOnEdge_F[2 * fEdge + 1] - 1] & dynamic_ice_bit_value);
-           //if (!keep)
-           //  continue;
-
-           int c0 = cellsOnEdge_F[2 * fEdge] - 1;
-           int c1 = cellsOnEdge_F[2 * fEdge + 1] - 1;
-           c = (fCellToVertex[c0] == iV) ? c1 : c0;
-           //if(!(cellsMask_F[c] & ice_present_bit_value)) continue;
-           if((cellsMask_F[c] & dynamic_ice_bit_value)) {
-           double elev = thickness_F[c] + lowerSurface_F[c]; // - 1e-8*std::sqrt(pow(xCell_F[c0],2)+std::pow(yCell_F[c0],2));
-           //std::cout << "  elev="<<elev<<std::endl;
-           if (elev < elevTemp) {
-             elevTemp = elev;
-             bdExtensionMap[iV] = c;
-             foundNeighbor = true;
-           }
-           }
-         }
-         // check if we didn't assign anything.  This occurs if this node has no neighbors with ice that are floating.
-         // This should not ever occur, but including the check just to be safe.
-         if (!foundNeighbor) {
-            // -- grounded margin --
-            // Check that this margin location is not below sea level!
-            if (bedTopographyData[iV] < 0.0) { // This check is probably redundant...
-               thicknessData[iV] = eps*3.0; // insert special value here to make identifying these points easier in exo output
-               elevationData[iV] = (rho_ocean / rho_ice - 1.0) * thicknessData[iV];  // floating surface
-=======
     bool isDynamicIceVertex = cellsMask_F[fCell] & dynamic_ice_bit_value;
 
     if (isVertexBoundary[iV] && !isDynamicIceVertex) {
@@ -1303,7 +1196,6 @@
             if (elev < elevTemp) {
               elevTemp = elev;
               neighbor_cell = c;
->>>>>>> dd542007
             }
           }
         }
@@ -1319,32 +1211,12 @@
           elevationData[iV] = (1.0 - rho_ice / rho_ocean) * thicknessData[iV];  // floating surface
         }
       } else {
-<<<<<<< HEAD
-        // non-floating ("grounded") boundary
-        // If this margin location is below sea level, we need to force it to have reasonable values.
-        // Otherwise, it will have a surface elevation below sea level,
-        // which is unphysical and can cause large slopes and other issues.
-        if (bedTopographyData[iV] < 0.0) {
-          //std::cout<<"non-floating boundary below sea level at iV="<<iV<<std::endl;
-          if (std::find(dirichletNodesIDs.begin(), dirichletNodesIDs.end(), indexToVertexID[iV]*vertexLayerShift) != dirichletNodesIDs.end()) { // Don't do this if location is a Dirichlet node!
-            //std::cout<<"  non-floating boundary below sea level node is Dirichlet so skipping. iV="<<iV<<std::endl;
-          } else {
-            //for (int i = 0; i < dirichletNodesIDs.size(); i++)
-            //            std::cout << dirichletNodesIDs.at(i) << ' ';  // print entire list of Diri nodes for debugging.
-            thicknessData[iV] = eps*2.0; // insert special small value here to make identifying these points easier in exo output
-            elevationData[iV] = (rho_ocean / rho_ice - 1.0) * thicknessData[iV];  // floating surface
-          }
-        } // if below sea level
-      }  // floating or not
-    } // is boundary
-=======
         // -- nonmarine margin -- (extend to zero thickness)
 
         thicknessData[iV] = eps;
         elevationData[iV] = bedTopographyData[iV]+eps;
       }
     } // is on margin
->>>>>>> dd542007
   }  // vertex loop
 
   // Apply extension on marine margin
@@ -1352,21 +1224,6 @@
       it != marineBdyExtensionMap.end(); ++it) {
     int iv = it->first;
     int ic = it->second;
-<<<<<<< HEAD
-    thicknessData[iv] = std::max(thickness_F[ic] / unit_length, eps);
-    bedTopographyData[iv] = bedTopography_F[ic] / unit_length;
-    elevationData[iv] = thicknessData[iv] + lowerSurface_F[ic] / unit_length;
-    if (beta_F != 0)
-      betaData[iv] = beta_F[ic] / unit_length;
-    if (smb_F != 0)
-      smbData[iv] = smb_F[ic] / unit_length * secondsInAYear/rho_ice;
-    if (stiffnessFactor_F != 0)
-      stiffnessFactorData[iv] = stiffnessFactor_F[ic];
-    if (effecPress_F != 0)
-      effecPressData[iv] = effecPress_F[ic] / unit_length;
-  }
-=======
->>>>>>> dd542007
 
     double bed = bedTopographyData[iv];
     double elev = (lowerSurface_F[ic]+thickness_F[ic]) / unit_length;
@@ -1747,14 +1604,9 @@
   void write_ascii_mesh(int const* indexToCellID_F,
     double const* bedTopography_F, double const* lowerSurface_F,
     double const* beta_F, double const* temperature_F,
-<<<<<<< HEAD
-    double const* stiffnessFactor_F,
-    double const* effecPress_F,
-=======
     double const* surfaceAirTemperature_F, double const* basalHeatFlux_F,
     double const* stiffnessFactor_F,
     double const* effecPress_F, double const* muFriction_F,
->>>>>>> dd542007
     double const* thickness_F, double const* thicknessUncertainty_F,
     double const* smb_F, double const* smbUncertainty_F,
     double const* bmb_F, double const* bmbUncertainty_F,
@@ -1812,10 +1664,6 @@
           outfile << indexToVertexID[index] << " " << xCell_F[iCell] / unit_length << " " << yCell_F[iCell] / unit_length << " " << vertexLabel << "\n"  ;
        }
 
-<<<<<<< HEAD
-       for (int index = 0; index < nTriangles; index++) //triangles lines
-        outfile << verticesOnTria[0 + 3 * index] + 1 << " " << verticesOnTria[1 + 3 * index] + 1 << " " << verticesOnTria[2 + 3 * index] + 1 << " " << 1 << "\n"; // last digit can be used to specify a 'material'.  Not used by Albany LandIce, so giving dummy value
-=======
        // sort triangle IDs (needed by Albany)
        std::vector<int> sortingIndex;
        computeSortingIndices(sortingIndex, indexToTriangleID, nTriangles);
@@ -1824,7 +1672,6 @@
          int index = sortingIndex[iTria];
          outfile << indexToTriangleID[index] << " " << verticesOnTria[0 + 3 * index] + 1 << " " << verticesOnTria[1 + 3 * index] + 1 << " " << verticesOnTria[2 + 3 * index] + 1 << " " << 1 << "\n"; // last digit can be used to specify a 'material'.  Not used by Albany LandIce, so giving dummy value
        }
->>>>>>> dd542007
 
        // sort edges IDs (needed by Albany)
        computeSortingIndices(sortingIndex, indexToEdgeID, numBoundaryEdges);
@@ -1842,13 +1689,6 @@
 
     // individual field values
     // Call needed functions to process MPAS fields to Albany units/format
-<<<<<<< HEAD
-    
-    std::map<int, int> bdExtensionMap;  // local map to be created by import2DFields
-    import2DFields(bdExtensionMap, bedTopography_F, lowerSurface_F, thickness_F, beta_F, 
-                   stiffnessFactor_F, effecPress_F, temperature_F, smb_F, minThickness);
-=======
->>>>>>> dd542007
 
     std::vector<std::pair<int, int> > marineBdyExtensionMap;  // local map to be created by importFields
     importFields(marineBdyExtensionMap, bedTopography_F, lowerSurface_F, thickness_F, beta_F,
@@ -1882,12 +1722,9 @@
 
     write_ascii_mesh_field(elevationData, "surface_height");
     write_ascii_mesh_field(bedTopographyData, "bed_topography");
-<<<<<<< HEAD
-=======
 
     write_ascii_mesh_field(surfaceAirTemperatureData, "surface_air_temperature");
     write_ascii_mesh_field(basalHeatFluxData, "basal_heat_flux");
->>>>>>> dd542007
 
     write_ascii_mesh_field(betaData, "basal_friction");
 
@@ -1904,8 +1741,6 @@
     write_ascii_mesh_field(appMbUncertaintyData, "apparent_mass_balance_uncertainty");
     
     write_ascii_mesh_field(observedVeloUncertaintyData, "surface_velocity_uncertainty");
-
-    write_ascii_mesh_field(effecPressData, "effective_pressure");
 
     write_ascii_mesh_field(effecPressData, "effective_pressure");
 
