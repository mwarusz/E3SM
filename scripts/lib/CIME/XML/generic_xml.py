"""
Common interface to XML files, this is an abstract class and is expected to
be used by other XML interface modules and not directly.
"""
from CIME.XML.standard_module_setup import *
from distutils.spawn import find_executable
<<<<<<< HEAD

=======
from xml.dom import minidom
>>>>>>> eb59169e
import getpass

logger = logging.getLogger(__name__)

class GenericXML(object):

    def __init__(self, infile=None, schema=None):
        """
        Initialize an object
        """
        logger.debug("Initializing {}".format(infile))
        self.tree = None

        if infile == None:
            # if file is not defined just return
            self.filename = None
            return

        if os.path.isfile(infile) and os.access(infile, os.R_OK):
            # If file is defined and exists, read it
            self.filename = infile
            self.read(infile, schema)
        else:
            # if file does not exist create a root xml element
            # and set it's id to file

            logger.debug("File {} does not exists.".format(infile))
            expect("$" not in infile,"File path not fully resolved {}".format(infile))

            self.filename = infile
            root = ET.Element("xml")
            self.root = ET.SubElement(root, "file")
            self.root.set("id", os.path.basename(infile))
            self.root.set("version", "2.0")
            self.tree = ET.ElementTree(root)

    def read(self, infile, schema=None):
        """
        Read and parse an xml file into the object
        """
        logger.debug("read: " + infile)
        with open(infile, 'r') as fd:
            if self.tree:
                self.root.append(ET.parse(fd).getroot())
            else:
                self.tree = ET.parse(fd)
                self.root = self.tree.getroot()

        if schema is not None and self.get_version() > 1.0:
            self.validate_xml_file(infile, schema)

        logger.debug("File version is {}".format(str(self.get_version())))

    def get_version(self):
        version = self.root.get("version")
        version = 1.0 if version is None else float(version)
        return version

    def write(self, outfile=None):
        """
        Write an xml file from data in self
        """
        if outfile is None:
            outfile = self.filename

        logger.debug("write: " + outfile)

        xmlstr = self.get_raw_record()

        # xmllint provides a better format option for the output file
        xmllint = find_executable("xmllint")
        if xmllint is not None:
            run_cmd_no_fail("{} --format --output {} -".format(xmllint, outfile), input_str=xmlstr)
        else:
            with open(outfile,'w') as xmlout:
                xmlout.write(xmlstr)

    def get_node(self, nodename, attributes=None, root=None, xpath=None):
        """
        Get an xml element matching nodename with optional attributes.

        Error unless exactly one match.
        """

        nodes = self.get_nodes(nodename, attributes=attributes, root=root, xpath=xpath)

        expect(len(nodes) == 1, "Incorrect number of matches, {:d}, for nodename '{}' and attrs '{}' in file '{}'".format(len(nodes), nodename, attributes, self.filename))
        return nodes[0]

    def get_optional_node(self, nodename, attributes=None, root=None, xpath=None):
        """
        Get an xml element matching nodename with optional attributes.

        Return None if no match.
        """
        nodes = self.get_nodes(nodename, attributes=attributes, root=root, xpath=xpath)

        expect(len(nodes) <= 1, "Multiple matches for nodename '{}' and attrs '{}' in file '{}'".format(nodename, attributes, self.filename))
        return nodes[0] if nodes else None

    def get_nodes(self, nodename, attributes=None, root=None, xpath=None):

        logger.debug("(get_nodes) Input values: {}, {}, {}, {}, {}".format(self.__class__.__name__, nodename, attributes, root, xpath))

        if root is None:
            root = self.root
        nodes = []

        expect(attributes is None or xpath is None,
               " Arguments attributes and xpath are exclusive")
        if xpath is None:
            xpath = ".//"+nodename

        if attributes:
            # xml.etree has limited support for xpath and does not allow more than
            # one attribute in an xpath query so we query seperately for each attribute
            # and create a result with the intersection of those lists

            for key, value in attributes.iteritems():
                if value is not None:
                    expect(isinstance(value, basestring),
                           " Bad value passed for key {}".format(key))
                    xpath = ".//{}[@{}=\'{}\']".format(nodename, key, value)
                    logger.debug("xpath is {}".format(xpath))

                    try:
                        newnodes = root.findall(xpath)
                    except Exception as e:
                        expect(False, "Bad xpath search term '{}', error: {}".format(xpath, e))

                    if not nodes:
                        nodes = newnodes
                    else:
                        for node in nodes[:]:
                            if node not in newnodes:
                                nodes.remove(node)
                    if not nodes:
                        return []

        else:
            logger.debug("xpath: {}".format(xpath))
            nodes = root.findall(xpath)

        logger.debug("Returning {} nodes ({})".format(len(nodes), nodes))

        return nodes

    def add_child(self, node, root=None):
        """
        Add element node to self at root
        """
        if root is None:
            root = self.root
        self.root.append(node)

    def get_value(self, item, attribute=None, resolved=True, subgroup=None): # pylint: disable=unused-argument
        """
        get_value is expected to be defined by the derived classes, if you get here
        the value was not found in the class.
        """
        logger.debug("Get Value for " + item)
        return None

    def get_values(self, vid, attribute=None, resolved=True, subgroup=None):# pylint: disable=unused-argument
        logger.debug("Get Values for " + vid)
        return []

    def set_value(self, vid, value, subgroup=None, ignore_type=True): # pylint: disable=unused-argument
        """
        ignore_type is not used in this flavor
        """
        valnodes = self.get_nodes(vid)
        if valnodes:
            for node in valnodes:
                node.text = value

    def get_resolved_value(self, raw_value):
        """
        A value in the xml file may contain references to other xml
        variables or to environment variables. These are refered to in
        the perl style with $name and $ENV{name}.

        >>> obj = GenericXML()
        >>> os.environ["FOO"] = "BAR"
        >>> os.environ["BAZ"] = "BARF"
        >>> obj.get_resolved_value("one $ENV{FOO} two $ENV{BAZ} three")
        'one BAR two BARF three'
        >>> obj.get_resolved_value("2 + 3 - 1")
        '4'
        >>> obj.get_resolved_value("0001-01-01")
        '0001-01-01'
        >>> obj.get_resolved_value("$SHELL{echo hi}")
        'hi'
        """
        logger.debug("raw_value {}".format(raw_value))
        reference_re = re.compile(r'\${?(\w+)}?')
        env_ref_re   = re.compile(r'\$ENV\{(\w+)\}')
        shell_ref_re = re.compile(r'\$SHELL\{([^}]+)\}')
        math_re = re.compile(r'\s[+-/*]\s')
        item_data = raw_value

        if item_data is None:
            return None

        if type(item_data) is not str:
            return item_data

        for m in env_ref_re.finditer(item_data):
            logger.debug("look for {} in env".format(item_data))
            env_var = m.groups()[0]
            env_var_exists = env_var in os.environ
            expect(env_var_exists, "Undefined env var '{}'".format(env_var))
            item_data = item_data.replace(m.group(), os.environ[env_var])

        for s in shell_ref_re.finditer(item_data):
            logger.debug("execute {} in shell".format(item_data))
            shell_cmd = s.groups()[0]
            item_data = item_data.replace(s.group(), run_cmd_no_fail(shell_cmd))

        for m in reference_re.finditer(item_data):
            var = m.groups()[0]
            logger.debug("find: {}".format(var))
            ref = self.get_value(var)
            if ref is not None:
                logger.debug("resolve: " + str(ref))
                item_data = item_data.replace(m.group(), self.get_resolved_value(str(ref)))
            elif var == "CIMEROOT":
                cimeroot = get_cime_root()
                item_data = item_data.replace(m.group(), cimeroot)
            elif var == "SRCROOT":
                srcroot = os.path.join(get_cime_root(),"..")
                item_data = item_data.replace(m.group(), srcroot)
            elif var == "USER":
                item_data = item_data.replace(m.group(), getpass.getuser())

        if math_re.search(item_data):
            try:
                tmp = eval(item_data)
            except:
                tmp = item_data
            item_data = str(tmp)

        return item_data

    def add_sub_node(self, node, subnode_name, subnode_text):
        expect(node is not None," Bad value passed")
        subnode = ET.Element(subnode_name)
        subnode.text = subnode_text
        node.append(subnode)
        return node

    def validate_xml_file(self, filename, schema):
        """
        validate an XML file against a provided schema file using pylint
        """
        expect(os.path.isfile(filename),"xml file not found {}".format(filename))
        expect(os.path.isfile(schema),"schema file not found {}".format(schema))
        xmllint = find_executable("xmllint")
        if xmllint is not None:
            logger.debug("Checking file {} against schema {}".format(filename, schema))
            run_cmd_no_fail("{} --noout --schema {} {}".format(xmllint, schema, filename))
        else:
            logger.warn("xmllint not found, could not validate file {}".format(filename))

    def get_element_text(self, element_name, attributes=None, root=None, xpath=None):
        element_node = self.get_optional_node(element_name, attributes, root, xpath)
        if element_node is not None:
            return element_node.text
        return None

    def set_element_text(self, element_name, new_text, attributes=None, root=None, xpath=None):
        element_node = self.get_optional_node(element_name, attributes, root, xpath)
        if element_node is not None:
            element_node.text = new_text
            return new_text
        return None

    def get_raw_record(self, root=None):
        logger.debug("writing file {}".format(self.filename))
        if root is None:
            root = self.root
        try:
            xmlstr = ET.tostring(root)
        except ET.ParseError as e:
            ET.dump(root)
            expect(False, "Could not write file {}, xml formatting error '{}'".format(self.filename, e))
        return xmlstr

    def get_id(self):
        xmlid = self.root.get("id")
        if xmlid is not None:
            return xmlid
        return self.root.tag<|MERGE_RESOLUTION|>--- conflicted
+++ resolved
@@ -4,11 +4,6 @@
 """
 from CIME.XML.standard_module_setup import *
 from distutils.spawn import find_executable
-<<<<<<< HEAD
-
-=======
-from xml.dom import minidom
->>>>>>> eb59169e
 import getpass
 
 logger = logging.getLogger(__name__)
