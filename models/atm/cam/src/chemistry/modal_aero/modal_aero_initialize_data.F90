module modal_aero_initialize_data
  use cam_logfile,           only : iulog
  use cam_abortutils,            only: endrun
  use spmd_utils,            only: masterproc, iam
  use ppgrid,                only: pcols, pver, begchunk, endchunk
  use modal_aero_data
  use time_manager,          only: is_first_step

  implicit none
  private

  public :: modal_aero_register
  public :: modal_aero_initialize
  public :: modal_aero_initialize_q

  logical :: convproc_do_gas, convproc_do_aer !BSINGH(09/16/2014): Added for unified convective transport
contains

  subroutine modal_aero_register
    use constituents,only: pcnst, cnst_name
    use physics_buffer, only : pbuf_add_field, dtype_r8

    character(len=8)  :: &
         xname_massptr(maxd_aspectype,ntot_amode), &
         xname_massptrcw(maxd_aspectype,ntot_amode)
    character(len=10) :: xname_spectype(maxd_aspectype,ntot_amode)


    !   input species to hold interstitial & activated number
#if ( defined MODAL_AERO_7MODE )
    character(len=*), parameter :: xname_numptr(ntot_amode)   = (/ 'num_a1  ', 'num_a2  ', 'num_a3  ', &
         'num_a4  ', 'num_a5  ', 'num_a6  ', 'num_a7  ' /)
    character(len=*), parameter ::     xname_numptrcw(ntot_amode) = (/ 'num_c1  ', 'num_c2  ', 'num_c3  ', &
         'num_c4  ', 'num_c5  ', 'num_c6  ', 'num_c7  ' /)
#elif ( defined MODAL_AERO_4MODE ) 
    character(len=*), parameter ::     xname_numptr(ntot_amode)   = (/ 'num_a1  ', 'num_a2  ', &
         'num_a3  ', 'num_a4  ' /)
    character(len=*), parameter ::     xname_numptrcw(ntot_amode) = (/ 'num_c1  ', 'num_c2  ', &
         'num_c3  ', 'num_c4  ' /)
#elif ( defined MODAL_AERO_3MODE )
    character(len=*), parameter ::     xname_numptr(ntot_amode)   = (/ 'num_a1  ', 'num_a2  ', &
         'num_a3  ' /)
    character(len=*), parameter ::     xname_numptrcw(ntot_amode) = (/ 'num_c1  ', 'num_c2  ', &
         'num_c3  ' /)
#endif



    integer :: m, l, iptr
    character(len=3) :: trnum       ! used to hold mode number (as characters)

       !   input species to hold aerosol water and "kohler-c"
       !     xname_waterptr(:ntot_amode)   = (/ 'wat_a1  ', 'wat_a2  ', 'wat_a3  ', &
       !                                        'wat_a4  ', 'wat_a5  ', 'wat_a6  ', 'wat_a7  ' /)
       !   input chemical species for the mode
       ! mode 1 (accumulation) species
       ! JPE 02022011: These could also be parameters but a bug in the pathscale compiler prevents
       !               parameter initialization of 2D variables
#if ( defined MODAL_AERO_7MODE )
       xname_massptr(:nspec_amode(1),1)   = (/ 'so4_a1  ', 'nh4_a1  ', &
            'pom_a1  ', 'soa_a1  ', 'bc_a1   ', 'ncl_a1  ' /)
       xname_massptrcw(:nspec_amode(1),1) = (/ 'so4_c1  ', 'nh4_c1  ', &
            'pom_c1  ', 'soa_c1  ', 'bc_c1   ', 'ncl_c1  ' /)
       xname_spectype(:nspec_amode(1),1)  = (/ 'sulfate   ', 'ammonium  ', &
            'p-organic ', 's-organic ', 'black-c   ', 'seasalt   ' /)
#elif ( defined MODAL_AERO_3MODE ) || ( defined MODAL_AERO_4MODE )
       xname_massptr(:nspec_amode(1),1)   = (/ 'so4_a1  ', &
            'pom_a1  ', 'soa_a1  ', 'bc_a1   ', &
            'dst_a1  ', 'ncl_a1  ' /)
       xname_massptrcw(:nspec_amode(1),1) = (/ 'so4_c1  ', &
            'pom_c1  ', 'soa_c1  ', 'bc_c1   ', &
            'dst_c1  ', 'ncl_c1  ' /)
       xname_spectype(:nspec_amode(1),1)  = (/ 'sulfate   ', &
            'p-organic ', 's-organic ', 'black-c   ', &
            'dust      ', 'seasalt   ' /)
#endif

       ! mode 2 (aitken) species
#if ( defined MODAL_AERO_7MODE )
       xname_massptr(:nspec_amode(2),2)   = (/ 'so4_a2  ', 'nh4_a2  ', &
            'soa_a2  ', 'ncl_a2  ' /)
       xname_massptrcw(:nspec_amode(2),2) = (/ 'so4_c2  ', 'nh4_c2  ', &
            'soa_c2  ', 'ncl_c2  ' /)
       xname_spectype(:nspec_amode(2),2)  = (/ 'sulfate   ', 'ammonium  ', &
            's-organic ', 'seasalt   ' /)
#elif ( defined MODAL_AERO_3MODE ) || ( defined MODAL_AERO_4MODE )
       xname_massptr(:nspec_amode(2),2)   = (/ 'so4_a2  ', &
            'soa_a2  ', 'ncl_a2  ' /)
       xname_massptrcw(:nspec_amode(2),2) = (/ 'so4_c2  ', &
            'soa_c2  ', 'ncl_c2  ' /)
       xname_spectype(:nspec_amode(2),2)  = (/ 'sulfate   ', &
            's-organic ', 'seasalt   ' /)
#endif

#if ( defined MODAL_AERO_7MODE )
       ! mode 3 (primary carbon) species
       xname_massptr(:nspec_amode(3),3)   = (/ 'pom_a3  ', 'bc_a3   ' /)
       xname_massptrcw(:nspec_amode(3),3) = (/ 'pom_c3  ', 'bc_c3   ' /)
       xname_spectype(:nspec_amode(3),3)  = (/ 'p-organic ', 'black-c   ' /)
#elif ( defined MODAL_AERO_3MODE ) || ( defined MODAL_AERO_4MODE )
       ! mode 3 (coarse dust & seasalt) species
       xname_massptr(:nspec_amode(3),3)   = (/ 'dst_a3  ', 'ncl_a3  ', 'so4_a3  ' /)
       xname_massptrcw(:nspec_amode(3),3) = (/ 'dst_c3  ', 'ncl_c3  ', 'so4_c3  ' /)
       xname_spectype(:nspec_amode(3),3)  = (/ 'dust      ', 'seasalt   ', 'sulfate   ' /)
#endif

#if ( defined MODAL_AERO_4MODE )
       ! mode 4 (primary carbon) species
       xname_massptr(:nspec_amode(4),4)   = (/ 'pom_a4  ', 'bc_a4   ' /)
       xname_massptrcw(:nspec_amode(4),4) = (/ 'pom_c4  ', 'bc_c4   ' /)
       xname_spectype(:nspec_amode(4),4)  = (/ 'p-organic ', 'black-c   ' /)
#endif


#if ( defined MODAL_AERO_7MODE )
       ! mode 4 (fine seasalt) species
       xname_massptr(:nspec_amode(4),4)   = (/ 'ncl_a4  ', 'so4_a4  ', 'nh4_a4  ' /)
       xname_massptrcw(:nspec_amode(4),4) = (/ 'ncl_c4  ', 'so4_c4  ', 'nh4_c4  ' /)
       xname_spectype(:nspec_amode(4),4)  = (/ 'seasalt   ', 'sulfate   ', 'ammonium  ' /)

       ! mode 5 (fine dust) species
       xname_massptr(:nspec_amode(5),5)   = (/ 'dst_a5  ', 'so4_a5  ', 'nh4_a5  ' /)
       xname_massptrcw(:nspec_amode(5),5) = (/ 'dst_c5  ', 'so4_c5  ', 'nh4_c5  ' /)
       xname_spectype(:nspec_amode(5),5)  = (/ 'dust      ', 'sulfate   ', 'ammonium  ' /)

       ! mode 6 (coarse seasalt) species
       xname_massptr(:nspec_amode(6),6)   = (/ 'ncl_a6  ', 'so4_a6  ', 'nh4_a6  ' /)
       xname_massptrcw(:nspec_amode(6),6) = (/ 'ncl_c6  ', 'so4_c6  ', 'nh4_c6  ' /)
       xname_spectype(:nspec_amode(6),6)  = (/ 'seasalt   ', 'sulfate   ', 'ammonium  ' /)

       ! mode 7 (coarse dust) species
       xname_massptr(:nspec_amode(7),7)   = (/ 'dst_a7  ', 'so4_a7  ', 'nh4_a7  ' /)
       xname_massptrcw(:nspec_amode(7),7) = (/ 'dst_c7  ', 'so4_c7  ', 'nh4_c7  ' /)
       xname_spectype(:nspec_amode(7),7)  = (/ 'dust      ', 'sulfate   ', 'ammonium  ' /)
#endif

    !BSINGH (09/17/2014): Added for unified convective transport
    if(convproc_do_aer .or. convproc_do_gas) then !BSINGH - added for unified convective transport
       species_class(:pcnst) = spec_class_undefined  !RCE
    endif

    do m = 1, ntot_amode

       if (masterproc) then
          write(iulog,9231) m, modename_amode(m)
          write(iulog,9232)                                          &
               'nspec                       ',                         &
               nspec_amode(m)
          write(iulog,9232)                                          &
               'mprognum, mdiagnum, mprogsfc',                         &
               mprognum_amode(m), mdiagnum_amode(m), mprogsfc_amode(m)
          write(iulog,9232)                                          &
               'mcalcwater                  ',                         &
               mcalcwater_amode(m)
       endif

       !    define species to hold interstitial & activated number
       call search_list_of_names(                                      &
            xname_numptr(m), numptr_amode(m), cnst_name, pcnst )
       if (numptr_amode(m) .le. 0) then
          write(iulog,9061) 'xname_numptr', xname_numptr(m), m
          call endrun()
       end if
       if (numptr_amode(m) .gt. pcnst) then
          write(iulog,9061) 'numptr_amode', numptr_amode(m), m
          write(iulog,9061) 'xname_numptr', xname_numptr(m), m
          call endrun()
       end if

       species_class(numptr_amode(m)) = spec_class_aerosol


       numptrcw_amode(m) = numptr_amode(m)  !use the same index for Q and QQCW arrays
       if (numptrcw_amode(m) .le. 0) then
          write(iulog,9061) 'xname_numptrcw', xname_numptrcw(m), m
          call endrun()
       end if
       if (numptrcw_amode(m) .gt. pcnst) then
          write(iulog,9061) 'numptrcw_amode', numptrcw_amode(m), m
          write(iulog,9061) 'xname_numptrcw', xname_numptrcw(m), m
          call endrun()
       end if
       species_class(numptrcw_amode(m)) = spec_class_aerosol

       call pbuf_add_field(xname_numptrcw(m),'global',dtype_r8,(/pcols,pver/),iptr)
       call qqcw_set_ptr(numptrcw_amode(m),iptr)

       !   output mode information
       if ( masterproc ) then
          write(iulog,9233) 'numptr         ',                           &
               numptr_amode(m), xname_numptr(m)
          write(iulog,9233) 'numptrcw       ',                           &
               numptrcw_amode(m), xname_numptrcw(m)
       end if


       !   define the chemical species for the mode
       do l = 1, nspec_amode(m)

          call search_list_of_names(                                  &
               xname_spectype(l,m), lspectype_amode(l,m),              &
               specname_amode, ntot_aspectype )
          if (lspectype_amode(l,m) .le. 0) then
             write(iulog,9062) 'xname_spectype', xname_spectype(l,m), l, m
             call endrun()
          end if

          call search_list_of_names(                                  &
               xname_massptr(l,m), lmassptr_amode(l,m), cnst_name, pcnst )
          if (lmassptr_amode(l,m) .le. 0) then
             write(iulog,9062) 'xname_massptr', xname_massptr(l,m), l, m
             call endrun()
          end if
          species_class(lmassptr_amode(l,m)) = spec_class_aerosol

          lmassptrcw_amode(l,m) = lmassptr_amode(l,m)  !use the same index for Q and QQCW arrays
          if (lmassptrcw_amode(l,m) .le. 0) then
             write(iulog,9062) 'xname_massptrcw', xname_massptrcw(l,m), l, m
             call endrun()
          end if
          call pbuf_add_field(xname_massptrcw(l,m),'global',dtype_r8,(/pcols,pver/),iptr)
          call qqcw_set_ptr(lmassptrcw_amode(l,m), iptr)
          species_class(lmassptrcw_amode(l,m)) = spec_class_aerosol

          if ( masterproc ) then
             write(iulog,9236) 'spec, spectype ', l,                    &
                  lspectype_amode(l,m), xname_spectype(l,m)
             write(iulog,9236) 'spec, massptr  ', l,                    &
                  lmassptr_amode(l,m), xname_massptr(l,m)
             write(iulog,9236) 'spec, massptrcw', l,                    &
                  lmassptrcw_amode(l,m), xname_massptrcw(l,m)
          end if

       enddo

       if ( masterproc ) write(iulog,*)


       !   set names for aodvis and ssavis
       write(unit=trnum,fmt='(i3)') m+100
       aodvisname(m) = 'AODVIS'//trnum(2:3)
       aodvislongname(m) = 'Aerosol optical depth for mode '//trnum(2:3)
       ssavisname(m) = 'SSAVIS'//trnum(2:3)
       ssavislongname(m) = 'Single-scatter albedo for mode '//trnum(2:3)
       fnactname(m) = 'FNACT'//trnum(2:3)
       fnactlongname(m) = 'Number faction activated for mode '//trnum(2:3)
       fmactname(m) = 'FMACT'//trnum(2:3)
       fmactlongname(m) = 'Fraction mass activated for mode'//trnum(2:3)
    end do

       if (masterproc) write(iulog,9230)
9230   format( // '*** init_aer_modes mode definitions' )
9231   format( 'mode = ', i4, ' = "', a, '"' )
9232   format( 4x, a, 4(1x, i5 ) )
9233   format( 4x, a15, 4x, i7, '="', a, '"' )
9236   format( 4x, a15, i4, i7, '="', a, '"' )
9061   format( '*** subr init_aer_modes - bad ', a /                   &
            5x, 'name, m =  ', a, 5x, i5 )
9062   format( '*** subr init_aer_modesaeromodeinit - bad ', a /                       &
            5x, 'name, l, m =  ', a, 5x, 2i5 )

  end subroutine modal_aero_register


  !==============================================================
  subroutine modal_aero_initialize(pbuf2d, imozart) !BSINGH (09/17/2014): Added 'imozart' for unified convective transport

       use constituents,          only: pcnst
       use physconst,             only: rhoh2o, mwh2o
       use modal_aero_calcsize,   only: modal_aero_calcsize_init
       use modal_aero_coag,       only: modal_aero_coag_init
       use modal_aero_deposition, only: modal_aero_deposition_init
       use modal_aero_gasaerexch, only: modal_aero_gasaerexch_init
       use modal_aero_newnuc,     only: modal_aero_newnuc_init
       use modal_aero_rename,     only: modal_aero_rename_init
       !RCE !BSINGH (09/17/2014): Added for unified convective transport
       use modal_aero_convproc,   only: ma_convproc_init  
       use chem_mods,             only: gas_pcnst  
       use phys_control,          only: phys_getopts
       !BSINGH -ENDS
       use rad_constituents,      only: rad_cnst_get_info, rad_cnst_get_aer_props, &
                                        rad_cnst_get_mode_props
       use aerodep_flx,           only: aerodep_flx_prescribed
       use physics_buffer,        only: physics_buffer_desc, pbuf_get_chunk

       type(physics_buffer_desc), pointer :: pbuf2d(:,:)
       integer, intent(in) :: imozart  !RCE !BSINGH (09/17/2014): Added 'imozart' for unified convective transport

       !--------------------------------------------------------------
       ! ... local variables
       !--------------------------------------------------------------
       integer :: l, m, i, lchnk
       integer :: m_idx, s_idx

       character(len=3) :: trnum       ! used to hold mode number (as characters)
       integer :: iaerosol, ibulk
       integer  :: numaerosols     ! number of bulk aerosols in climate list
       character(len=20) :: bulkname
       real(r8) :: pi
       complex(r8), pointer  :: refindex_aer_sw(:), &
            refindex_aer_lw(:)
       real(r8), pointer :: qqcw(:,:)
       real(r8), parameter :: huge_r8 = huge(1._r8)
       character(len=*), parameter :: routine='modal_aero_initialize'
       !-----------------------------------------------------------------------

       pi = 4._r8*atan(1._r8)    
<<<<<<< HEAD
=======
       call phys_getopts(convproc_do_gas_out = convproc_do_gas, &
            convproc_do_aer_out = convproc_do_aer) !BSINGH (09/17/2014): Added for unified convective transport
       
>>>>>>> 794d0992

       ! Mode specific properties.
       do m = 1, ntot_amode
          call rad_cnst_get_mode_props(0, m, &
             sigmag=sigmag_amode(m), dgnum=dgnum_amode(m), dgnumlo=dgnumlo_amode(m), &
             dgnumhi=dgnumhi_amode(m), rhcrystal=rhcrystal_amode(m), rhdeliques=rhdeliques_amode(m))

          !   compute frequently used parameters: ln(sigmag),
          !   volume-to-number and volume-to-surface conversions, ...
          alnsg_amode(m) = log( sigmag_amode(m) )

          voltonumb_amode(m) = 1._r8 / ( (pi/6._r8)*                            &
             (dgnum_amode(m)**3._r8)*exp(4.5_r8*alnsg_amode(m)**2._r8) )
          voltonumblo_amode(m) = 1._r8 / ( (pi/6._r8)*                          &
             (dgnumlo_amode(m)**3._r8)*exp(4.5_r8*alnsg_amode(m)**2._r8) )
          voltonumbhi_amode(m) = 1._r8 / ( (pi/6._r8)*                          &
             (dgnumhi_amode(m)**3._r8)*exp(4.5_r8*alnsg_amode(m)**2._r8) )

          alnv2n_amode(m)   = log( voltonumb_amode(m) )
          alnv2nlo_amode(m) = log( voltonumblo_amode(m) )
          alnv2nhi_amode(m) = log( voltonumbhi_amode(m) )
       end do


       ! Properties of mode specie types.

       !     values from Koepke, Hess, Schult and Shettle, Global Aerosol Data Set 
       !     Report #243, Max-Planck Institute for Meteorology, 1997a
       !     See also Hess, Koepke and Schult, Optical Properties of Aerosols and Clouds (OPAC)
       !     BAMS, 1998.

       !      specrefndxsw(:ntot_aspectype)     = (/ (1.53,  0.01),   (1.53,  0.01),  (1.53,  0.01), &
       !                                           (1.55,  0.01),   (1.55,  0.01),  (1.90, 0.60), &
       !                                           (1.50, 1.0e-8), (1.50, 0.005) /)
       !      specrefndxlw(:ntot_aspectype)   = (/ (2.0, 0.5),   (2.0, 0.5), (2.0, 0.5), &
       !                                           (1.7, 0.5),   (1.7, 0.5), (2.22, 0.73), &
       !                                           (1.50, 0.02), (2.6, 0.6) /)
       !     get refractive indices from phys_prop files

       ! The following use of the rad_constituent interfaces makes the assumption that the
       ! prognostic modes are used in the mode climate (index 0) list.
       do l = 1, ntot_aspectype

          ! specname_amode is the species type.  This info call will return the mode and species
          ! indices of the first occurance of the species type.
          call rad_cnst_get_info(0, specname_amode(l), mode_idx=m_idx, spec_idx=s_idx)

          if (m_idx > 0 .and. s_idx > 0) then

             call rad_cnst_get_aer_props(0, m_idx, s_idx, &
                refindex_aer_sw=refindex_aer_sw, &
                refindex_aer_lw=refindex_aer_lw, &
                density_aer=specdens_amode(l), &
                hygro_aer=spechygro(l))

             specrefndxsw(:nswbands,l) = refindex_aer_sw(:nswbands)
             specrefndxlw(:nlwbands,l) = refindex_aer_lw(:nlwbands)

          else
             if (masterproc) then
                write(iulog,*) routine//': INFO: props not found for species type: ',trim(specname_amode(l))
             end if
             specdens_amode(l)         = huge_r8
             spechygro(l)              = huge_r8
             specrefndxsw(:nswbands,l) = (huge_r8, huge_r8)
             specrefndxlw(:nlwbands,l) = (huge_r8, huge_r8)
          endif

       end do


       if (masterproc) write(iulog,9210)
       do l = 1, ntot_aspectype
          !            spechygro(l) = specnu(l)*specphi(l)*specsolfrac(l)*mwh2o*specdens_amode(l) / &
          !	               (rhoh2o*specmw_amode(l))
          if (masterproc) then
             write(iulog,9211) l
             write(iulog,9212) 'name            ', specname_amode(l)
             write(iulog,9213) 'density, MW     ',                  &
                  specdens_amode(l), specmw_amode(l)
             write(iulog,9213) 'hygro', spechygro(l)
             do i=1,nswbands
                write(iulog,9213) 'ref index sw    ', (specrefndxsw(i,l))
             end do
             do i=1,nlwbands
                write(iulog,9213) 'ref index ir    ', (specrefndxlw(i,l))
             end do
          end if
       end do

9210   format( // '*** init_aer_modes aerosol species-types' )
9211   format( 'spectype =', i4)
9212   format( 4x, a, 3x, '"', a, '"' )
9213   format( 4x, a, 5(1pe14.5) )



       !BSINGH(09/17/2014): The do-loop in the 'else' of the following if condition is wrong
       if (convproc_do_aer .or. convproc_do_gas) then !BSINGH - added for unified convective transport
          ! At this point, species_class is either undefined or aerosol.
          ! For the "chemistry species" (imozart <= i <= imozart+gas_pcnst-1),
          ! set the undefined ones to gas, and leave the aerosol ones as is
          if (imozart <= 0) then
             call endrun( '*** modal_aero_initialize_data -- bad imozart' )
          else if (imozart+gas_pcnst-1 > pcnst) then
             call endrun( '*** modal_aero_initialize_data -- bad imozart+gas_pcnst-1' )
          end if
          do i = imozart, imozart+gas_pcnst-1
             if (species_class(i) == spec_class_undefined) then
                species_class(i) = spec_class_gas
             end if
          end do
       else
          
          ! The following is incorrect because it overwrites values set in modal_aero_register, 
          ! which is called before modal_aero_init
          ! BSINGH: It is not commented out as of now to maintain original code b4b status
          do i = 1, pcnst
             species_class(i) = spec_class_undefined
          end do
       endif

       do i = 1, pcnst
          species_class(i) = spec_class_undefined
       end do



       !   set cnst_name_cw
       call initaermodes_set_cnstnamecw()


       !
       !   set the lptr_so4_a_amode(m), lptr_so4_cw_amode(m), ...
       !
       call initaermodes_setspecptrs

       !
       !   set threshold for reporting negatives from subr qneg3
       !   for aerosol number species set this to
       !      1e3 #/kg ~= 1e-3 #/cm3 for accum, aitken, pcarbon, ufine modes
       !      3e1 #/kg ~= 3e-5 #/cm3 for fineseas and finedust modes 
       !      1e0 #/kg ~= 1e-6 #/cm3 for other modes which are coarse
       !   for other species, set this to zero so that it will be ignored
       !      by qneg3
       !
       if ( masterproc ) write(iulog,'(/a)') &
            'mode, modename_amode, qneg3_worst_thresh_amode'
       qneg3_worst_thresh_amode(:) = 0.0_r8
       do m = 1, ntot_amode
          l = numptr_amode(m)
          if ((l <= 0) .or. (l > pcnst)) cycle

          if      (m == modeptr_accum) then
             qneg3_worst_thresh_amode(l) = 1.0e3_r8
          else if (m == modeptr_aitken) then
             qneg3_worst_thresh_amode(l) = 1.0e3_r8
          else if (m == modeptr_pcarbon) then
             qneg3_worst_thresh_amode(l) = 1.0e3_r8
          else if (m == modeptr_ufine) then
             qneg3_worst_thresh_amode(l) = 1.0e3_r8

          else if (m == modeptr_fineseas) then
             qneg3_worst_thresh_amode(l) = 3.0e1_r8
          else if (m == modeptr_finedust) then
             qneg3_worst_thresh_amode(l) = 3.0e1_r8

          else
             qneg3_worst_thresh_amode(l) = 1.0e0_r8
          end if

          if ( masterproc ) write(iulog,'(i3,2x,a,1p,e12.3)') &
               m, modename_amode(m), qneg3_worst_thresh_amode(l)
       end do


       !
       !   call other initialization routines
       !
       call modal_aero_rename_init
       !   calcsize call must follow rename call
       call modal_aero_calcsize_init( pbuf2d )
       call modal_aero_gasaerexch_init
       !   coag call must follow gasaerexch call
       call modal_aero_coag_init
       call modal_aero_newnuc_init

       ! call modal_aero_deposition_init only if the user has not specified 
       ! prescribed aerosol deposition fluxes
       if (.not.aerodep_flx_prescribed()) then
          call modal_aero_deposition_init
       endif

       if (is_first_step()) then
          ! initialize cloud bourne constituents in physics buffer

          do i = 1, pcnst
             do lchnk = begchunk, endchunk
                qqcw => qqcw_get_field(pbuf_get_chunk(pbuf2d,lchnk), i, lchnk, .true.)
                if (associated(qqcw)) then
                   qqcw = 1.e-38_r8
                end if
             end do
          end do
       end if

       if(convproc_do_aer .or. convproc_do_gas) then!BSINGH(09/17/2014): Added for unified convective transport
          call ma_convproc_init
       endif

       return
     end subroutine modal_aero_initialize


     !==============================================================
     subroutine search_list_of_names(                                &
          name_to_find, name_id, list_of_names, list_length )
       !
       !   searches for a name in a list of names
       !
       !   name_to_find - the name to be found in the list  [input]
       !   name_id - the position of "name_to_find" in the "list_of_names".
       !       If the name is not found in the list, then name_id=0.  [output]
       !   list_of_names - the list of names to be searched  [input]
       !   list_length - the number of names in the list  [input]
       !
       character(len=*), intent(in):: name_to_find, list_of_names(:)
       integer, intent(in) :: list_length
       integer, intent(out) :: name_id
       
       integer :: i
       name_id = -999888777
       if (name_to_find .ne. ' ') then
          do i = 1, list_length
             if (name_to_find .eq. list_of_names(i)) then
                name_id = i
                exit
             end if
          end do
       end if
     end subroutine search_list_of_names


     !==============================================================
     subroutine initaermodes_setspecptrs
       !
       !   sets the lptr_so4_a_amode(m), lptr_so4_cw_amode(m), ...
       !       and writes them to iulog
       !   ALSO sets the mode-pointers:  modeptr_accum, modeptr_aitken, ...
       !       and writes them to iulog
       !   ALSO sets values of specdens_XX_amode and specmw_XX_amode
       !       (XX = so4, om, bc, dust, seasalt)
       !
       implicit none

       !   local variables
       integer l, l2, m
       character*8 dumname
       integer, parameter :: init_val=-999888777

       !   all processes set the pointers

       modeptr_accum = init_val
       modeptr_aitken = init_val
       modeptr_ufine = init_val
       modeptr_coarse = init_val
       modeptr_pcarbon = init_val
       modeptr_fineseas = init_val
       modeptr_finedust = init_val
       modeptr_coarseas = init_val
       modeptr_coardust = init_val
       do m = 1, ntot_amode
          if (modename_amode(m) .eq. 'accum') then
             modeptr_accum = m
          else if (modename_amode(m) .eq. 'aitken') then
             modeptr_aitken = m
          else if (modename_amode(m) .eq. 'ufine') then
             modeptr_ufine = m
          else if (modename_amode(m) .eq. 'coarse') then
             modeptr_coarse = m
          else if (modename_amode(m) .eq. 'primary_carbon') then
             modeptr_pcarbon = m
          else if (modename_amode(m) .eq. 'fine_seasalt') then
             modeptr_fineseas = m
          else if (modename_amode(m) .eq. 'fine_dust') then
             modeptr_finedust = m
          else if (modename_amode(m) .eq. 'coarse_seasalt') then
             modeptr_coarseas = m
          else if (modename_amode(m) .eq. 'coarse_dust') then
             modeptr_coardust = m
          end if
       end do

       do m = 1, ntot_amode
          lptr_so4_a_amode(m)   = init_val
          lptr_so4_cw_amode(m)  = init_val
          lptr_msa_a_amode(m)   = init_val
          lptr_msa_cw_amode(m)  = init_val
          lptr_nh4_a_amode(m)   = init_val
          lptr_nh4_cw_amode(m)  = init_val
          lptr_no3_a_amode(m)   = init_val
          lptr_no3_cw_amode(m)  = init_val
          lptr_pom_a_amode(m)   = init_val
          lptr_pom_cw_amode(m)  = init_val
          lptr_soa_a_amode(m)   = init_val
          lptr_soa_cw_amode(m)  = init_val
          lptr_bc_a_amode(m)    = init_val
          lptr_bc_cw_amode(m)   = init_val
          lptr_nacl_a_amode(m)  = init_val
          lptr_nacl_cw_amode(m) = init_val
          lptr_dust_a_amode(m)  = init_val
          lptr_dust_cw_amode(m) = init_val
          do l = 1, nspec_amode(m)
             l2 = lspectype_amode(l,m)
             if ( (specname_amode(l2) .eq. 'sulfate') .and.  &
                  (lptr_so4_a_amode(m) .le. 0) ) then
                lptr_so4_a_amode(m)  = lmassptr_amode(l,m)
                lptr_so4_cw_amode(m) = lmassptrcw_amode(l,m)
             end if
             if ( (specname_amode(l2) .eq. 'msa') .and.      &
                  (lptr_msa_a_amode(m) .le. 0) ) then
                lptr_msa_a_amode(m)  = lmassptr_amode(l,m)
                lptr_msa_cw_amode(m) = lmassptrcw_amode(l,m)
             end if
             if ( (specname_amode(l2) .eq. 'ammonium') .and.  &
                  (lptr_nh4_a_amode(m) .le. 0) ) then
                lptr_nh4_a_amode(m)  = lmassptr_amode(l,m)
                lptr_nh4_cw_amode(m) = lmassptrcw_amode(l,m)
             end if
             if ( (specname_amode(l2) .eq. 'nitrate') .and.  &
                  (lptr_no3_a_amode(m) .le. 0) ) then
                lptr_no3_a_amode(m)  = lmassptr_amode(l,m)
                lptr_no3_cw_amode(m) = lmassptrcw_amode(l,m)
             end if
             if ( (specname_amode(l2) .eq. 'p-organic') .and.   &
                  (lptr_pom_a_amode(m) .le. 0) ) then
                lptr_pom_a_amode(m)  = lmassptr_amode(l,m)
                lptr_pom_cw_amode(m) = lmassptrcw_amode(l,m)
             end if
             if ( (specname_amode(l2) .eq. 's-organic') .and.   &
                  (lptr_soa_a_amode(m) .le. 0) ) then
                lptr_soa_a_amode(m)  = lmassptr_amode(l,m)
                lptr_soa_cw_amode(m) = lmassptrcw_amode(l,m)
             end if
             if ( (specname_amode(l2) .eq. 'black-c') .and.  &
                  (lptr_bc_a_amode(m) .le. 0) ) then
                lptr_bc_a_amode(m)  = lmassptr_amode(l,m)
                lptr_bc_cw_amode(m) = lmassptrcw_amode(l,m)
             end if
             if ( (specname_amode(l2) .eq. 'seasalt') .and.  &
                  (lptr_nacl_a_amode(m) .le. 0) ) then
                lptr_nacl_a_amode(m)  = lmassptr_amode(l,m)
                lptr_nacl_cw_amode(m) = lmassptrcw_amode(l,m)
             end if
             if ( (specname_amode(l2) .eq. 'dust') .and.     &
                  (lptr_dust_a_amode(m) .le. 0) ) then
                lptr_dust_a_amode(m)  = lmassptr_amode(l,m)
                lptr_dust_cw_amode(m) = lmassptrcw_amode(l,m)
             end if
          end do
       end do

       !   all processes set values of specdens_XX_amode and specmw_XX_amode
       specdens_so4_amode = 2.0_r8
       specdens_nh4_amode = 2.0_r8
       specdens_no3_amode = 2.0_r8
       specdens_pom_amode = 2.0_r8
       specdens_soa_amode = 2.0_r8
       specdens_bc_amode = 2.0_r8
       specdens_dust_amode = 2.0_r8
       specdens_seasalt_amode = 2.0_r8
       specmw_so4_amode = 1.0_r8
       specmw_nh4_amode = 1.0_r8
       specmw_no3_amode = 1.0_r8
       specmw_pom_amode = 1.0_r8
       specmw_soa_amode = 1.0_r8
       specmw_bc_amode = 1.0_r8
       specmw_dust_amode = 1.0_r8
       specmw_seasalt_amode = 1.0_r8
       do m = 1, ntot_aspectype
          if      (specname_amode(m).eq.'sulfate   ') then
             specdens_so4_amode = specdens_amode(m)
             specmw_so4_amode = specmw_amode(m)
          else if (specname_amode(m).eq.'ammonium  ') then
             specdens_nh4_amode = specdens_amode(m)
             specmw_nh4_amode = specmw_amode(m)
          else if (specname_amode(m).eq.'nitrate   ') then
             specdens_no3_amode = specdens_amode(m)
             specmw_no3_amode = specmw_amode(m)
          else if (specname_amode(m).eq.'p-organic ') then
             specdens_pom_amode = specdens_amode(m)
             specmw_pom_amode = specmw_amode(m)
          else if (specname_amode(m).eq.'s-organic ') then
             specdens_soa_amode = specdens_amode(m)
             specmw_soa_amode = specmw_amode(m)
          else if (specname_amode(m).eq.'black-c   ') then
             specdens_bc_amode = specdens_amode(m)
             specmw_bc_amode = specmw_amode(m)
          else if (specname_amode(m).eq.'dust      ') then
             specdens_dust_amode = specdens_amode(m)
             specmw_dust_amode = specmw_amode(m)
          else if (specname_amode(m).eq.'seasalt   ') then
             specdens_seasalt_amode = specdens_amode(m)
             specmw_seasalt_amode = specmw_amode(m)
          end if
       enddo

       !   masterproc writes out the pointers
       if ( .not. ( masterproc ) ) return

       write(iulog,9230)
       write(iulog,*) 'modeptr_accum    =', modeptr_accum
       write(iulog,*) 'modeptr_aitken   =', modeptr_aitken
       write(iulog,*) 'modeptr_ufine    =', modeptr_ufine
       write(iulog,*) 'modeptr_coarse   =', modeptr_coarse
       write(iulog,*) 'modeptr_pcarbon  =', modeptr_pcarbon
       write(iulog,*) 'modeptr_fineseas =', modeptr_fineseas
       write(iulog,*) 'modeptr_finedust =', modeptr_finedust
       write(iulog,*) 'modeptr_coarseas =', modeptr_coarseas
       write(iulog,*) 'modeptr_coardust =', modeptr_coardust

       dumname = 'none'
       write(iulog,9240)
       write(iulog,9000) 'sulfate    '
       do m = 1, ntot_amode
          call initaermodes_setspecptrs_write2( m,                    &
               lptr_so4_a_amode(m), lptr_so4_cw_amode(m),  'so4' )
       end do

       write(iulog,9000) 'msa        '
       do m = 1, ntot_amode
          call initaermodes_setspecptrs_write2( m,                    &
               lptr_msa_a_amode(m), lptr_msa_cw_amode(m),  'msa' )
       end do

       write(iulog,9000) 'ammonium   '
       do m = 1, ntot_amode
          call initaermodes_setspecptrs_write2( m,                    &
               lptr_nh4_a_amode(m), lptr_nh4_cw_amode(m),  'nh4' )
       end do

       write(iulog,9000) 'nitrate    '
       do m = 1, ntot_amode
          call initaermodes_setspecptrs_write2( m,                    &
               lptr_no3_a_amode(m), lptr_no3_cw_amode(m),  'no3' )
       end do

       write(iulog,9000) 'p-organic  '
       do m = 1, ntot_amode
          call initaermodes_setspecptrs_write2( m,                    &
               lptr_pom_a_amode(m), lptr_pom_cw_amode(m),  'pom' )
       end do

       write(iulog,9000) 's-organic  '
       do m = 1, ntot_amode
          call initaermodes_setspecptrs_write2( m,                    &
               lptr_soa_a_amode(m), lptr_soa_cw_amode(m),  'soa' )
       end do

       write(iulog,9000) 'black-c    '
       do m = 1, ntot_amode
          call initaermodes_setspecptrs_write2( m,                    &
               lptr_bc_a_amode(m), lptr_bc_cw_amode(m),  'bc' )
       end do

       write(iulog,9000) 'seasalt   '
       do m = 1, ntot_amode
          call initaermodes_setspecptrs_write2( m,                    &
               lptr_nacl_a_amode(m), lptr_nacl_cw_amode(m),  'nacl' )
       end do

       write(iulog,9000) 'dust       '
       do m = 1, ntot_amode
          call initaermodes_setspecptrs_write2( m,                    &
               lptr_dust_a_amode(m), lptr_dust_cw_amode(m),  'dust' )
       end do

9000   format( a )
9230   format(                                                         &
            / 'mode-pointer output from subr initaermodes_setspecptrs' )
9240   format(                                                         &
            / 'species-pointer output from subr initaermodes_setspecptrs' / &
            'mode', 12x, 'id  name_a  ', 12x, 'id  name_cw' )

       return
     end subroutine initaermodes_setspecptrs


     !==============================================================
     subroutine initaermodes_setspecptrs_write2(                     &
          m, laptr, lcptr, txtdum )
       !
       !   does some output for initaermodes_setspecptrs

       use constituents, only: pcnst, cnst_name

       implicit none

       !   subr arguments
       integer m, laptr, lcptr
       character*(*) txtdum

       !   local variables
       character*8 dumnamea, dumnamec

       dumnamea = 'none'
       dumnamec = 'none'
       if (laptr .gt. 0) dumnamea = cnst_name(laptr)
       if (lcptr .gt. 0) dumnamec = cnst_name(lcptr)
       write(iulog,9241) m, laptr, dumnamea, lcptr, dumnamec, txtdum

9241   format( i4, 2( 2x, i12, 2x, a ),                                &
            4x, 'lptr_', a, '_a/cw_amode' )

       return
     end subroutine initaermodes_setspecptrs_write2


     !==============================================================
     subroutine initaermodes_set_cnstnamecw
       !
       !   sets the cnst_name_cw
       !
       use constituents, only: pcnst, cnst_name
       implicit none

       !   subr arguments (none)

       !   local variables
       integer j, l, la, lc, ll, m

       !   set cnst_name_cw
       cnst_name_cw = ' '
       do m = 1, ntot_amode
          do ll = 0, nspec_amode(m)
             if (ll == 0) then
                la = numptr_amode(m)
                lc = numptrcw_amode(m)
             else
                la = lmassptr_amode(ll,m)
                lc = lmassptrcw_amode(ll,m)
             end if
             if ((la < 1) .or. (la > pcnst) .or.   &
                  (lc < 1) .or. (lc > pcnst)) then
                write(*,'(/2a/a,5(1x,i10))')   &
                     '*** initaermodes_set_cnstnamecw error',   &
                     ' -- bad la or lc',   &
                     '    m, ll, la, lc, pcnst =', m, ll, la, lc, pcnst
                call endrun( '*** initaermodes_set_cnstnamecw error' )
             end if
             do j = 2, len( cnst_name(la) ) - 1
                if (cnst_name(la)(j:j+1) == '_a') then
                   cnst_name_cw(lc) = cnst_name(la)
                   cnst_name_cw(lc)(j:j+1) = '_c'
                   exit
                else if (cnst_name(la)(j:j+1) == '_A') then
                   cnst_name_cw(lc) = cnst_name(la)
                   cnst_name_cw(lc)(j:j+1) = '_C'
                   exit
                end if
             end do
             if (cnst_name_cw(lc) == ' ') then
                write(*,'(/2a/a,3(1x,i10),2x,a)')   &
                     '*** initaermodes_set_cnstnamecw error',   &
                     ' -- bad cnst_name(la)',   &
                     '    m, ll, la, cnst_name(la) =',   &
                     m, ll, la, cnst_name(la)
                call endrun( '*** initaermodes_set_cnstnamecw error' )
             end if
          end do   ! ll = 0, nspec_amode(m)
       end do   ! m = 1, ntot_amode

       if ( masterproc ) then
          write(*,'(/a)') 'l, cnst_name(l), cnst_name_cw(l)'
          do l = 1, pcnst
             write(*,'(i4,2(2x,a))') l, cnst_name(l), cnst_name_cw(l)
          end do
       end if

       return
     end subroutine initaermodes_set_cnstnamecw


     !==============================================================
     subroutine modal_aero_initialize_q( name, q )
       !
       ! this routine is for initial testing of the modal aerosol cam3
       !
       ! it initializes several gas and aerosol species to 
       !    "low background" values, so that very short (e.g., 1 day)
       !    test runs are working with non-zero values
       !
       use constituents, only: pcnst, cnst_name
       use pmgrid,      only: plat, plon, plev

       implicit none

       !--------------------------------------------------------------
       ! ... arguments
       !--------------------------------------------------------------
       character(len=*), intent(in) :: name                   !  constituent name
       real(r8), intent(inout) :: q(plon,plev,plat)           !  mass mixing ratio

       !--------------------------------------------------------------
       ! ... local variables
       !--------------------------------------------------------------
       integer k, l
       real(r8) duma, dumb, dumz


       !
       ! to deactivate this routine, just return here
       !
       !     return


       if ( masterproc ) then
          write( *, '(2a)' )   &
               '*** modal_aero_initialize_q - name = ', name
          if (name == 'H2O2'   ) write( *, '(2a)' ) '    doing ', name
          if (name == 'SO2'    ) write( *, '(2a)' ) '    doing ', name
          if (name == 'H2SO4'  ) write( *, '(2a)' ) '    doing ', name
          if (name == 'DMS'    ) write( *, '(2a)' ) '    doing ', name
          if (name == 'NH3'    ) write( *, '(2a)' ) '    doing ', name
          if (name == 'so4_a1' ) write( *, '(2a)' ) '    doing ', name
          if (name == 'so4_a2' ) write( *, '(2a)' ) '    doing ', name
          if (name == 'pom_a3' ) write( *, '(2a)' ) '    doing ', name
          if (name == 'pom_a4' ) write( *, '(2a)' ) '    doing ', name
          if (name == 'ncl_a4' ) write( *, '(2a)' ) '    doing ', name
          if (name == 'dst_a5' ) write( *, '(2a)' ) '    doing ', name
          if (name == 'ncl_a6' ) write( *, '(2a)' ) '    doing ', name
          if (name == 'dst_a7' ) write( *, '(2a)' ) '    doing ', name
       end if

       do k = 1, plev

          ! init gases
          dumz = (k+1.0e-5_r8)/(plev+1.0e-5_r8)
          dumb = dumz*1.0e-9_r8/28.966_r8
          if (name == 'H2O2'   ) q(:,k,:) = dumb*34.0_r8*1.0_r8
          if (name == 'SO2'    ) q(:,k,:) = dumb*64.0_r8*0.1_r8
          if (name == 'H2SO4'  ) q(:,k,:) = dumb*98.0_r8*0.001_r8
          if (name == 'DMS'    ) q(:,k,:) = dumb*62.0_r8*0.01_r8
          if (name == 'NH3'    ) q(:,k,:) = dumb*17.0_r8*0.1_r8

          ! init first mass species of each aerosol mode
          duma = dumz*1.0e-10_r8
          if (name == 'so4_a1' ) q(:,k,:) = duma*1.0_r8
          if (name == 'so4_a2' ) q(:,k,:) = duma*0.002_r8
          if (name == 'pom_a3' ) q(:,k,:) = duma*0.3_r8
          if (name == 'pom_a4' ) q(:,k,:) = duma*0.3_r8
          if (name == 'ncl_a4' ) q(:,k,:) = duma*0.4_r8
          if (name == 'dst_a5' ) q(:,k,:) = duma*0.5_r8
          if (name == 'ncl_a6' ) q(:,k,:) = duma*0.6_r8
          if (name == 'dst_a7' ) q(:,k,:) = duma*0.7_r8

          ! init aerosol number
          !
          ! at k=plev, duma = 1e-10 kgaero/kgair = 0.1 ugaero/kgair
          !            dumb = duma/(2000 kgaero/m3aero)
          duma = dumz*1.0e-10_r8
          dumb = duma/2.0e3_r8
          ! following produces number 1000X too small, and Dp 10X too big
          !        dumb = dumb*1.0e-3
          ! following produces number 1000X too big, and Dp 10X too small
          !        dumb = dumb*1.0e3
          if (name == 'num_a1' ) q(:,k,:) = dumb*1.0_r8  *3.0e20_r8
          if (name == 'num_a2' ) q(:,k,:) = dumb*0.002_r8*4.0e22_r8
          if (name == 'num_a3' ) q(:,k,:) = dumb*0.3_r8  *5.7e21_r8
          if (name == 'num_a4' ) q(:,k,:) = dumb*0.4_r8  *2.7e19_r8
          if (name == 'num_a5' ) q(:,k,:) = dumb*0.5_r8  *4.0e20_r8
          if (name == 'num_a6' ) q(:,k,:) = dumb*0.6_r8  *2.7e16_r8
          if (name == 'num_a7' ) q(:,k,:) = dumb*0.7_r8  *4.0e17_r8

          !*** modal_aero_calcsize_sub - ntot_amode    7
          !mode, dgn, dp*, v2n, v2nhi, v2nlo    1  1.100E-07  1.847E-07  3.031E+20  4.736E+18  2.635E+21
          !mode, dgn, dp*, v2n, v2nhi, v2nlo    2  2.600E-08  3.621E-08  4.021E+22  5.027E+21  1.073E+24
          !mode, dgn, dp*, v2n, v2nhi, v2nlo    3  5.000E-08  6.964E-08  5.654E+21  7.068E+20  7.068E+23
          !mode, dgn, dp*, v2n, v2nhi, v2nlo    4  2.000E-07  4.112E-07  2.748E+19  2.198E+17  1.758E+21
          !mode, dgn, dp*, v2n, v2nhi, v2nlo    5  1.000E-07  1.679E-07  4.035E+20  3.228E+18  3.228E+21
          !mode, dgn, dp*, v2n, v2nhi, v2nlo    6  2.000E-06  4.112E-06  2.748E+16  3.434E+15  2.198E+17
          !mode, dgn, dp*, v2n, v2nhi, v2nlo    7  1.000E-06  1.679E-06  4.035E+17  5.043E+16  3.228E+18

       end do   ! k

       if ( masterproc ) then
          write( *, '(7x,a,1p,10e10.2)' )   &
               name, (q(1,k,1), k=plev,1,-5) 
       end if

       if (plev > 0) return


       if ( masterproc ) then
          write( *, '(/a,i5)' )   &
               '*** modal_aero_initialize_q - ntot_amode', ntot_amode
          do k = 1, ntot_amode
             write( *, '(/a)' ) 'mode, dgn, v2n',   &
                  k, dgnum_amode(k), voltonumb_amode(k)
          end do
       end if

       return
     end subroutine modal_aero_initialize_q



     !==============================================================
   end module modal_aero_initialize_data
<|MERGE_RESOLUTION|>--- conflicted
+++ resolved
@@ -305,12 +305,9 @@
        !-----------------------------------------------------------------------
 
        pi = 4._r8*atan(1._r8)    
-<<<<<<< HEAD
-=======
        call phys_getopts(convproc_do_gas_out = convproc_do_gas, &
             convproc_do_aer_out = convproc_do_aer) !BSINGH (09/17/2014): Added for unified convective transport
        
->>>>>>> 794d0992
 
        ! Mode specific properties.
        do m = 1, ntot_amode
